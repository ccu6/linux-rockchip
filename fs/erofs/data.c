--- conflicted
+++ resolved
@@ -6,12 +6,7 @@
  */
 #include "internal.h"
 #include <linux/prefetch.h>
-<<<<<<< HEAD
 #include <linux/sched/mm.h>
-=======
-#include <linux/uio.h>
-#include <linux/iomap.h>
->>>>>>> 52f971ee
 #include <linux/dax.h>
 #include <trace/events/erofs.h>
 
@@ -437,142 +432,11 @@
 
 	vma->vm_ops = &erofs_dax_vm_ops;
 	vma->vm_flags |= VM_HUGEPAGE;
-	return 0;
-}
-<<<<<<< HEAD
-=======
-
-static int erofs_iomap_begin(struct inode *inode, loff_t offset, loff_t length,
-		unsigned int flags, struct iomap *iomap, struct iomap *srcmap)
-{
-	int ret;
-	struct erofs_map_blocks map;
-
-	map.m_la = offset;
-	map.m_llen = length;
-
-	ret = erofs_map_blocks_flatmode(inode, &map, EROFS_GET_BLOCKS_RAW);
-	if (ret < 0)
-		return ret;
-
-	iomap->bdev = inode->i_sb->s_bdev;
-	iomap->dax_dev = EROFS_I_SB(inode)->dax_dev;
-	iomap->offset = map.m_la;
-	iomap->length = map.m_llen;
-	iomap->flags = 0;
-
-	if (!(map.m_flags & EROFS_MAP_MAPPED)) {
-		iomap->type = IOMAP_HOLE;
-		iomap->addr = IOMAP_NULL_ADDR;
-		if (!iomap->length)
-			iomap->length = length;
-		return 0;
-	}
-
-	/* that shouldn't happen for now */
-	if (map.m_flags & EROFS_MAP_META) {
-		DBG_BUGON(1);
-		return -ENOTBLK;
-	}
-	iomap->type = IOMAP_MAPPED;
-	iomap->addr = map.m_pa;
-	return 0;
-}
-
-static const struct iomap_ops erofs_iomap_ops = {
-	.iomap_begin = erofs_iomap_begin,
-};
-
-static int erofs_prepare_dio(struct kiocb *iocb, struct iov_iter *to)
-{
-	struct inode *inode = file_inode(iocb->ki_filp);
-	loff_t align = iocb->ki_pos | iov_iter_count(to) |
-		iov_iter_alignment(to);
-	struct block_device *bdev = inode->i_sb->s_bdev;
-	unsigned int blksize_mask;
-
-	if (bdev)
-		blksize_mask = (1 << ilog2(bdev_logical_block_size(bdev))) - 1;
-	else
-		blksize_mask = (1 << inode->i_blkbits) - 1;
-
-	if (align & blksize_mask)
-		return -EINVAL;
-
-	/*
-	 * Temporarily fall back tail-packing inline to buffered I/O instead
-	 * since tail-packing inline support relies on an iomap core update.
-	 */
-	if (EROFS_I(inode)->datalayout == EROFS_INODE_FLAT_INLINE &&
-	    iocb->ki_pos + iov_iter_count(to) >
-			rounddown(inode->i_size, EROFS_BLKSIZ))
-		return 1;
-	return 0;
-}
-
-static ssize_t erofs_file_read_iter(struct kiocb *iocb, struct iov_iter *to)
-{
-	/* no need taking (shared) inode lock since it's a ro filesystem */
-	if (!iov_iter_count(to))
-		return 0;
-
-#ifdef CONFIG_FS_DAX
-	if (IS_DAX(iocb->ki_filp->f_mapping->host))
-		return dax_iomap_rw(iocb, to, &erofs_iomap_ops);
-#endif
-	if (iocb->ki_flags & IOCB_DIRECT) {
-		int err = erofs_prepare_dio(iocb, to);
-
-		if (!err)
-			return iomap_dio_rw(iocb, to, &erofs_iomap_ops,
-					    NULL, 0);
-		if (err < 0)
-			return err;
-	}
-	return generic_file_buffered_read(iocb, to, 0);
-}
-
-/* for uncompressed (aligned) files and raw access for other files */
-const struct address_space_operations erofs_raw_access_aops = {
-	.readpage = erofs_raw_access_readpage,
-	.readahead = erofs_raw_access_readahead,
-	.bmap = erofs_bmap,
-	.direct_IO = noop_direct_IO,
-};
-
-#ifdef CONFIG_FS_DAX
-static vm_fault_t erofs_dax_huge_fault(struct vm_fault *vmf,
-		enum page_entry_size pe_size)
-{
-	return dax_iomap_fault(vmf, pe_size, NULL, NULL, &erofs_iomap_ops);
-}
-
-static vm_fault_t erofs_dax_fault(struct vm_fault *vmf)
-{
-	return erofs_dax_huge_fault(vmf, PE_SIZE_PTE);
-}
-
-static const struct vm_operations_struct erofs_dax_vm_ops = {
-	.fault		= erofs_dax_fault,
-	.huge_fault	= erofs_dax_huge_fault,
-};
-
-static int erofs_file_mmap(struct file *file, struct vm_area_struct *vma)
-{
-	if (!IS_DAX(file_inode(file)))
-		return generic_file_readonly_mmap(file, vma);
-
-	if ((vma->vm_flags & VM_SHARED) && (vma->vm_flags & VM_MAYWRITE))
-		return -EINVAL;
-
-	vma->vm_ops = &erofs_dax_vm_ops;
-	vma->vm_flags |= VM_HUGEPAGE;
 #if defined(CONFIG_ROCKCHIP_RAMDISK) && defined(CONFIG_ARM)
 	vma->vm_flags |= VM_MIXEDMAP;
 #endif
 	return 0;
 }
->>>>>>> 52f971ee
 #else
 #define erofs_file_mmap	generic_file_readonly_mmap
 #endif
@@ -582,8 +446,4 @@
 	.read_iter	= erofs_file_read_iter,
 	.mmap		= erofs_file_mmap,
 	.splice_read	= generic_file_splice_read,
-<<<<<<< HEAD
-};
-=======
-};
->>>>>>> 52f971ee
+};