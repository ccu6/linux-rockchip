// SPDX-License-Identifier: GPL-2.0
/*
 * fs/f2fs/super.c
 *
 * Copyright (c) 2012 Samsung Electronics Co., Ltd.
 *             http://www.samsung.com/
 */
#include <linux/module.h>
#include <linux/init.h>
#include <linux/fs.h>
#include <linux/fs_context.h>
#include <linux/sched/mm.h>
#include <linux/statfs.h>
#include <linux/buffer_head.h>
#include <linux/kthread.h>
#include <linux/parser.h>
#include <linux/mount.h>
#include <linux/seq_file.h>
#include <linux/proc_fs.h>
#include <linux/random.h>
#include <linux/exportfs.h>
#include <linux/blkdev.h>
#include <linux/quotaops.h>
#include <linux/f2fs_fs.h>
#include <linux/sysfs.h>
#include <linux/quota.h>
#include <linux/unicode.h>
#include <linux/part_stat.h>
#include <linux/zstd.h>
#include <linux/lz4.h>

#include "f2fs.h"
#include "node.h"
#include "segment.h"
#include "xattr.h"
#include "gc.h"
#include "iostat.h"

#define CREATE_TRACE_POINTS
#include <trace/events/f2fs.h>

static struct kmem_cache *f2fs_inode_cachep;

#ifdef CONFIG_F2FS_FAULT_INJECTION

const char *f2fs_fault_name[FAULT_MAX] = {
	[FAULT_KMALLOC]		= "kmalloc",
	[FAULT_KVMALLOC]	= "kvmalloc",
	[FAULT_PAGE_ALLOC]	= "page alloc",
	[FAULT_PAGE_GET]	= "page get",
	[FAULT_ALLOC_NID]	= "alloc nid",
	[FAULT_ORPHAN]		= "orphan",
	[FAULT_BLOCK]		= "no more block",
	[FAULT_DIR_DEPTH]	= "too big dir depth",
	[FAULT_EVICT_INODE]	= "evict_inode fail",
	[FAULT_TRUNCATE]	= "truncate fail",
	[FAULT_READ_IO]		= "read IO error",
	[FAULT_CHECKPOINT]	= "checkpoint error",
	[FAULT_DISCARD]		= "discard error",
	[FAULT_WRITE_IO]	= "write IO error",
	[FAULT_SLAB_ALLOC]	= "slab alloc",
	[FAULT_DQUOT_INIT]	= "dquot initialize",
	[FAULT_LOCK_OP]		= "lock_op",
};

void f2fs_build_fault_attr(struct f2fs_sb_info *sbi, unsigned int rate,
							unsigned int type)
{
	struct f2fs_fault_info *ffi = &F2FS_OPTION(sbi).fault_info;

	if (rate) {
		atomic_set(&ffi->inject_ops, 0);
		ffi->inject_rate = rate;
	}

	if (type)
		ffi->inject_type = type;

	if (!rate && !type)
		memset(ffi, 0, sizeof(struct f2fs_fault_info));
}
#endif

/* f2fs-wide shrinker description */
static struct shrinker f2fs_shrinker_info = {
	.scan_objects = f2fs_shrink_scan,
	.count_objects = f2fs_shrink_count,
	.seeks = DEFAULT_SEEKS,
};

enum {
	Opt_gc_background,
	Opt_disable_roll_forward,
	Opt_norecovery,
	Opt_discard,
	Opt_nodiscard,
	Opt_noheap,
	Opt_heap,
	Opt_user_xattr,
	Opt_nouser_xattr,
	Opt_acl,
	Opt_noacl,
	Opt_active_logs,
	Opt_disable_ext_identify,
	Opt_inline_xattr,
	Opt_noinline_xattr,
	Opt_inline_xattr_size,
	Opt_inline_data,
	Opt_inline_dentry,
	Opt_noinline_dentry,
	Opt_flush_merge,
	Opt_noflush_merge,
	Opt_nobarrier,
	Opt_fastboot,
	Opt_extent_cache,
	Opt_noextent_cache,
	Opt_noinline_data,
	Opt_data_flush,
	Opt_reserve_root,
	Opt_resgid,
	Opt_resuid,
	Opt_mode,
	Opt_io_size_bits,
	Opt_fault_injection,
	Opt_fault_type,
	Opt_lazytime,
	Opt_nolazytime,
	Opt_quota,
	Opt_noquota,
	Opt_usrquota,
	Opt_grpquota,
	Opt_prjquota,
	Opt_usrjquota,
	Opt_grpjquota,
	Opt_prjjquota,
	Opt_offusrjquota,
	Opt_offgrpjquota,
	Opt_offprjjquota,
	Opt_jqfmt_vfsold,
	Opt_jqfmt_vfsv0,
	Opt_jqfmt_vfsv1,
	Opt_alloc,
	Opt_fsync,
	Opt_test_dummy_encryption,
	Opt_inlinecrypt,
	Opt_checkpoint_disable,
	Opt_checkpoint_disable_cap,
	Opt_checkpoint_disable_cap_perc,
	Opt_checkpoint_enable,
	Opt_checkpoint_merge,
	Opt_nocheckpoint_merge,
	Opt_compress_algorithm,
	Opt_compress_log_size,
	Opt_compress_extension,
	Opt_nocompress_extension,
	Opt_compress_chksum,
	Opt_compress_mode,
	Opt_compress_cache,
	Opt_atgc,
	Opt_gc_merge,
	Opt_nogc_merge,
	Opt_discard_unit,
	Opt_memory_mode,
	Opt_err,
};

static match_table_t f2fs_tokens = {
	{Opt_gc_background, "background_gc=%s"},
	{Opt_disable_roll_forward, "disable_roll_forward"},
	{Opt_norecovery, "norecovery"},
	{Opt_discard, "discard"},
	{Opt_nodiscard, "nodiscard"},
	{Opt_noheap, "no_heap"},
	{Opt_heap, "heap"},
	{Opt_user_xattr, "user_xattr"},
	{Opt_nouser_xattr, "nouser_xattr"},
	{Opt_acl, "acl"},
	{Opt_noacl, "noacl"},
	{Opt_active_logs, "active_logs=%u"},
	{Opt_disable_ext_identify, "disable_ext_identify"},
	{Opt_inline_xattr, "inline_xattr"},
	{Opt_noinline_xattr, "noinline_xattr"},
	{Opt_inline_xattr_size, "inline_xattr_size=%u"},
	{Opt_inline_data, "inline_data"},
	{Opt_inline_dentry, "inline_dentry"},
	{Opt_noinline_dentry, "noinline_dentry"},
	{Opt_flush_merge, "flush_merge"},
	{Opt_noflush_merge, "noflush_merge"},
	{Opt_nobarrier, "nobarrier"},
	{Opt_fastboot, "fastboot"},
	{Opt_extent_cache, "extent_cache"},
	{Opt_noextent_cache, "noextent_cache"},
	{Opt_noinline_data, "noinline_data"},
	{Opt_data_flush, "data_flush"},
	{Opt_reserve_root, "reserve_root=%u"},
	{Opt_resgid, "resgid=%u"},
	{Opt_resuid, "resuid=%u"},
	{Opt_mode, "mode=%s"},
	{Opt_io_size_bits, "io_bits=%u"},
	{Opt_fault_injection, "fault_injection=%u"},
	{Opt_fault_type, "fault_type=%u"},
	{Opt_lazytime, "lazytime"},
	{Opt_nolazytime, "nolazytime"},
	{Opt_quota, "quota"},
	{Opt_noquota, "noquota"},
	{Opt_usrquota, "usrquota"},
	{Opt_grpquota, "grpquota"},
	{Opt_prjquota, "prjquota"},
	{Opt_usrjquota, "usrjquota=%s"},
	{Opt_grpjquota, "grpjquota=%s"},
	{Opt_prjjquota, "prjjquota=%s"},
	{Opt_offusrjquota, "usrjquota="},
	{Opt_offgrpjquota, "grpjquota="},
	{Opt_offprjjquota, "prjjquota="},
	{Opt_jqfmt_vfsold, "jqfmt=vfsold"},
	{Opt_jqfmt_vfsv0, "jqfmt=vfsv0"},
	{Opt_jqfmt_vfsv1, "jqfmt=vfsv1"},
	{Opt_alloc, "alloc_mode=%s"},
	{Opt_fsync, "fsync_mode=%s"},
	{Opt_test_dummy_encryption, "test_dummy_encryption=%s"},
	{Opt_test_dummy_encryption, "test_dummy_encryption"},
	{Opt_inlinecrypt, "inlinecrypt"},
	{Opt_checkpoint_disable, "checkpoint=disable"},
	{Opt_checkpoint_disable_cap, "checkpoint=disable:%u"},
	{Opt_checkpoint_disable_cap_perc, "checkpoint=disable:%u%%"},
	{Opt_checkpoint_enable, "checkpoint=enable"},
	{Opt_checkpoint_merge, "checkpoint_merge"},
	{Opt_nocheckpoint_merge, "nocheckpoint_merge"},
	{Opt_compress_algorithm, "compress_algorithm=%s"},
	{Opt_compress_log_size, "compress_log_size=%u"},
	{Opt_compress_extension, "compress_extension=%s"},
	{Opt_nocompress_extension, "nocompress_extension=%s"},
	{Opt_compress_chksum, "compress_chksum"},
	{Opt_compress_mode, "compress_mode=%s"},
	{Opt_compress_cache, "compress_cache"},
	{Opt_atgc, "atgc"},
	{Opt_gc_merge, "gc_merge"},
	{Opt_nogc_merge, "nogc_merge"},
	{Opt_discard_unit, "discard_unit=%s"},
	{Opt_memory_mode, "memory=%s"},
	{Opt_err, NULL},
};

void f2fs_printk(struct f2fs_sb_info *sbi, const char *fmt, ...)
{
	struct va_format vaf;
	va_list args;
	int level;

	va_start(args, fmt);

	level = printk_get_level(fmt);
	vaf.fmt = printk_skip_level(fmt);
	vaf.va = &args;
	printk("%c%cF2FS-fs (%s): %pV\n",
	       KERN_SOH_ASCII, level, sbi->sb->s_id, &vaf);

	va_end(args);
}

#if IS_ENABLED(CONFIG_UNICODE)
static const struct f2fs_sb_encodings {
	__u16 magic;
	char *name;
	unsigned int version;
} f2fs_sb_encoding_map[] = {
	{F2FS_ENC_UTF8_12_1, "utf8", UNICODE_AGE(12, 1, 0)},
};

static const struct f2fs_sb_encodings *
f2fs_sb_read_encoding(const struct f2fs_super_block *sb)
{
	__u16 magic = le16_to_cpu(sb->s_encoding);
	int i;

	for (i = 0; i < ARRAY_SIZE(f2fs_sb_encoding_map); i++)
		if (magic == f2fs_sb_encoding_map[i].magic)
			return &f2fs_sb_encoding_map[i];

	return NULL;
}

struct kmem_cache *f2fs_cf_name_slab;
static int __init f2fs_create_casefold_cache(void)
{
	f2fs_cf_name_slab = f2fs_kmem_cache_create("f2fs_casefolded_name",
							F2FS_NAME_LEN);
	if (!f2fs_cf_name_slab)
		return -ENOMEM;
	return 0;
}

static void f2fs_destroy_casefold_cache(void)
{
	kmem_cache_destroy(f2fs_cf_name_slab);
}
#else
static int __init f2fs_create_casefold_cache(void) { return 0; }
static void f2fs_destroy_casefold_cache(void) { }
#endif

static inline void limit_reserve_root(struct f2fs_sb_info *sbi)
{
	block_t limit = min((sbi->user_block_count >> 3),
			sbi->user_block_count - sbi->reserved_blocks);

	/* limit is 12.5% */
	if (test_opt(sbi, RESERVE_ROOT) &&
			F2FS_OPTION(sbi).root_reserved_blocks > limit &&
			F2FS_OPTION(sbi).root_reserved_blocks > MIN_ROOT_RESERVED_BLOCKS) {
		F2FS_OPTION(sbi).root_reserved_blocks = limit;
		f2fs_info(sbi, "Reduce reserved blocks for root = %u",
			  F2FS_OPTION(sbi).root_reserved_blocks);
	}
	if (!test_opt(sbi, RESERVE_ROOT) &&
		(!uid_eq(F2FS_OPTION(sbi).s_resuid,
				make_kuid(&init_user_ns, F2FS_DEF_RESUID)) ||
		!gid_eq(F2FS_OPTION(sbi).s_resgid,
				make_kgid(&init_user_ns, F2FS_DEF_RESGID))))
		f2fs_info(sbi, "Ignore s_resuid=%u, s_resgid=%u w/o reserve_root",
			  from_kuid_munged(&init_user_ns,
					   F2FS_OPTION(sbi).s_resuid),
			  from_kgid_munged(&init_user_ns,
					   F2FS_OPTION(sbi).s_resgid));
}

static inline int adjust_reserved_segment(struct f2fs_sb_info *sbi)
{
	unsigned int sec_blks = sbi->blocks_per_seg * sbi->segs_per_sec;
	unsigned int avg_vblocks;
	unsigned int wanted_reserved_segments;
	block_t avail_user_block_count;

	if (!F2FS_IO_ALIGNED(sbi))
		return 0;

	/* average valid block count in section in worst case */
	avg_vblocks = sec_blks / F2FS_IO_SIZE(sbi);

	/*
	 * we need enough free space when migrating one section in worst case
	 */
	wanted_reserved_segments = (F2FS_IO_SIZE(sbi) / avg_vblocks) *
						reserved_segments(sbi);
	wanted_reserved_segments -= reserved_segments(sbi);

	avail_user_block_count = sbi->user_block_count -
				sbi->current_reserved_blocks -
				F2FS_OPTION(sbi).root_reserved_blocks;

	if (wanted_reserved_segments * sbi->blocks_per_seg >
					avail_user_block_count) {
		f2fs_err(sbi, "IO align feature can't grab additional reserved segment: %u, available segments: %u",
			wanted_reserved_segments,
			avail_user_block_count >> sbi->log_blocks_per_seg);
		return -ENOSPC;
	}

	SM_I(sbi)->additional_reserved_segments = wanted_reserved_segments;

	f2fs_info(sbi, "IO align feature needs additional reserved segment: %u",
			 wanted_reserved_segments);

	return 0;
}

static inline void adjust_unusable_cap_perc(struct f2fs_sb_info *sbi)
{
	if (!F2FS_OPTION(sbi).unusable_cap_perc)
		return;

	if (F2FS_OPTION(sbi).unusable_cap_perc == 100)
		F2FS_OPTION(sbi).unusable_cap = sbi->user_block_count;
	else
		F2FS_OPTION(sbi).unusable_cap = (sbi->user_block_count / 100) *
					F2FS_OPTION(sbi).unusable_cap_perc;

	f2fs_info(sbi, "Adjust unusable cap for checkpoint=disable = %u / %u%%",
			F2FS_OPTION(sbi).unusable_cap,
			F2FS_OPTION(sbi).unusable_cap_perc);
}

static void init_once(void *foo)
{
	struct f2fs_inode_info *fi = (struct f2fs_inode_info *) foo;

	inode_init_once(&fi->vfs_inode);
}

#ifdef CONFIG_QUOTA
static const char * const quotatypes[] = INITQFNAMES;
#define QTYPE2NAME(t) (quotatypes[t])
static int f2fs_set_qf_name(struct super_block *sb, int qtype,
							substring_t *args)
{
	struct f2fs_sb_info *sbi = F2FS_SB(sb);
	char *qname;
	int ret = -EINVAL;

	if (sb_any_quota_loaded(sb) && !F2FS_OPTION(sbi).s_qf_names[qtype]) {
		f2fs_err(sbi, "Cannot change journaled quota options when quota turned on");
		return -EINVAL;
	}
	if (f2fs_sb_has_quota_ino(sbi)) {
		f2fs_info(sbi, "QUOTA feature is enabled, so ignore qf_name");
		return 0;
	}

	qname = match_strdup(args);
	if (!qname) {
		f2fs_err(sbi, "Not enough memory for storing quotafile name");
		return -ENOMEM;
	}
	if (F2FS_OPTION(sbi).s_qf_names[qtype]) {
		if (strcmp(F2FS_OPTION(sbi).s_qf_names[qtype], qname) == 0)
			ret = 0;
		else
			f2fs_err(sbi, "%s quota file already specified",
				 QTYPE2NAME(qtype));
		goto errout;
	}
	if (strchr(qname, '/')) {
		f2fs_err(sbi, "quotafile must be on filesystem root");
		goto errout;
	}
	F2FS_OPTION(sbi).s_qf_names[qtype] = qname;
	set_opt(sbi, QUOTA);
	return 0;
errout:
	kfree(qname);
	return ret;
}

static int f2fs_clear_qf_name(struct super_block *sb, int qtype)
{
	struct f2fs_sb_info *sbi = F2FS_SB(sb);

	if (sb_any_quota_loaded(sb) && F2FS_OPTION(sbi).s_qf_names[qtype]) {
		f2fs_err(sbi, "Cannot change journaled quota options when quota turned on");
		return -EINVAL;
	}
	kfree(F2FS_OPTION(sbi).s_qf_names[qtype]);
	F2FS_OPTION(sbi).s_qf_names[qtype] = NULL;
	return 0;
}

static int f2fs_check_quota_options(struct f2fs_sb_info *sbi)
{
	/*
	 * We do the test below only for project quotas. 'usrquota' and
	 * 'grpquota' mount options are allowed even without quota feature
	 * to support legacy quotas in quota files.
	 */
	if (test_opt(sbi, PRJQUOTA) && !f2fs_sb_has_project_quota(sbi)) {
		f2fs_err(sbi, "Project quota feature not enabled. Cannot enable project quota enforcement.");
		return -1;
	}
	if (F2FS_OPTION(sbi).s_qf_names[USRQUOTA] ||
			F2FS_OPTION(sbi).s_qf_names[GRPQUOTA] ||
			F2FS_OPTION(sbi).s_qf_names[PRJQUOTA]) {
		if (test_opt(sbi, USRQUOTA) &&
				F2FS_OPTION(sbi).s_qf_names[USRQUOTA])
			clear_opt(sbi, USRQUOTA);

		if (test_opt(sbi, GRPQUOTA) &&
				F2FS_OPTION(sbi).s_qf_names[GRPQUOTA])
			clear_opt(sbi, GRPQUOTA);

		if (test_opt(sbi, PRJQUOTA) &&
				F2FS_OPTION(sbi).s_qf_names[PRJQUOTA])
			clear_opt(sbi, PRJQUOTA);

		if (test_opt(sbi, GRPQUOTA) || test_opt(sbi, USRQUOTA) ||
				test_opt(sbi, PRJQUOTA)) {
			f2fs_err(sbi, "old and new quota format mixing");
			return -1;
		}

		if (!F2FS_OPTION(sbi).s_jquota_fmt) {
			f2fs_err(sbi, "journaled quota format not specified");
			return -1;
		}
	}

	if (f2fs_sb_has_quota_ino(sbi) && F2FS_OPTION(sbi).s_jquota_fmt) {
		f2fs_info(sbi, "QUOTA feature is enabled, so ignore jquota_fmt");
		F2FS_OPTION(sbi).s_jquota_fmt = 0;
	}
	return 0;
}
#endif

static int f2fs_set_test_dummy_encryption(struct super_block *sb,
					  const char *opt,
					  const substring_t *arg,
					  bool is_remount)
{
	struct f2fs_sb_info *sbi = F2FS_SB(sb);
	struct fs_parameter param = {
		.type = fs_value_is_string,
		.string = arg->from ? arg->from : "",
	};
	struct fscrypt_dummy_policy *policy =
		&F2FS_OPTION(sbi).dummy_enc_policy;
	int err;

	if (!IS_ENABLED(CONFIG_FS_ENCRYPTION)) {
		f2fs_warn(sbi, "test_dummy_encryption option not supported");
		return -EINVAL;
	}

	if (!f2fs_sb_has_encrypt(sbi)) {
		f2fs_err(sbi, "Encrypt feature is off");
		return -EINVAL;
	}

	/*
	 * This mount option is just for testing, and it's not worthwhile to
	 * implement the extra complexity (e.g. RCU protection) that would be
	 * needed to allow it to be set or changed during remount.  We do allow
	 * it to be specified during remount, but only if there is no change.
	 */
	if (is_remount && !fscrypt_is_dummy_policy_set(policy)) {
		f2fs_warn(sbi, "Can't set test_dummy_encryption on remount");
		return -EINVAL;
	}

	err = fscrypt_parse_test_dummy_encryption(&param, policy);
	if (err) {
		if (err == -EEXIST)
			f2fs_warn(sbi,
				  "Can't change test_dummy_encryption on remount");
		else if (err == -EINVAL)
			f2fs_warn(sbi, "Value of option \"%s\" is unrecognized",
				  opt);
		else
			f2fs_warn(sbi, "Error processing option \"%s\" [%d]",
				  opt, err);
		return -EINVAL;
	}
	err = fscrypt_add_test_dummy_key(sb, policy);
	if (err) {
		f2fs_warn(sbi, "Error adding test dummy encryption key [%d]",
			  err);
		return err;
	}
	f2fs_warn(sbi, "Test dummy encryption mode enabled");
	return 0;
}

#ifdef CONFIG_F2FS_FS_COMPRESSION
/*
 * 1. The same extension name cannot not appear in both compress and non-compress extension
 * at the same time.
 * 2. If the compress extension specifies all files, the types specified by the non-compress
 * extension will be treated as special cases and will not be compressed.
 * 3. Don't allow the non-compress extension specifies all files.
 */
static int f2fs_test_compress_extension(struct f2fs_sb_info *sbi)
{
	unsigned char (*ext)[F2FS_EXTENSION_LEN];
	unsigned char (*noext)[F2FS_EXTENSION_LEN];
	int ext_cnt, noext_cnt, index = 0, no_index = 0;

	ext = F2FS_OPTION(sbi).extensions;
	ext_cnt = F2FS_OPTION(sbi).compress_ext_cnt;
	noext = F2FS_OPTION(sbi).noextensions;
	noext_cnt = F2FS_OPTION(sbi).nocompress_ext_cnt;

	if (!noext_cnt)
		return 0;

	for (no_index = 0; no_index < noext_cnt; no_index++) {
		if (!strcasecmp("*", noext[no_index])) {
			f2fs_info(sbi, "Don't allow the nocompress extension specifies all files");
			return -EINVAL;
		}
		for (index = 0; index < ext_cnt; index++) {
			if (!strcasecmp(ext[index], noext[no_index])) {
				f2fs_info(sbi, "Don't allow the same extension %s appear in both compress and nocompress extension",
						ext[index]);
				return -EINVAL;
			}
		}
	}
	return 0;
}

#ifdef CONFIG_F2FS_FS_LZ4
static int f2fs_set_lz4hc_level(struct f2fs_sb_info *sbi, const char *str)
{
#ifdef CONFIG_F2FS_FS_LZ4HC
	unsigned int level;
#endif

	if (strlen(str) == 3) {
		F2FS_OPTION(sbi).compress_level = 0;
		return 0;
	}

#ifdef CONFIG_F2FS_FS_LZ4HC
	str += 3;

	if (str[0] != ':') {
		f2fs_info(sbi, "wrong format, e.g. <alg_name>:<compr_level>");
		return -EINVAL;
	}
	if (kstrtouint(str + 1, 10, &level))
		return -EINVAL;

	if (level < LZ4HC_MIN_CLEVEL || level > LZ4HC_MAX_CLEVEL) {
		f2fs_info(sbi, "invalid lz4hc compress level: %d", level);
		return -EINVAL;
	}

	F2FS_OPTION(sbi).compress_level = level;
	return 0;
#else
	f2fs_info(sbi, "kernel doesn't support lz4hc compression");
	return -EINVAL;
#endif
}
#endif

#ifdef CONFIG_F2FS_FS_ZSTD
static int f2fs_set_zstd_level(struct f2fs_sb_info *sbi, const char *str)
{
	unsigned int level;
	int len = 4;

	if (strlen(str) == len) {
		F2FS_OPTION(sbi).compress_level = 0;
		return 0;
	}

	str += len;

	if (str[0] != ':') {
		f2fs_info(sbi, "wrong format, e.g. <alg_name>:<compr_level>");
		return -EINVAL;
	}
	if (kstrtouint(str + 1, 10, &level))
		return -EINVAL;

	if (!level || level > zstd_max_clevel()) {
		f2fs_info(sbi, "invalid zstd compress level: %d", level);
		return -EINVAL;
	}

	F2FS_OPTION(sbi).compress_level = level;
	return 0;
}
#endif
#endif

static int parse_options(struct super_block *sb, char *options, bool is_remount)
{
	struct f2fs_sb_info *sbi = F2FS_SB(sb);
	substring_t args[MAX_OPT_ARGS];
#ifdef CONFIG_F2FS_FS_COMPRESSION
	unsigned char (*ext)[F2FS_EXTENSION_LEN];
	unsigned char (*noext)[F2FS_EXTENSION_LEN];
	int ext_cnt, noext_cnt;
#endif
	char *p, *name;
	int arg = 0;
	kuid_t uid;
	kgid_t gid;
	int ret;

	if (!options)
		goto default_check;

	while ((p = strsep(&options, ",")) != NULL) {
		int token;

		if (!*p)
			continue;
		/*
		 * Initialize args struct so we know whether arg was
		 * found; some options take optional arguments.
		 */
		args[0].to = args[0].from = NULL;
		token = match_token(p, f2fs_tokens, args);

		switch (token) {
		case Opt_gc_background:
			name = match_strdup(&args[0]);

			if (!name)
				return -ENOMEM;
			if (!strcmp(name, "on")) {
				F2FS_OPTION(sbi).bggc_mode = BGGC_MODE_ON;
			} else if (!strcmp(name, "off")) {
				F2FS_OPTION(sbi).bggc_mode = BGGC_MODE_OFF;
			} else if (!strcmp(name, "sync")) {
				F2FS_OPTION(sbi).bggc_mode = BGGC_MODE_SYNC;
			} else {
				kfree(name);
				return -EINVAL;
			}
			kfree(name);
			break;
		case Opt_disable_roll_forward:
			set_opt(sbi, DISABLE_ROLL_FORWARD);
			break;
		case Opt_norecovery:
			/* this option mounts f2fs with ro */
			set_opt(sbi, NORECOVERY);
			if (!f2fs_readonly(sb))
				return -EINVAL;
			break;
		case Opt_discard:
			if (!f2fs_hw_support_discard(sbi)) {
				f2fs_warn(sbi, "device does not support discard");
				break;
			}
			set_opt(sbi, DISCARD);
			break;
		case Opt_nodiscard:
			if (f2fs_hw_should_discard(sbi)) {
				f2fs_warn(sbi, "discard is required for zoned block devices");
				return -EINVAL;
			}
			clear_opt(sbi, DISCARD);
			break;
		case Opt_noheap:
			set_opt(sbi, NOHEAP);
			break;
		case Opt_heap:
			clear_opt(sbi, NOHEAP);
			break;
#ifdef CONFIG_F2FS_FS_XATTR
		case Opt_user_xattr:
			set_opt(sbi, XATTR_USER);
			break;
		case Opt_nouser_xattr:
			clear_opt(sbi, XATTR_USER);
			break;
		case Opt_inline_xattr:
			set_opt(sbi, INLINE_XATTR);
			break;
		case Opt_noinline_xattr:
			clear_opt(sbi, INLINE_XATTR);
			break;
		case Opt_inline_xattr_size:
			if (args->from && match_int(args, &arg))
				return -EINVAL;
			set_opt(sbi, INLINE_XATTR_SIZE);
			F2FS_OPTION(sbi).inline_xattr_size = arg;
			break;
#else
		case Opt_user_xattr:
			f2fs_info(sbi, "user_xattr options not supported");
			break;
		case Opt_nouser_xattr:
			f2fs_info(sbi, "nouser_xattr options not supported");
			break;
		case Opt_inline_xattr:
			f2fs_info(sbi, "inline_xattr options not supported");
			break;
		case Opt_noinline_xattr:
			f2fs_info(sbi, "noinline_xattr options not supported");
			break;
#endif
#ifdef CONFIG_F2FS_FS_POSIX_ACL
		case Opt_acl:
			set_opt(sbi, POSIX_ACL);
			break;
		case Opt_noacl:
			clear_opt(sbi, POSIX_ACL);
			break;
#else
		case Opt_acl:
			f2fs_info(sbi, "acl options not supported");
			break;
		case Opt_noacl:
			f2fs_info(sbi, "noacl options not supported");
			break;
#endif
		case Opt_active_logs:
			if (args->from && match_int(args, &arg))
				return -EINVAL;
			if (arg != 2 && arg != 4 &&
				arg != NR_CURSEG_PERSIST_TYPE)
				return -EINVAL;
			F2FS_OPTION(sbi).active_logs = arg;
			break;
		case Opt_disable_ext_identify:
			set_opt(sbi, DISABLE_EXT_IDENTIFY);
			break;
		case Opt_inline_data:
			set_opt(sbi, INLINE_DATA);
			break;
		case Opt_inline_dentry:
			set_opt(sbi, INLINE_DENTRY);
			break;
		case Opt_noinline_dentry:
			clear_opt(sbi, INLINE_DENTRY);
			break;
		case Opt_flush_merge:
			set_opt(sbi, FLUSH_MERGE);
			break;
		case Opt_noflush_merge:
			clear_opt(sbi, FLUSH_MERGE);
			break;
		case Opt_nobarrier:
			set_opt(sbi, NOBARRIER);
			break;
		case Opt_fastboot:
			set_opt(sbi, FASTBOOT);
			break;
		case Opt_extent_cache:
			set_opt(sbi, EXTENT_CACHE);
			break;
		case Opt_noextent_cache:
			clear_opt(sbi, EXTENT_CACHE);
			break;
		case Opt_noinline_data:
			clear_opt(sbi, INLINE_DATA);
			break;
		case Opt_data_flush:
			set_opt(sbi, DATA_FLUSH);
			break;
		case Opt_reserve_root:
			if (args->from && match_int(args, &arg))
				return -EINVAL;
			if (test_opt(sbi, RESERVE_ROOT)) {
				f2fs_info(sbi, "Preserve previous reserve_root=%u",
					  F2FS_OPTION(sbi).root_reserved_blocks);
			} else {
				F2FS_OPTION(sbi).root_reserved_blocks = arg;
				set_opt(sbi, RESERVE_ROOT);
			}
			break;
		case Opt_resuid:
			if (args->from && match_int(args, &arg))
				return -EINVAL;
			uid = make_kuid(current_user_ns(), arg);
			if (!uid_valid(uid)) {
				f2fs_err(sbi, "Invalid uid value %d", arg);
				return -EINVAL;
			}
			F2FS_OPTION(sbi).s_resuid = uid;
			break;
		case Opt_resgid:
			if (args->from && match_int(args, &arg))
				return -EINVAL;
			gid = make_kgid(current_user_ns(), arg);
			if (!gid_valid(gid)) {
				f2fs_err(sbi, "Invalid gid value %d", arg);
				return -EINVAL;
			}
			F2FS_OPTION(sbi).s_resgid = gid;
			break;
		case Opt_mode:
			name = match_strdup(&args[0]);

			if (!name)
				return -ENOMEM;
			if (!strcmp(name, "adaptive")) {
				if (f2fs_sb_has_blkzoned(sbi)) {
					f2fs_warn(sbi, "adaptive mode is not allowed with zoned block device feature");
					kfree(name);
					return -EINVAL;
				}
				F2FS_OPTION(sbi).fs_mode = FS_MODE_ADAPTIVE;
			} else if (!strcmp(name, "lfs")) {
				F2FS_OPTION(sbi).fs_mode = FS_MODE_LFS;
			} else if (!strcmp(name, "fragment:segment")) {
				F2FS_OPTION(sbi).fs_mode = FS_MODE_FRAGMENT_SEG;
			} else if (!strcmp(name, "fragment:block")) {
				F2FS_OPTION(sbi).fs_mode = FS_MODE_FRAGMENT_BLK;
			} else {
				kfree(name);
				return -EINVAL;
			}
			kfree(name);
			break;
		case Opt_io_size_bits:
			if (args->from && match_int(args, &arg))
				return -EINVAL;
			if (arg <= 0 || arg > __ilog2_u32(BIO_MAX_VECS)) {
				f2fs_warn(sbi, "Not support %d, larger than %d",
					  1 << arg, BIO_MAX_VECS);
				return -EINVAL;
			}
			F2FS_OPTION(sbi).write_io_size_bits = arg;
			break;
#ifdef CONFIG_F2FS_FAULT_INJECTION
		case Opt_fault_injection:
			if (args->from && match_int(args, &arg))
				return -EINVAL;
			f2fs_build_fault_attr(sbi, arg, F2FS_ALL_FAULT_TYPE);
			set_opt(sbi, FAULT_INJECTION);
			break;

		case Opt_fault_type:
			if (args->from && match_int(args, &arg))
				return -EINVAL;
			f2fs_build_fault_attr(sbi, 0, arg);
			set_opt(sbi, FAULT_INJECTION);
			break;
#else
		case Opt_fault_injection:
			f2fs_info(sbi, "fault_injection options not supported");
			break;

		case Opt_fault_type:
			f2fs_info(sbi, "fault_type options not supported");
			break;
#endif
		case Opt_lazytime:
			sb->s_flags |= SB_LAZYTIME;
			break;
		case Opt_nolazytime:
			sb->s_flags &= ~SB_LAZYTIME;
			break;
#ifdef CONFIG_QUOTA
		case Opt_quota:
		case Opt_usrquota:
			set_opt(sbi, USRQUOTA);
			break;
		case Opt_grpquota:
			set_opt(sbi, GRPQUOTA);
			break;
		case Opt_prjquota:
			set_opt(sbi, PRJQUOTA);
			break;
		case Opt_usrjquota:
			ret = f2fs_set_qf_name(sb, USRQUOTA, &args[0]);
			if (ret)
				return ret;
			break;
		case Opt_grpjquota:
			ret = f2fs_set_qf_name(sb, GRPQUOTA, &args[0]);
			if (ret)
				return ret;
			break;
		case Opt_prjjquota:
			ret = f2fs_set_qf_name(sb, PRJQUOTA, &args[0]);
			if (ret)
				return ret;
			break;
		case Opt_offusrjquota:
			ret = f2fs_clear_qf_name(sb, USRQUOTA);
			if (ret)
				return ret;
			break;
		case Opt_offgrpjquota:
			ret = f2fs_clear_qf_name(sb, GRPQUOTA);
			if (ret)
				return ret;
			break;
		case Opt_offprjjquota:
			ret = f2fs_clear_qf_name(sb, PRJQUOTA);
			if (ret)
				return ret;
			break;
		case Opt_jqfmt_vfsold:
			F2FS_OPTION(sbi).s_jquota_fmt = QFMT_VFS_OLD;
			break;
		case Opt_jqfmt_vfsv0:
			F2FS_OPTION(sbi).s_jquota_fmt = QFMT_VFS_V0;
			break;
		case Opt_jqfmt_vfsv1:
			F2FS_OPTION(sbi).s_jquota_fmt = QFMT_VFS_V1;
			break;
		case Opt_noquota:
			clear_opt(sbi, QUOTA);
			clear_opt(sbi, USRQUOTA);
			clear_opt(sbi, GRPQUOTA);
			clear_opt(sbi, PRJQUOTA);
			break;
#else
		case Opt_quota:
		case Opt_usrquota:
		case Opt_grpquota:
		case Opt_prjquota:
		case Opt_usrjquota:
		case Opt_grpjquota:
		case Opt_prjjquota:
		case Opt_offusrjquota:
		case Opt_offgrpjquota:
		case Opt_offprjjquota:
		case Opt_jqfmt_vfsold:
		case Opt_jqfmt_vfsv0:
		case Opt_jqfmt_vfsv1:
		case Opt_noquota:
			f2fs_info(sbi, "quota operations not supported");
			break;
#endif
		case Opt_alloc:
			name = match_strdup(&args[0]);
			if (!name)
				return -ENOMEM;

			if (!strcmp(name, "default")) {
				F2FS_OPTION(sbi).alloc_mode = ALLOC_MODE_DEFAULT;
			} else if (!strcmp(name, "reuse")) {
				F2FS_OPTION(sbi).alloc_mode = ALLOC_MODE_REUSE;
			} else {
				kfree(name);
				return -EINVAL;
			}
			kfree(name);
			break;
		case Opt_fsync:
			name = match_strdup(&args[0]);
			if (!name)
				return -ENOMEM;
			if (!strcmp(name, "posix")) {
				F2FS_OPTION(sbi).fsync_mode = FSYNC_MODE_POSIX;
			} else if (!strcmp(name, "strict")) {
				F2FS_OPTION(sbi).fsync_mode = FSYNC_MODE_STRICT;
			} else if (!strcmp(name, "nobarrier")) {
				F2FS_OPTION(sbi).fsync_mode =
							FSYNC_MODE_NOBARRIER;
			} else {
				kfree(name);
				return -EINVAL;
			}
			kfree(name);
			break;
		case Opt_test_dummy_encryption:
			ret = f2fs_set_test_dummy_encryption(sb, p, &args[0],
							     is_remount);
			if (ret)
				return ret;
			break;
		case Opt_inlinecrypt:
#ifdef CONFIG_FS_ENCRYPTION_INLINE_CRYPT
			sb->s_flags |= SB_INLINECRYPT;
#else
			f2fs_info(sbi, "inline encryption not supported");
#endif
			break;
		case Opt_checkpoint_disable_cap_perc:
			if (args->from && match_int(args, &arg))
				return -EINVAL;
			if (arg < 0 || arg > 100)
				return -EINVAL;
			F2FS_OPTION(sbi).unusable_cap_perc = arg;
			set_opt(sbi, DISABLE_CHECKPOINT);
			break;
		case Opt_checkpoint_disable_cap:
			if (args->from && match_int(args, &arg))
				return -EINVAL;
			F2FS_OPTION(sbi).unusable_cap = arg;
			set_opt(sbi, DISABLE_CHECKPOINT);
			break;
		case Opt_checkpoint_disable:
			set_opt(sbi, DISABLE_CHECKPOINT);
			break;
		case Opt_checkpoint_enable:
			clear_opt(sbi, DISABLE_CHECKPOINT);
			break;
		case Opt_checkpoint_merge:
			set_opt(sbi, MERGE_CHECKPOINT);
			break;
		case Opt_nocheckpoint_merge:
			clear_opt(sbi, MERGE_CHECKPOINT);
			break;
#ifdef CONFIG_F2FS_FS_COMPRESSION
		case Opt_compress_algorithm:
			if (!f2fs_sb_has_compression(sbi)) {
				f2fs_info(sbi, "Image doesn't support compression");
				break;
			}
			name = match_strdup(&args[0]);
			if (!name)
				return -ENOMEM;
			if (!strcmp(name, "lzo")) {
#ifdef CONFIG_F2FS_FS_LZO
				F2FS_OPTION(sbi).compress_level = 0;
				F2FS_OPTION(sbi).compress_algorithm =
								COMPRESS_LZO;
#else
				f2fs_info(sbi, "kernel doesn't support lzo compression");
#endif
			} else if (!strncmp(name, "lz4", 3)) {
#ifdef CONFIG_F2FS_FS_LZ4
				ret = f2fs_set_lz4hc_level(sbi, name);
				if (ret) {
					kfree(name);
					return -EINVAL;
				}
				F2FS_OPTION(sbi).compress_algorithm =
								COMPRESS_LZ4;
#else
				f2fs_info(sbi, "kernel doesn't support lz4 compression");
#endif
			} else if (!strncmp(name, "zstd", 4)) {
#ifdef CONFIG_F2FS_FS_ZSTD
				ret = f2fs_set_zstd_level(sbi, name);
				if (ret) {
					kfree(name);
					return -EINVAL;
				}
				F2FS_OPTION(sbi).compress_algorithm =
								COMPRESS_ZSTD;
#else
				f2fs_info(sbi, "kernel doesn't support zstd compression");
#endif
			} else if (!strcmp(name, "lzo-rle")) {
#ifdef CONFIG_F2FS_FS_LZORLE
				F2FS_OPTION(sbi).compress_level = 0;
				F2FS_OPTION(sbi).compress_algorithm =
								COMPRESS_LZORLE;
#else
				f2fs_info(sbi, "kernel doesn't support lzorle compression");
#endif
			} else {
				kfree(name);
				return -EINVAL;
			}
			kfree(name);
			break;
		case Opt_compress_log_size:
			if (!f2fs_sb_has_compression(sbi)) {
				f2fs_info(sbi, "Image doesn't support compression");
				break;
			}
			if (args->from && match_int(args, &arg))
				return -EINVAL;
			if (arg < MIN_COMPRESS_LOG_SIZE ||
				arg > MAX_COMPRESS_LOG_SIZE) {
				f2fs_err(sbi,
					"Compress cluster log size is out of range");
				return -EINVAL;
			}
			F2FS_OPTION(sbi).compress_log_size = arg;
			break;
		case Opt_compress_extension:
			if (!f2fs_sb_has_compression(sbi)) {
				f2fs_info(sbi, "Image doesn't support compression");
				break;
			}
			name = match_strdup(&args[0]);
			if (!name)
				return -ENOMEM;

			ext = F2FS_OPTION(sbi).extensions;
			ext_cnt = F2FS_OPTION(sbi).compress_ext_cnt;

			if (strlen(name) >= F2FS_EXTENSION_LEN ||
				ext_cnt >= COMPRESS_EXT_NUM) {
				f2fs_err(sbi,
					"invalid extension length/number");
				kfree(name);
				return -EINVAL;
			}

			strcpy(ext[ext_cnt], name);
			F2FS_OPTION(sbi).compress_ext_cnt++;
			kfree(name);
			break;
		case Opt_nocompress_extension:
			if (!f2fs_sb_has_compression(sbi)) {
				f2fs_info(sbi, "Image doesn't support compression");
				break;
			}
			name = match_strdup(&args[0]);
			if (!name)
				return -ENOMEM;

			noext = F2FS_OPTION(sbi).noextensions;
			noext_cnt = F2FS_OPTION(sbi).nocompress_ext_cnt;

			if (strlen(name) >= F2FS_EXTENSION_LEN ||
				noext_cnt >= COMPRESS_EXT_NUM) {
				f2fs_err(sbi,
					"invalid extension length/number");
				kfree(name);
				return -EINVAL;
			}

			strcpy(noext[noext_cnt], name);
			F2FS_OPTION(sbi).nocompress_ext_cnt++;
			kfree(name);
			break;
		case Opt_compress_chksum:
			F2FS_OPTION(sbi).compress_chksum = true;
			break;
		case Opt_compress_mode:
			name = match_strdup(&args[0]);
			if (!name)
				return -ENOMEM;
			if (!strcmp(name, "fs")) {
				F2FS_OPTION(sbi).compress_mode = COMPR_MODE_FS;
			} else if (!strcmp(name, "user")) {
				F2FS_OPTION(sbi).compress_mode = COMPR_MODE_USER;
			} else {
				kfree(name);
				return -EINVAL;
			}
			kfree(name);
			break;
		case Opt_compress_cache:
			set_opt(sbi, COMPRESS_CACHE);
			break;
#else
		case Opt_compress_algorithm:
		case Opt_compress_log_size:
		case Opt_compress_extension:
		case Opt_nocompress_extension:
		case Opt_compress_chksum:
		case Opt_compress_mode:
		case Opt_compress_cache:
			f2fs_info(sbi, "compression options not supported");
			break;
#endif
		case Opt_atgc:
			set_opt(sbi, ATGC);
			break;
		case Opt_gc_merge:
			set_opt(sbi, GC_MERGE);
			break;
		case Opt_nogc_merge:
			clear_opt(sbi, GC_MERGE);
			break;
		case Opt_discard_unit:
			name = match_strdup(&args[0]);
			if (!name)
				return -ENOMEM;
			if (!strcmp(name, "block")) {
				F2FS_OPTION(sbi).discard_unit =
						DISCARD_UNIT_BLOCK;
			} else if (!strcmp(name, "segment")) {
				F2FS_OPTION(sbi).discard_unit =
						DISCARD_UNIT_SEGMENT;
			} else if (!strcmp(name, "section")) {
				F2FS_OPTION(sbi).discard_unit =
						DISCARD_UNIT_SECTION;
			} else {
				kfree(name);
				return -EINVAL;
			}
			kfree(name);
			break;
		case Opt_memory_mode:
			name = match_strdup(&args[0]);
			if (!name)
				return -ENOMEM;
			if (!strcmp(name, "normal")) {
				F2FS_OPTION(sbi).memory_mode =
						MEMORY_MODE_NORMAL;
			} else if (!strcmp(name, "low")) {
				F2FS_OPTION(sbi).memory_mode =
						MEMORY_MODE_LOW;
			} else {
				kfree(name);
				return -EINVAL;
			}
			kfree(name);
			break;
		default:
			f2fs_err(sbi, "Unrecognized mount option \"%s\" or missing value",
				 p);
			return -EINVAL;
		}
	}
default_check:
#ifdef CONFIG_QUOTA
	if (f2fs_check_quota_options(sbi))
		return -EINVAL;
#else
	if (f2fs_sb_has_quota_ino(sbi) && !f2fs_readonly(sbi->sb)) {
		f2fs_info(sbi, "Filesystem with quota feature cannot be mounted RDWR without CONFIG_QUOTA");
		return -EINVAL;
	}
	if (f2fs_sb_has_project_quota(sbi) && !f2fs_readonly(sbi->sb)) {
		f2fs_err(sbi, "Filesystem with project quota feature cannot be mounted RDWR without CONFIG_QUOTA");
		return -EINVAL;
	}
#endif
#if !IS_ENABLED(CONFIG_UNICODE)
	if (f2fs_sb_has_casefold(sbi)) {
		f2fs_err(sbi,
			"Filesystem with casefold feature cannot be mounted without CONFIG_UNICODE");
		return -EINVAL;
	}
#endif
	/*
	 * The BLKZONED feature indicates that the drive was formatted with
	 * zone alignment optimization. This is optional for host-aware
	 * devices, but mandatory for host-managed zoned block devices.
	 */
#ifndef CONFIG_BLK_DEV_ZONED
	if (f2fs_sb_has_blkzoned(sbi)) {
		f2fs_err(sbi, "Zoned block device support is not enabled");
		return -EINVAL;
	}
#endif
	if (f2fs_sb_has_blkzoned(sbi)) {
		if (F2FS_OPTION(sbi).discard_unit !=
						DISCARD_UNIT_SECTION) {
			f2fs_info(sbi, "Zoned block device doesn't need small discard, set discard_unit=section by default");
			F2FS_OPTION(sbi).discard_unit =
					DISCARD_UNIT_SECTION;
		}
	}

#ifdef CONFIG_F2FS_FS_COMPRESSION
	if (f2fs_test_compress_extension(sbi)) {
		f2fs_err(sbi, "invalid compress or nocompress extension");
		return -EINVAL;
	}
#endif

	if (F2FS_IO_SIZE_BITS(sbi) && !f2fs_lfs_mode(sbi)) {
		f2fs_err(sbi, "Should set mode=lfs with %uKB-sized IO",
			 F2FS_IO_SIZE_KB(sbi));
		return -EINVAL;
	}

	if (test_opt(sbi, INLINE_XATTR_SIZE)) {
		int min_size, max_size;

		if (!f2fs_sb_has_extra_attr(sbi) ||
			!f2fs_sb_has_flexible_inline_xattr(sbi)) {
			f2fs_err(sbi, "extra_attr or flexible_inline_xattr feature is off");
			return -EINVAL;
		}
		if (!test_opt(sbi, INLINE_XATTR)) {
			f2fs_err(sbi, "inline_xattr_size option should be set with inline_xattr option");
			return -EINVAL;
		}

		min_size = sizeof(struct f2fs_xattr_header) / sizeof(__le32);
		max_size = MAX_INLINE_XATTR_SIZE;

		if (F2FS_OPTION(sbi).inline_xattr_size < min_size ||
				F2FS_OPTION(sbi).inline_xattr_size > max_size) {
			f2fs_err(sbi, "inline xattr size is out of range: %d ~ %d",
				 min_size, max_size);
			return -EINVAL;
		}
	}

	if (test_opt(sbi, DISABLE_CHECKPOINT) && f2fs_lfs_mode(sbi)) {
		f2fs_err(sbi, "LFS not compatible with checkpoint=disable");
		return -EINVAL;
	}

	if (test_opt(sbi, ATGC) && f2fs_lfs_mode(sbi)) {
		f2fs_err(sbi, "LFS not compatible with ATGC");
		return -EINVAL;
	}

	if (f2fs_sb_has_readonly(sbi) && !f2fs_readonly(sbi->sb)) {
		f2fs_err(sbi, "Allow to mount readonly mode only");
		return -EROFS;
	}
	return 0;
}

static struct inode *f2fs_alloc_inode(struct super_block *sb)
{
	struct f2fs_inode_info *fi;

	if (time_to_inject(F2FS_SB(sb), FAULT_SLAB_ALLOC)) {
		f2fs_show_injection_info(F2FS_SB(sb), FAULT_SLAB_ALLOC);
		return NULL;
	}

	fi = alloc_inode_sb(sb, f2fs_inode_cachep, GFP_F2FS_ZERO);
	if (!fi)
		return NULL;

	init_once((void *) fi);

	/* Initialize f2fs-specific inode info */
	atomic_set(&fi->dirty_pages, 0);
	atomic_set(&fi->i_compr_blocks, 0);
	init_f2fs_rwsem(&fi->i_sem);
	spin_lock_init(&fi->i_size_lock);
	INIT_LIST_HEAD(&fi->dirty_list);
	INIT_LIST_HEAD(&fi->gdirty_list);
	init_f2fs_rwsem(&fi->i_gc_rwsem[READ]);
	init_f2fs_rwsem(&fi->i_gc_rwsem[WRITE]);
	init_f2fs_rwsem(&fi->i_xattr_sem);

	/* Will be used by directory only */
	fi->i_dir_level = F2FS_SB(sb)->dir_level;

	return &fi->vfs_inode;
}

static int f2fs_drop_inode(struct inode *inode)
{
	struct f2fs_sb_info *sbi = F2FS_I_SB(inode);
	int ret;

	/*
	 * during filesystem shutdown, if checkpoint is disabled,
	 * drop useless meta/node dirty pages.
	 */
	if (unlikely(is_sbi_flag_set(sbi, SBI_CP_DISABLED))) {
		if (inode->i_ino == F2FS_NODE_INO(sbi) ||
			inode->i_ino == F2FS_META_INO(sbi)) {
			trace_f2fs_drop_inode(inode, 1);
			return 1;
		}
	}

	/*
	 * This is to avoid a deadlock condition like below.
	 * writeback_single_inode(inode)
	 *  - f2fs_write_data_page
	 *    - f2fs_gc -> iput -> evict
	 *       - inode_wait_for_writeback(inode)
	 */
	if ((!inode_unhashed(inode) && inode->i_state & I_SYNC)) {
		if (!inode->i_nlink && !is_bad_inode(inode)) {
			/* to avoid evict_inode call simultaneously */
			atomic_inc(&inode->i_count);
			spin_unlock(&inode->i_lock);

			/* should remain fi->extent_tree for writepage */
			f2fs_destroy_extent_node(inode);

			sb_start_intwrite(inode->i_sb);
			f2fs_i_size_write(inode, 0);

			f2fs_submit_merged_write_cond(F2FS_I_SB(inode),
					inode, NULL, 0, DATA);
			truncate_inode_pages_final(inode->i_mapping);

			if (F2FS_HAS_BLOCKS(inode))
				f2fs_truncate(inode);

			sb_end_intwrite(inode->i_sb);

			spin_lock(&inode->i_lock);
			atomic_dec(&inode->i_count);
		}
		trace_f2fs_drop_inode(inode, 0);
		return 0;
	}
	ret = generic_drop_inode(inode);
	if (!ret)
		ret = fscrypt_drop_inode(inode);
	trace_f2fs_drop_inode(inode, ret);
	return ret;
}

int f2fs_inode_dirtied(struct inode *inode, bool sync)
{
	struct f2fs_sb_info *sbi = F2FS_I_SB(inode);
	int ret = 0;

	spin_lock(&sbi->inode_lock[DIRTY_META]);
	if (is_inode_flag_set(inode, FI_DIRTY_INODE)) {
		ret = 1;
	} else {
		set_inode_flag(inode, FI_DIRTY_INODE);
		stat_inc_dirty_inode(sbi, DIRTY_META);
	}
	if (sync && list_empty(&F2FS_I(inode)->gdirty_list)) {
		list_add_tail(&F2FS_I(inode)->gdirty_list,
				&sbi->inode_list[DIRTY_META]);
		inc_page_count(sbi, F2FS_DIRTY_IMETA);
	}
	spin_unlock(&sbi->inode_lock[DIRTY_META]);
	return ret;
}

void f2fs_inode_synced(struct inode *inode)
{
	struct f2fs_sb_info *sbi = F2FS_I_SB(inode);

	spin_lock(&sbi->inode_lock[DIRTY_META]);
	if (!is_inode_flag_set(inode, FI_DIRTY_INODE)) {
		spin_unlock(&sbi->inode_lock[DIRTY_META]);
		return;
	}
	if (!list_empty(&F2FS_I(inode)->gdirty_list)) {
		list_del_init(&F2FS_I(inode)->gdirty_list);
		dec_page_count(sbi, F2FS_DIRTY_IMETA);
	}
	clear_inode_flag(inode, FI_DIRTY_INODE);
	clear_inode_flag(inode, FI_AUTO_RECOVER);
	stat_dec_dirty_inode(F2FS_I_SB(inode), DIRTY_META);
	spin_unlock(&sbi->inode_lock[DIRTY_META]);
}

/*
 * f2fs_dirty_inode() is called from __mark_inode_dirty()
 *
 * We should call set_dirty_inode to write the dirty inode through write_inode.
 */
static void f2fs_dirty_inode(struct inode *inode, int flags)
{
	struct f2fs_sb_info *sbi = F2FS_I_SB(inode);

	if (inode->i_ino == F2FS_NODE_INO(sbi) ||
			inode->i_ino == F2FS_META_INO(sbi))
		return;

	if (is_inode_flag_set(inode, FI_AUTO_RECOVER))
		clear_inode_flag(inode, FI_AUTO_RECOVER);

	f2fs_inode_dirtied(inode, false);
}

static void f2fs_free_inode(struct inode *inode)
{
	fscrypt_free_inode(inode);
	kmem_cache_free(f2fs_inode_cachep, F2FS_I(inode));
}

static void destroy_percpu_info(struct f2fs_sb_info *sbi)
{
	percpu_counter_destroy(&sbi->total_valid_inode_count);
	percpu_counter_destroy(&sbi->rf_node_block_count);
	percpu_counter_destroy(&sbi->alloc_valid_block_count);
}

static void destroy_device_list(struct f2fs_sb_info *sbi)
{
	int i;

	for (i = 0; i < sbi->s_ndevs; i++) {
		blkdev_put(FDEV(i).bdev, FMODE_EXCL);
#ifdef CONFIG_BLK_DEV_ZONED
		kvfree(FDEV(i).blkz_seq);
#endif
	}
	kvfree(sbi->devs);
}

static void f2fs_put_super(struct super_block *sb)
{
	struct f2fs_sb_info *sbi = F2FS_SB(sb);
	int i;
	bool dropped;

	/* unregister procfs/sysfs entries in advance to avoid race case */
	f2fs_unregister_sysfs(sbi);

	f2fs_quota_off_umount(sb);

	/* prevent remaining shrinker jobs */
	mutex_lock(&sbi->umount_mutex);

	/*
	 * flush all issued checkpoints and stop checkpoint issue thread.
	 * after then, all checkpoints should be done by each process context.
	 */
	f2fs_stop_ckpt_thread(sbi);

	/*
	 * We don't need to do checkpoint when superblock is clean.
	 * But, the previous checkpoint was not done by umount, it needs to do
	 * clean checkpoint again.
	 */
	if ((is_sbi_flag_set(sbi, SBI_IS_DIRTY) ||
			!is_set_ckpt_flags(sbi, CP_UMOUNT_FLAG))) {
		struct cp_control cpc = {
			.reason = CP_UMOUNT,
		};
		f2fs_write_checkpoint(sbi, &cpc);
	}

	/* be sure to wait for any on-going discard commands */
	dropped = f2fs_issue_discard_timeout(sbi);

	if ((f2fs_hw_support_discard(sbi) || f2fs_hw_should_discard(sbi)) &&
					!sbi->discard_blks && !dropped) {
		struct cp_control cpc = {
			.reason = CP_UMOUNT | CP_TRIMMED,
		};
		f2fs_write_checkpoint(sbi, &cpc);
	}

	/*
	 * normally superblock is clean, so we need to release this.
	 * In addition, EIO will skip do checkpoint, we need this as well.
	 */
	f2fs_release_ino_entry(sbi, true);

	f2fs_leave_shrinker(sbi);
	mutex_unlock(&sbi->umount_mutex);

	/* our cp_error case, we can wait for any writeback page */
	f2fs_flush_merged_writes(sbi);

	f2fs_wait_on_all_pages(sbi, F2FS_WB_CP_DATA);

	f2fs_bug_on(sbi, sbi->fsync_node_num);

	f2fs_destroy_compress_inode(sbi);

	iput(sbi->node_inode);
	sbi->node_inode = NULL;

	iput(sbi->meta_inode);
	sbi->meta_inode = NULL;

	/*
	 * iput() can update stat information, if f2fs_write_checkpoint()
	 * above failed with error.
	 */
	f2fs_destroy_stats(sbi);

	/* destroy f2fs internal modules */
	f2fs_destroy_node_manager(sbi);
	f2fs_destroy_segment_manager(sbi);

	f2fs_destroy_post_read_wq(sbi);

	kvfree(sbi->ckpt);

	sb->s_fs_info = NULL;
	if (sbi->s_chksum_driver)
		crypto_free_shash(sbi->s_chksum_driver);
	kfree(sbi->raw_super);

	destroy_device_list(sbi);
	f2fs_destroy_page_array_cache(sbi);
	f2fs_destroy_xattr_caches(sbi);
	mempool_destroy(sbi->write_io_dummy);
#ifdef CONFIG_QUOTA
	for (i = 0; i < MAXQUOTAS; i++)
		kfree(F2FS_OPTION(sbi).s_qf_names[i]);
#endif
	fscrypt_free_dummy_policy(&F2FS_OPTION(sbi).dummy_enc_policy);
	destroy_percpu_info(sbi);
	f2fs_destroy_iostat(sbi);
	for (i = 0; i < NR_PAGE_TYPE; i++)
		kvfree(sbi->write_io[i]);
#if IS_ENABLED(CONFIG_UNICODE)
	utf8_unload(sb->s_encoding);
#endif
	kfree(sbi);
}

int f2fs_sync_fs(struct super_block *sb, int sync)
{
	struct f2fs_sb_info *sbi = F2FS_SB(sb);
	int err = 0;

	if (unlikely(f2fs_cp_error(sbi)))
		return 0;
	if (unlikely(is_sbi_flag_set(sbi, SBI_CP_DISABLED)))
		return 0;

	trace_f2fs_sync_fs(sb, sync);

	if (unlikely(is_sbi_flag_set(sbi, SBI_POR_DOING)))
		return -EAGAIN;

	if (sync) {
		err = f2fs_issue_checkpoint(sbi);
		atomic_set(&sbi->no_cp_fsync_pages, 0);
	}

	return err;
}

static int f2fs_freeze(struct super_block *sb)
{
	if (f2fs_readonly(sb))
		return 0;

	/* IO error happened before */
	if (unlikely(f2fs_cp_error(F2FS_SB(sb))))
		return -EIO;

	/* must be clean, since sync_filesystem() was already called */
	if (is_sbi_flag_set(F2FS_SB(sb), SBI_IS_DIRTY))
		return -EINVAL;

	/* Let's flush checkpoints and stop the thread. */
	f2fs_flush_ckpt_thread(F2FS_SB(sb));

	/* to avoid deadlock on f2fs_evict_inode->SB_FREEZE_FS */
	set_sbi_flag(F2FS_SB(sb), SBI_IS_FREEZING);
	return 0;
}

static int f2fs_unfreeze(struct super_block *sb)
{
	clear_sbi_flag(F2FS_SB(sb), SBI_IS_FREEZING);
	return 0;
}

#ifdef CONFIG_QUOTA
static int f2fs_statfs_project(struct super_block *sb,
				kprojid_t projid, struct kstatfs *buf)
{
	struct kqid qid;
	struct dquot *dquot;
	u64 limit;
	u64 curblock;

	qid = make_kqid_projid(projid);
	dquot = dqget(sb, qid);
	if (IS_ERR(dquot))
		return PTR_ERR(dquot);
	spin_lock(&dquot->dq_dqb_lock);

	limit = min_not_zero(dquot->dq_dqb.dqb_bsoftlimit,
					dquot->dq_dqb.dqb_bhardlimit);
	if (limit)
		limit >>= sb->s_blocksize_bits;

	if (limit && buf->f_blocks > limit) {
		curblock = (dquot->dq_dqb.dqb_curspace +
			    dquot->dq_dqb.dqb_rsvspace) >> sb->s_blocksize_bits;
		buf->f_blocks = limit;
		buf->f_bfree = buf->f_bavail =
			(buf->f_blocks > curblock) ?
			 (buf->f_blocks - curblock) : 0;
	}

	limit = min_not_zero(dquot->dq_dqb.dqb_isoftlimit,
					dquot->dq_dqb.dqb_ihardlimit);

	if (limit && buf->f_files > limit) {
		buf->f_files = limit;
		buf->f_ffree =
			(buf->f_files > dquot->dq_dqb.dqb_curinodes) ?
			 (buf->f_files - dquot->dq_dqb.dqb_curinodes) : 0;
	}

	spin_unlock(&dquot->dq_dqb_lock);
	dqput(dquot);
	return 0;
}
#endif

static int f2fs_statfs(struct dentry *dentry, struct kstatfs *buf)
{
	struct super_block *sb = dentry->d_sb;
	struct f2fs_sb_info *sbi = F2FS_SB(sb);
	u64 id = huge_encode_dev(sb->s_bdev->bd_dev);
	block_t total_count, user_block_count, start_count;
	u64 avail_node_count;
	unsigned int total_valid_node_count;

	total_count = le64_to_cpu(sbi->raw_super->block_count);
	start_count = le32_to_cpu(sbi->raw_super->segment0_blkaddr);
	buf->f_type = F2FS_SUPER_MAGIC;
	buf->f_bsize = sbi->blocksize;

<<<<<<< HEAD
	buf->f_blocks = total_count - start_count;

	spin_lock(&sbi->stat_lock);

	user_block_count = sbi->user_block_count;
	total_valid_node_count = valid_node_count(sbi);
	avail_node_count = sbi->total_node_count - F2FS_RESERVED_NODE_NUM;
=======
	/* f_blocks should not include overhead of filesystem */
	buf->f_blocks = user_block_count;
>>>>>>> 52f971ee
	buf->f_bfree = user_block_count - valid_user_blocks(sbi) -
						sbi->current_reserved_blocks;

	if (unlikely(buf->f_bfree <= sbi->unusable_block_count))
		buf->f_bfree = 0;
	else
		buf->f_bfree -= sbi->unusable_block_count;
	spin_unlock(&sbi->stat_lock);

	if (buf->f_bfree > F2FS_OPTION(sbi).root_reserved_blocks)
		buf->f_bavail = buf->f_bfree -
				F2FS_OPTION(sbi).root_reserved_blocks;
	else
		buf->f_bavail = 0;

	if (avail_node_count > user_block_count) {
		buf->f_files = user_block_count;
		buf->f_ffree = buf->f_bavail;
	} else {
		buf->f_files = avail_node_count;
		buf->f_ffree = min(avail_node_count - total_valid_node_count,
					buf->f_bavail);
	}

	buf->f_namelen = F2FS_NAME_LEN;
	buf->f_fsid    = u64_to_fsid(id);

#ifdef CONFIG_QUOTA
	if (is_inode_flag_set(dentry->d_inode, FI_PROJ_INHERIT) &&
			sb_has_quota_limits_enabled(sb, PRJQUOTA)) {
		f2fs_statfs_project(sb, F2FS_I(dentry->d_inode)->i_projid, buf);
	}
#endif
	return 0;
}

static inline void f2fs_show_quota_options(struct seq_file *seq,
					   struct super_block *sb)
{
#ifdef CONFIG_QUOTA
	struct f2fs_sb_info *sbi = F2FS_SB(sb);

	if (F2FS_OPTION(sbi).s_jquota_fmt) {
		char *fmtname = "";

		switch (F2FS_OPTION(sbi).s_jquota_fmt) {
		case QFMT_VFS_OLD:
			fmtname = "vfsold";
			break;
		case QFMT_VFS_V0:
			fmtname = "vfsv0";
			break;
		case QFMT_VFS_V1:
			fmtname = "vfsv1";
			break;
		}
		seq_printf(seq, ",jqfmt=%s", fmtname);
	}

	if (F2FS_OPTION(sbi).s_qf_names[USRQUOTA])
		seq_show_option(seq, "usrjquota",
			F2FS_OPTION(sbi).s_qf_names[USRQUOTA]);

	if (F2FS_OPTION(sbi).s_qf_names[GRPQUOTA])
		seq_show_option(seq, "grpjquota",
			F2FS_OPTION(sbi).s_qf_names[GRPQUOTA]);

	if (F2FS_OPTION(sbi).s_qf_names[PRJQUOTA])
		seq_show_option(seq, "prjjquota",
			F2FS_OPTION(sbi).s_qf_names[PRJQUOTA]);
#endif
}

#ifdef CONFIG_F2FS_FS_COMPRESSION
static inline void f2fs_show_compress_options(struct seq_file *seq,
							struct super_block *sb)
{
	struct f2fs_sb_info *sbi = F2FS_SB(sb);
	char *algtype = "";
	int i;

	if (!f2fs_sb_has_compression(sbi))
		return;

	switch (F2FS_OPTION(sbi).compress_algorithm) {
	case COMPRESS_LZO:
		algtype = "lzo";
		break;
	case COMPRESS_LZ4:
		algtype = "lz4";
		break;
	case COMPRESS_ZSTD:
		algtype = "zstd";
		break;
	case COMPRESS_LZORLE:
		algtype = "lzo-rle";
		break;
	}
	seq_printf(seq, ",compress_algorithm=%s", algtype);

	if (F2FS_OPTION(sbi).compress_level)
		seq_printf(seq, ":%d", F2FS_OPTION(sbi).compress_level);

	seq_printf(seq, ",compress_log_size=%u",
			F2FS_OPTION(sbi).compress_log_size);

	for (i = 0; i < F2FS_OPTION(sbi).compress_ext_cnt; i++) {
		seq_printf(seq, ",compress_extension=%s",
			F2FS_OPTION(sbi).extensions[i]);
	}

	for (i = 0; i < F2FS_OPTION(sbi).nocompress_ext_cnt; i++) {
		seq_printf(seq, ",nocompress_extension=%s",
			F2FS_OPTION(sbi).noextensions[i]);
	}

	if (F2FS_OPTION(sbi).compress_chksum)
		seq_puts(seq, ",compress_chksum");

	if (F2FS_OPTION(sbi).compress_mode == COMPR_MODE_FS)
		seq_printf(seq, ",compress_mode=%s", "fs");
	else if (F2FS_OPTION(sbi).compress_mode == COMPR_MODE_USER)
		seq_printf(seq, ",compress_mode=%s", "user");

	if (test_opt(sbi, COMPRESS_CACHE))
		seq_puts(seq, ",compress_cache");
}
#endif

static int f2fs_show_options(struct seq_file *seq, struct dentry *root)
{
	struct f2fs_sb_info *sbi = F2FS_SB(root->d_sb);

	if (F2FS_OPTION(sbi).bggc_mode == BGGC_MODE_SYNC)
		seq_printf(seq, ",background_gc=%s", "sync");
	else if (F2FS_OPTION(sbi).bggc_mode == BGGC_MODE_ON)
		seq_printf(seq, ",background_gc=%s", "on");
	else if (F2FS_OPTION(sbi).bggc_mode == BGGC_MODE_OFF)
		seq_printf(seq, ",background_gc=%s", "off");

	if (test_opt(sbi, GC_MERGE))
		seq_puts(seq, ",gc_merge");

	if (test_opt(sbi, DISABLE_ROLL_FORWARD))
		seq_puts(seq, ",disable_roll_forward");
	if (test_opt(sbi, NORECOVERY))
		seq_puts(seq, ",norecovery");
	if (test_opt(sbi, DISCARD))
		seq_puts(seq, ",discard");
	else
		seq_puts(seq, ",nodiscard");
	if (test_opt(sbi, NOHEAP))
		seq_puts(seq, ",no_heap");
	else
		seq_puts(seq, ",heap");
#ifdef CONFIG_F2FS_FS_XATTR
	if (test_opt(sbi, XATTR_USER))
		seq_puts(seq, ",user_xattr");
	else
		seq_puts(seq, ",nouser_xattr");
	if (test_opt(sbi, INLINE_XATTR))
		seq_puts(seq, ",inline_xattr");
	else
		seq_puts(seq, ",noinline_xattr");
	if (test_opt(sbi, INLINE_XATTR_SIZE))
		seq_printf(seq, ",inline_xattr_size=%u",
					F2FS_OPTION(sbi).inline_xattr_size);
#endif
#ifdef CONFIG_F2FS_FS_POSIX_ACL
	if (test_opt(sbi, POSIX_ACL))
		seq_puts(seq, ",acl");
	else
		seq_puts(seq, ",noacl");
#endif
	if (test_opt(sbi, DISABLE_EXT_IDENTIFY))
		seq_puts(seq, ",disable_ext_identify");
	if (test_opt(sbi, INLINE_DATA))
		seq_puts(seq, ",inline_data");
	else
		seq_puts(seq, ",noinline_data");
	if (test_opt(sbi, INLINE_DENTRY))
		seq_puts(seq, ",inline_dentry");
	else
		seq_puts(seq, ",noinline_dentry");
	if (!f2fs_readonly(sbi->sb) && test_opt(sbi, FLUSH_MERGE))
		seq_puts(seq, ",flush_merge");
	if (test_opt(sbi, NOBARRIER))
		seq_puts(seq, ",nobarrier");
	if (test_opt(sbi, FASTBOOT))
		seq_puts(seq, ",fastboot");
	if (test_opt(sbi, EXTENT_CACHE))
		seq_puts(seq, ",extent_cache");
	else
		seq_puts(seq, ",noextent_cache");
	if (test_opt(sbi, DATA_FLUSH))
		seq_puts(seq, ",data_flush");

	seq_puts(seq, ",mode=");
	if (F2FS_OPTION(sbi).fs_mode == FS_MODE_ADAPTIVE)
		seq_puts(seq, "adaptive");
	else if (F2FS_OPTION(sbi).fs_mode == FS_MODE_LFS)
		seq_puts(seq, "lfs");
	else if (F2FS_OPTION(sbi).fs_mode == FS_MODE_FRAGMENT_SEG)
		seq_puts(seq, "fragment:segment");
	else if (F2FS_OPTION(sbi).fs_mode == FS_MODE_FRAGMENT_BLK)
		seq_puts(seq, "fragment:block");
	seq_printf(seq, ",active_logs=%u", F2FS_OPTION(sbi).active_logs);
	if (test_opt(sbi, RESERVE_ROOT))
		seq_printf(seq, ",reserve_root=%u,resuid=%u,resgid=%u",
				F2FS_OPTION(sbi).root_reserved_blocks,
				from_kuid_munged(&init_user_ns,
					F2FS_OPTION(sbi).s_resuid),
				from_kgid_munged(&init_user_ns,
					F2FS_OPTION(sbi).s_resgid));
	if (F2FS_IO_SIZE_BITS(sbi))
		seq_printf(seq, ",io_bits=%u",
				F2FS_OPTION(sbi).write_io_size_bits);
#ifdef CONFIG_F2FS_FAULT_INJECTION
	if (test_opt(sbi, FAULT_INJECTION)) {
		seq_printf(seq, ",fault_injection=%u",
				F2FS_OPTION(sbi).fault_info.inject_rate);
		seq_printf(seq, ",fault_type=%u",
				F2FS_OPTION(sbi).fault_info.inject_type);
	}
#endif
#ifdef CONFIG_QUOTA
	if (test_opt(sbi, QUOTA))
		seq_puts(seq, ",quota");
	if (test_opt(sbi, USRQUOTA))
		seq_puts(seq, ",usrquota");
	if (test_opt(sbi, GRPQUOTA))
		seq_puts(seq, ",grpquota");
	if (test_opt(sbi, PRJQUOTA))
		seq_puts(seq, ",prjquota");
#endif
	f2fs_show_quota_options(seq, sbi->sb);

	fscrypt_show_test_dummy_encryption(seq, ',', sbi->sb);

	if (sbi->sb->s_flags & SB_INLINECRYPT)
		seq_puts(seq, ",inlinecrypt");

	if (F2FS_OPTION(sbi).alloc_mode == ALLOC_MODE_DEFAULT)
		seq_printf(seq, ",alloc_mode=%s", "default");
	else if (F2FS_OPTION(sbi).alloc_mode == ALLOC_MODE_REUSE)
		seq_printf(seq, ",alloc_mode=%s", "reuse");

	if (test_opt(sbi, DISABLE_CHECKPOINT))
		seq_printf(seq, ",checkpoint=disable:%u",
				F2FS_OPTION(sbi).unusable_cap);
	if (test_opt(sbi, MERGE_CHECKPOINT))
		seq_puts(seq, ",checkpoint_merge");
	else
		seq_puts(seq, ",nocheckpoint_merge");
	if (F2FS_OPTION(sbi).fsync_mode == FSYNC_MODE_POSIX)
		seq_printf(seq, ",fsync_mode=%s", "posix");
	else if (F2FS_OPTION(sbi).fsync_mode == FSYNC_MODE_STRICT)
		seq_printf(seq, ",fsync_mode=%s", "strict");
	else if (F2FS_OPTION(sbi).fsync_mode == FSYNC_MODE_NOBARRIER)
		seq_printf(seq, ",fsync_mode=%s", "nobarrier");

#ifdef CONFIG_F2FS_FS_COMPRESSION
	f2fs_show_compress_options(seq, sbi->sb);
#endif

	if (test_opt(sbi, ATGC))
		seq_puts(seq, ",atgc");

	if (F2FS_OPTION(sbi).discard_unit == DISCARD_UNIT_BLOCK)
		seq_printf(seq, ",discard_unit=%s", "block");
	else if (F2FS_OPTION(sbi).discard_unit == DISCARD_UNIT_SEGMENT)
		seq_printf(seq, ",discard_unit=%s", "segment");
	else if (F2FS_OPTION(sbi).discard_unit == DISCARD_UNIT_SECTION)
		seq_printf(seq, ",discard_unit=%s", "section");

	if (F2FS_OPTION(sbi).memory_mode == MEMORY_MODE_NORMAL)
		seq_printf(seq, ",memory=%s", "normal");
	else if (F2FS_OPTION(sbi).memory_mode == MEMORY_MODE_LOW)
		seq_printf(seq, ",memory=%s", "low");

	return 0;
}

static void default_options(struct f2fs_sb_info *sbi)
{
	/* init some FS parameters */
	if (f2fs_sb_has_readonly(sbi))
		F2FS_OPTION(sbi).active_logs = NR_CURSEG_RO_TYPE;
	else
		F2FS_OPTION(sbi).active_logs = NR_CURSEG_PERSIST_TYPE;

	F2FS_OPTION(sbi).inline_xattr_size = DEFAULT_INLINE_XATTR_ADDRS;
	F2FS_OPTION(sbi).alloc_mode = ALLOC_MODE_DEFAULT;
	F2FS_OPTION(sbi).fsync_mode = FSYNC_MODE_POSIX;
	F2FS_OPTION(sbi).s_resuid = make_kuid(&init_user_ns, F2FS_DEF_RESUID);
	F2FS_OPTION(sbi).s_resgid = make_kgid(&init_user_ns, F2FS_DEF_RESGID);
	F2FS_OPTION(sbi).compress_algorithm = COMPRESS_LZ4;
	F2FS_OPTION(sbi).compress_log_size = MIN_COMPRESS_LOG_SIZE;
	F2FS_OPTION(sbi).compress_ext_cnt = 0;
	F2FS_OPTION(sbi).compress_mode = COMPR_MODE_FS;
	F2FS_OPTION(sbi).bggc_mode = BGGC_MODE_ON;
	F2FS_OPTION(sbi).memory_mode = MEMORY_MODE_NORMAL;

	sbi->sb->s_flags &= ~SB_INLINECRYPT;

	set_opt(sbi, INLINE_XATTR);
	set_opt(sbi, INLINE_DATA);
	set_opt(sbi, INLINE_DENTRY);
	set_opt(sbi, EXTENT_CACHE);
	set_opt(sbi, NOHEAP);
	clear_opt(sbi, DISABLE_CHECKPOINT);
	set_opt(sbi, MERGE_CHECKPOINT);
	F2FS_OPTION(sbi).unusable_cap = 0;
	sbi->sb->s_flags |= SB_LAZYTIME;
	set_opt(sbi, FLUSH_MERGE);
	if (f2fs_hw_support_discard(sbi) || f2fs_hw_should_discard(sbi))
		set_opt(sbi, DISCARD);
	if (f2fs_sb_has_blkzoned(sbi)) {
		F2FS_OPTION(sbi).fs_mode = FS_MODE_LFS;
		F2FS_OPTION(sbi).discard_unit = DISCARD_UNIT_SECTION;
	} else {
		F2FS_OPTION(sbi).fs_mode = FS_MODE_ADAPTIVE;
		F2FS_OPTION(sbi).discard_unit = DISCARD_UNIT_BLOCK;
	}

#ifdef CONFIG_F2FS_FS_XATTR
	set_opt(sbi, XATTR_USER);
#endif
#ifdef CONFIG_F2FS_FS_POSIX_ACL
	set_opt(sbi, POSIX_ACL);
#endif

	f2fs_build_fault_attr(sbi, 0, 0);
}

#ifdef CONFIG_QUOTA
static int f2fs_enable_quotas(struct super_block *sb);
#endif

static int f2fs_disable_checkpoint(struct f2fs_sb_info *sbi)
{
	unsigned int s_flags = sbi->sb->s_flags;
	struct cp_control cpc;
	unsigned int gc_mode = sbi->gc_mode;
	int err = 0;
	int ret;
	block_t unusable;

	if (s_flags & SB_RDONLY) {
		f2fs_err(sbi, "checkpoint=disable on readonly fs");
		return -EINVAL;
	}
	sbi->sb->s_flags |= SB_ACTIVE;

	/* check if we need more GC first */
	unusable = f2fs_get_unusable_blocks(sbi);
	if (!f2fs_disable_cp_again(sbi, unusable))
		goto skip_gc;

	f2fs_update_time(sbi, DISABLE_TIME);

	sbi->gc_mode = GC_URGENT_HIGH;

	while (!f2fs_time_over(sbi, DISABLE_TIME)) {
		struct f2fs_gc_control gc_control = {
			.victim_segno = NULL_SEGNO,
			.init_gc_type = FG_GC,
			.should_migrate_blocks = false,
			.err_gc_skipped = true,
			.nr_free_secs = 1 };

		f2fs_down_write(&sbi->gc_lock);
		err = f2fs_gc(sbi, &gc_control);
		if (err == -ENODATA) {
			err = 0;
			break;
		}
		if (err && err != -EAGAIN)
			break;
	}

	ret = sync_filesystem(sbi->sb);
	if (ret || err) {
		err = ret ? ret : err;
		goto restore_flag;
	}

	unusable = f2fs_get_unusable_blocks(sbi);
	if (f2fs_disable_cp_again(sbi, unusable)) {
		err = -EAGAIN;
		goto restore_flag;
	}

skip_gc:
	f2fs_down_write(&sbi->gc_lock);
	cpc.reason = CP_PAUSE;
	set_sbi_flag(sbi, SBI_CP_DISABLED);
	err = f2fs_write_checkpoint(sbi, &cpc);
	if (err)
		goto out_unlock;

	spin_lock(&sbi->stat_lock);
	sbi->unusable_block_count = unusable;
	spin_unlock(&sbi->stat_lock);

out_unlock:
	f2fs_up_write(&sbi->gc_lock);
restore_flag:
	sbi->gc_mode = gc_mode;
	sbi->sb->s_flags = s_flags;	/* Restore SB_RDONLY status */
	return err;
}

static void f2fs_enable_checkpoint(struct f2fs_sb_info *sbi)
{
	int retry = DEFAULT_RETRY_IO_COUNT;

	/* we should flush all the data to keep data consistency */
	do {
		sync_inodes_sb(sbi->sb);
		f2fs_io_schedule_timeout(DEFAULT_IO_TIMEOUT);
	} while (get_pages(sbi, F2FS_DIRTY_DATA) && retry--);

	if (unlikely(retry < 0))
		f2fs_warn(sbi, "checkpoint=enable has some unwritten data.");

	f2fs_down_write(&sbi->gc_lock);
	f2fs_dirty_to_prefree(sbi);

	clear_sbi_flag(sbi, SBI_CP_DISABLED);
	set_sbi_flag(sbi, SBI_IS_DIRTY);
	f2fs_up_write(&sbi->gc_lock);

	f2fs_sync_fs(sbi->sb, 1);

	/* Let's ensure there's no pending checkpoint anymore */
	f2fs_flush_ckpt_thread(sbi);
}

static int f2fs_remount(struct super_block *sb, int *flags, char *data)
{
	struct f2fs_sb_info *sbi = F2FS_SB(sb);
	struct f2fs_mount_info org_mount_opt;
	unsigned long old_sb_flags;
	int err;
	bool need_restart_gc = false, need_stop_gc = false;
	bool need_restart_ckpt = false, need_stop_ckpt = false;
	bool need_restart_flush = false, need_stop_flush = false;
	bool need_restart_discard = false, need_stop_discard = false;
	bool no_extent_cache = !test_opt(sbi, EXTENT_CACHE);
	bool enable_checkpoint = !test_opt(sbi, DISABLE_CHECKPOINT);
	bool no_io_align = !F2FS_IO_ALIGNED(sbi);
	bool no_atgc = !test_opt(sbi, ATGC);
	bool no_discard = !test_opt(sbi, DISCARD);
	bool no_compress_cache = !test_opt(sbi, COMPRESS_CACHE);
	bool block_unit_discard = f2fs_block_unit_discard(sbi);
	struct discard_cmd_control *dcc;
#ifdef CONFIG_QUOTA
	int i, j;
#endif

	/*
	 * Save the old mount options in case we
	 * need to restore them.
	 */
	org_mount_opt = sbi->mount_opt;
	old_sb_flags = sb->s_flags;

#ifdef CONFIG_QUOTA
	org_mount_opt.s_jquota_fmt = F2FS_OPTION(sbi).s_jquota_fmt;
	for (i = 0; i < MAXQUOTAS; i++) {
		if (F2FS_OPTION(sbi).s_qf_names[i]) {
			org_mount_opt.s_qf_names[i] =
				kstrdup(F2FS_OPTION(sbi).s_qf_names[i],
				GFP_KERNEL);
			if (!org_mount_opt.s_qf_names[i]) {
				for (j = 0; j < i; j++)
					kfree(org_mount_opt.s_qf_names[j]);
				return -ENOMEM;
			}
		} else {
			org_mount_opt.s_qf_names[i] = NULL;
		}
	}
#endif

	/* recover superblocks we couldn't write due to previous RO mount */
	if (!(*flags & SB_RDONLY) && is_sbi_flag_set(sbi, SBI_NEED_SB_WRITE)) {
		err = f2fs_commit_super(sbi, false);
		f2fs_info(sbi, "Try to recover all the superblocks, ret: %d",
			  err);
		if (!err)
			clear_sbi_flag(sbi, SBI_NEED_SB_WRITE);
	}

	default_options(sbi);

	/* parse mount options */
	err = parse_options(sb, data, true);
	if (err)
		goto restore_opts;

	/*
	 * Previous and new state of filesystem is RO,
	 * so skip checking GC and FLUSH_MERGE conditions.
	 */
	if (f2fs_readonly(sb) && (*flags & SB_RDONLY))
		goto skip;

	if (f2fs_sb_has_readonly(sbi) && !(*flags & SB_RDONLY)) {
		err = -EROFS;
		goto restore_opts;
	}

#ifdef CONFIG_QUOTA
	if (!f2fs_readonly(sb) && (*flags & SB_RDONLY)) {
		err = dquot_suspend(sb, -1);
		if (err < 0)
			goto restore_opts;
	} else if (f2fs_readonly(sb) && !(*flags & SB_RDONLY)) {
		/* dquot_resume needs RW */
		sb->s_flags &= ~SB_RDONLY;
		if (sb_any_quota_suspended(sb)) {
			dquot_resume(sb, -1);
		} else if (f2fs_sb_has_quota_ino(sbi)) {
			err = f2fs_enable_quotas(sb);
			if (err)
				goto restore_opts;
		}
	}
#endif
	/* disallow enable atgc dynamically */
	if (no_atgc == !!test_opt(sbi, ATGC)) {
		err = -EINVAL;
		f2fs_warn(sbi, "switch atgc option is not allowed");
		goto restore_opts;
	}

	/* disallow enable/disable extent_cache dynamically */
	if (no_extent_cache == !!test_opt(sbi, EXTENT_CACHE)) {
		err = -EINVAL;
		f2fs_warn(sbi, "switch extent_cache option is not allowed");
		goto restore_opts;
	}

	if (no_io_align == !!F2FS_IO_ALIGNED(sbi)) {
		err = -EINVAL;
		f2fs_warn(sbi, "switch io_bits option is not allowed");
		goto restore_opts;
	}

	if (no_compress_cache == !!test_opt(sbi, COMPRESS_CACHE)) {
		err = -EINVAL;
		f2fs_warn(sbi, "switch compress_cache option is not allowed");
		goto restore_opts;
	}

	if (block_unit_discard != f2fs_block_unit_discard(sbi)) {
		err = -EINVAL;
		f2fs_warn(sbi, "switch discard_unit option is not allowed");
		goto restore_opts;
	}

	if ((*flags & SB_RDONLY) && test_opt(sbi, DISABLE_CHECKPOINT)) {
		err = -EINVAL;
		f2fs_warn(sbi, "disabling checkpoint not compatible with read-only");
		goto restore_opts;
	}

	/*
	 * We stop the GC thread if FS is mounted as RO
	 * or if background_gc = off is passed in mount
	 * option. Also sync the filesystem.
	 */
	if ((*flags & SB_RDONLY) ||
			(F2FS_OPTION(sbi).bggc_mode == BGGC_MODE_OFF &&
			!test_opt(sbi, GC_MERGE))) {
		if (sbi->gc_thread) {
			f2fs_stop_gc_thread(sbi);
			need_restart_gc = true;
		}
	} else if (!sbi->gc_thread) {
		err = f2fs_start_gc_thread(sbi);
		if (err)
			goto restore_opts;
		need_stop_gc = true;
	}

	if (*flags & SB_RDONLY) {
		sync_inodes_sb(sb);

		set_sbi_flag(sbi, SBI_IS_DIRTY);
		set_sbi_flag(sbi, SBI_IS_CLOSE);
		f2fs_sync_fs(sb, 1);
		clear_sbi_flag(sbi, SBI_IS_CLOSE);
	}

	if ((*flags & SB_RDONLY) || test_opt(sbi, DISABLE_CHECKPOINT) ||
			!test_opt(sbi, MERGE_CHECKPOINT)) {
		f2fs_stop_ckpt_thread(sbi);
		need_restart_ckpt = true;
	} else {
		/* Flush if the prevous checkpoint, if exists. */
		f2fs_flush_ckpt_thread(sbi);

		err = f2fs_start_ckpt_thread(sbi);
		if (err) {
			f2fs_err(sbi,
			    "Failed to start F2FS issue_checkpoint_thread (%d)",
			    err);
			goto restore_gc;
		}
		need_stop_ckpt = true;
	}

	/*
	 * We stop issue flush thread if FS is mounted as RO
	 * or if flush_merge is not passed in mount option.
	 */
	if ((*flags & SB_RDONLY) || !test_opt(sbi, FLUSH_MERGE)) {
		clear_opt(sbi, FLUSH_MERGE);
		f2fs_destroy_flush_cmd_control(sbi, false);
		need_restart_flush = true;
	} else {
		err = f2fs_create_flush_cmd_control(sbi);
		if (err)
			goto restore_ckpt;
		need_stop_flush = true;
	}

	if (no_discard == !!test_opt(sbi, DISCARD)) {
		if (test_opt(sbi, DISCARD)) {
			err = f2fs_start_discard_thread(sbi);
			if (err)
				goto restore_flush;
			need_stop_discard = true;
		} else {
			dcc = SM_I(sbi)->dcc_info;
			f2fs_stop_discard_thread(sbi);
			if (atomic_read(&dcc->discard_cmd_cnt))
				f2fs_issue_discard_timeout(sbi);
			need_restart_discard = true;
		}
	}

	if (enable_checkpoint == !!test_opt(sbi, DISABLE_CHECKPOINT)) {
		if (test_opt(sbi, DISABLE_CHECKPOINT)) {
			err = f2fs_disable_checkpoint(sbi);
			if (err)
				goto restore_discard;
		} else {
			f2fs_enable_checkpoint(sbi);
		}
	}

skip:
#ifdef CONFIG_QUOTA
	/* Release old quota file names */
	for (i = 0; i < MAXQUOTAS; i++)
		kfree(org_mount_opt.s_qf_names[i]);
#endif
	/* Update the POSIXACL Flag */
	sb->s_flags = (sb->s_flags & ~SB_POSIXACL) |
		(test_opt(sbi, POSIX_ACL) ? SB_POSIXACL : 0);

	limit_reserve_root(sbi);
	adjust_unusable_cap_perc(sbi);
	*flags = (*flags & ~SB_LAZYTIME) | (sb->s_flags & SB_LAZYTIME);
	return 0;
restore_discard:
	if (need_restart_discard) {
		if (f2fs_start_discard_thread(sbi))
			f2fs_warn(sbi, "discard has been stopped");
	} else if (need_stop_discard) {
		f2fs_stop_discard_thread(sbi);
	}
restore_flush:
	if (need_restart_flush) {
		if (f2fs_create_flush_cmd_control(sbi))
			f2fs_warn(sbi, "background flush thread has stopped");
	} else if (need_stop_flush) {
		clear_opt(sbi, FLUSH_MERGE);
		f2fs_destroy_flush_cmd_control(sbi, false);
	}
restore_ckpt:
	if (need_restart_ckpt) {
		if (f2fs_start_ckpt_thread(sbi))
			f2fs_warn(sbi, "background ckpt thread has stopped");
	} else if (need_stop_ckpt) {
		f2fs_stop_ckpt_thread(sbi);
	}
restore_gc:
	if (need_restart_gc) {
		if (f2fs_start_gc_thread(sbi))
			f2fs_warn(sbi, "background gc thread has stopped");
	} else if (need_stop_gc) {
		f2fs_stop_gc_thread(sbi);
	}
restore_opts:
#ifdef CONFIG_QUOTA
	F2FS_OPTION(sbi).s_jquota_fmt = org_mount_opt.s_jquota_fmt;
	for (i = 0; i < MAXQUOTAS; i++) {
		kfree(F2FS_OPTION(sbi).s_qf_names[i]);
		F2FS_OPTION(sbi).s_qf_names[i] = org_mount_opt.s_qf_names[i];
	}
#endif
	sbi->mount_opt = org_mount_opt;
	sb->s_flags = old_sb_flags;
	return err;
}

#ifdef CONFIG_QUOTA
/* Read data from quotafile */
static ssize_t f2fs_quota_read(struct super_block *sb, int type, char *data,
			       size_t len, loff_t off)
{
	struct inode *inode = sb_dqopt(sb)->files[type];
	struct address_space *mapping = inode->i_mapping;
	block_t blkidx = F2FS_BYTES_TO_BLK(off);
	int offset = off & (sb->s_blocksize - 1);
	int tocopy;
	size_t toread;
	loff_t i_size = i_size_read(inode);
	struct page *page;

	if (off > i_size)
		return 0;

	if (off + len > i_size)
		len = i_size - off;
	toread = len;
	while (toread > 0) {
		tocopy = min_t(unsigned long, sb->s_blocksize - offset, toread);
repeat:
		page = read_cache_page_gfp(mapping, blkidx, GFP_NOFS);
		if (IS_ERR(page)) {
			if (PTR_ERR(page) == -ENOMEM) {
				memalloc_retry_wait(GFP_NOFS);
				goto repeat;
			}
			set_sbi_flag(F2FS_SB(sb), SBI_QUOTA_NEED_REPAIR);
			return PTR_ERR(page);
		}

		lock_page(page);

		if (unlikely(page->mapping != mapping)) {
			f2fs_put_page(page, 1);
			goto repeat;
		}
		if (unlikely(!PageUptodate(page))) {
			f2fs_put_page(page, 1);
			set_sbi_flag(F2FS_SB(sb), SBI_QUOTA_NEED_REPAIR);
			return -EIO;
		}

		memcpy_from_page(data, page, offset, tocopy);
		f2fs_put_page(page, 1);

		offset = 0;
		toread -= tocopy;
		data += tocopy;
		blkidx++;
	}
	return len;
}

/* Write to quotafile */
static ssize_t f2fs_quota_write(struct super_block *sb, int type,
				const char *data, size_t len, loff_t off)
{
	struct inode *inode = sb_dqopt(sb)->files[type];
	struct address_space *mapping = inode->i_mapping;
	const struct address_space_operations *a_ops = mapping->a_ops;
	int offset = off & (sb->s_blocksize - 1);
	size_t towrite = len;
	struct page *page;
	void *fsdata = NULL;
	int err = 0;
	int tocopy;

	while (towrite > 0) {
		tocopy = min_t(unsigned long, sb->s_blocksize - offset,
								towrite);
retry:
		err = a_ops->write_begin(NULL, mapping, off, tocopy,
							&page, &fsdata);
		if (unlikely(err)) {
			if (err == -ENOMEM) {
				f2fs_io_schedule_timeout(DEFAULT_IO_TIMEOUT);
				goto retry;
			}
			set_sbi_flag(F2FS_SB(sb), SBI_QUOTA_NEED_REPAIR);
			break;
		}

		memcpy_to_page(page, offset, data, tocopy);

		a_ops->write_end(NULL, mapping, off, tocopy, tocopy,
						page, fsdata);
		offset = 0;
		towrite -= tocopy;
		off += tocopy;
		data += tocopy;
		cond_resched();
	}

	if (len == towrite)
		return err;
	inode->i_mtime = inode->i_ctime = current_time(inode);
	f2fs_mark_inode_dirty_sync(inode, false);
	return len - towrite;
}

int f2fs_dquot_initialize(struct inode *inode)
{
	if (time_to_inject(F2FS_I_SB(inode), FAULT_DQUOT_INIT)) {
		f2fs_show_injection_info(F2FS_I_SB(inode), FAULT_DQUOT_INIT);
		return -ESRCH;
	}

	return dquot_initialize(inode);
}

static struct dquot **f2fs_get_dquots(struct inode *inode)
{
	return F2FS_I(inode)->i_dquot;
}

static qsize_t *f2fs_get_reserved_space(struct inode *inode)
{
	return &F2FS_I(inode)->i_reserved_quota;
}

static int f2fs_quota_on_mount(struct f2fs_sb_info *sbi, int type)
{
	if (is_set_ckpt_flags(sbi, CP_QUOTA_NEED_FSCK_FLAG)) {
		f2fs_err(sbi, "quota sysfile may be corrupted, skip loading it");
		return 0;
	}

	return dquot_quota_on_mount(sbi->sb, F2FS_OPTION(sbi).s_qf_names[type],
					F2FS_OPTION(sbi).s_jquota_fmt, type);
}

int f2fs_enable_quota_files(struct f2fs_sb_info *sbi, bool rdonly)
{
	int enabled = 0;
	int i, err;

	if (f2fs_sb_has_quota_ino(sbi) && rdonly) {
		err = f2fs_enable_quotas(sbi->sb);
		if (err) {
			f2fs_err(sbi, "Cannot turn on quota_ino: %d", err);
			return 0;
		}
		return 1;
	}

	for (i = 0; i < MAXQUOTAS; i++) {
		if (F2FS_OPTION(sbi).s_qf_names[i]) {
			err = f2fs_quota_on_mount(sbi, i);
			if (!err) {
				enabled = 1;
				continue;
			}
			f2fs_err(sbi, "Cannot turn on quotas: %d on %d",
				 err, i);
		}
	}
	return enabled;
}

static int f2fs_quota_enable(struct super_block *sb, int type, int format_id,
			     unsigned int flags)
{
	struct inode *qf_inode;
	unsigned long qf_inum;
	int err;

	BUG_ON(!f2fs_sb_has_quota_ino(F2FS_SB(sb)));

	qf_inum = f2fs_qf_ino(sb, type);
	if (!qf_inum)
		return -EPERM;

	qf_inode = f2fs_iget(sb, qf_inum);
	if (IS_ERR(qf_inode)) {
		f2fs_err(F2FS_SB(sb), "Bad quota inode %u:%lu", type, qf_inum);
		return PTR_ERR(qf_inode);
	}

	/* Don't account quota for quota files to avoid recursion */
	qf_inode->i_flags |= S_NOQUOTA;
	err = dquot_load_quota_inode(qf_inode, type, format_id, flags);
	iput(qf_inode);
	return err;
}

static int f2fs_enable_quotas(struct super_block *sb)
{
	struct f2fs_sb_info *sbi = F2FS_SB(sb);
	int type, err = 0;
	unsigned long qf_inum;
	bool quota_mopt[MAXQUOTAS] = {
		test_opt(sbi, USRQUOTA),
		test_opt(sbi, GRPQUOTA),
		test_opt(sbi, PRJQUOTA),
	};

	if (is_set_ckpt_flags(F2FS_SB(sb), CP_QUOTA_NEED_FSCK_FLAG)) {
		f2fs_err(sbi, "quota file may be corrupted, skip loading it");
		return 0;
	}

	sb_dqopt(sb)->flags |= DQUOT_QUOTA_SYS_FILE;

	for (type = 0; type < MAXQUOTAS; type++) {
		qf_inum = f2fs_qf_ino(sb, type);
		if (qf_inum) {
			err = f2fs_quota_enable(sb, type, QFMT_VFS_V1,
				DQUOT_USAGE_ENABLED |
				(quota_mopt[type] ? DQUOT_LIMITS_ENABLED : 0));
			if (err) {
				f2fs_err(sbi, "Failed to enable quota tracking (type=%d, err=%d). Please run fsck to fix.",
					 type, err);
				for (type--; type >= 0; type--)
					dquot_quota_off(sb, type);
				set_sbi_flag(F2FS_SB(sb),
						SBI_QUOTA_NEED_REPAIR);
				return err;
			}
		}
	}
	return 0;
}

static int f2fs_quota_sync_file(struct f2fs_sb_info *sbi, int type)
{
	struct quota_info *dqopt = sb_dqopt(sbi->sb);
	struct address_space *mapping = dqopt->files[type]->i_mapping;
	int ret = 0;

	ret = dquot_writeback_dquots(sbi->sb, type);
	if (ret)
		goto out;

	ret = filemap_fdatawrite(mapping);
	if (ret)
		goto out;

	/* if we are using journalled quota */
	if (is_journalled_quota(sbi))
		goto out;

	ret = filemap_fdatawait(mapping);

	truncate_inode_pages(&dqopt->files[type]->i_data, 0);
out:
	if (ret)
		set_sbi_flag(sbi, SBI_QUOTA_NEED_REPAIR);
	return ret;
}

int f2fs_quota_sync(struct super_block *sb, int type)
{
	struct f2fs_sb_info *sbi = F2FS_SB(sb);
	struct quota_info *dqopt = sb_dqopt(sb);
	int cnt;
	int ret = 0;

	/*
	 * Now when everything is written we can discard the pagecache so
	 * that userspace sees the changes.
	 */
	for (cnt = 0; cnt < MAXQUOTAS; cnt++) {

		if (type != -1 && cnt != type)
			continue;

		if (!sb_has_quota_active(sb, cnt))
			continue;

		if (!f2fs_sb_has_quota_ino(sbi))
			inode_lock(dqopt->files[cnt]);

		/*
		 * do_quotactl
		 *  f2fs_quota_sync
		 *  f2fs_down_read(quota_sem)
		 *  dquot_writeback_dquots()
		 *  f2fs_dquot_commit
		 *			      block_operation
		 *			      f2fs_down_read(quota_sem)
		 */
		f2fs_lock_op(sbi);
		f2fs_down_read(&sbi->quota_sem);

		ret = f2fs_quota_sync_file(sbi, cnt);

		f2fs_up_read(&sbi->quota_sem);
		f2fs_unlock_op(sbi);

		if (!f2fs_sb_has_quota_ino(sbi))
			inode_unlock(dqopt->files[cnt]);

		if (ret)
			break;
	}
	return ret;
}

static int f2fs_quota_on(struct super_block *sb, int type, int format_id,
							const struct path *path)
{
	struct inode *inode;
	int err;

	/* if quota sysfile exists, deny enabling quota with specific file */
	if (f2fs_sb_has_quota_ino(F2FS_SB(sb))) {
		f2fs_err(F2FS_SB(sb), "quota sysfile already exists");
		return -EBUSY;
	}

	err = f2fs_quota_sync(sb, type);
	if (err)
		return err;

	err = dquot_quota_on(sb, type, format_id, path);
	if (err)
		return err;

	inode = d_inode(path->dentry);

	inode_lock(inode);
	F2FS_I(inode)->i_flags |= F2FS_NOATIME_FL | F2FS_IMMUTABLE_FL;
	f2fs_set_inode_flags(inode);
	inode_unlock(inode);
	f2fs_mark_inode_dirty_sync(inode, false);

	return 0;
}

static int __f2fs_quota_off(struct super_block *sb, int type)
{
	struct inode *inode = sb_dqopt(sb)->files[type];
	int err;

	if (!inode || !igrab(inode))
		return dquot_quota_off(sb, type);

	err = f2fs_quota_sync(sb, type);
	if (err)
		goto out_put;

	err = dquot_quota_off(sb, type);
	if (err || f2fs_sb_has_quota_ino(F2FS_SB(sb)))
		goto out_put;

	inode_lock(inode);
	F2FS_I(inode)->i_flags &= ~(F2FS_NOATIME_FL | F2FS_IMMUTABLE_FL);
	f2fs_set_inode_flags(inode);
	inode_unlock(inode);
	f2fs_mark_inode_dirty_sync(inode, false);
out_put:
	iput(inode);
	return err;
}

static int f2fs_quota_off(struct super_block *sb, int type)
{
	struct f2fs_sb_info *sbi = F2FS_SB(sb);
	int err;

	err = __f2fs_quota_off(sb, type);

	/*
	 * quotactl can shutdown journalled quota, result in inconsistence
	 * between quota record and fs data by following updates, tag the
	 * flag to let fsck be aware of it.
	 */
	if (is_journalled_quota(sbi))
		set_sbi_flag(sbi, SBI_QUOTA_NEED_REPAIR);
	return err;
}

void f2fs_quota_off_umount(struct super_block *sb)
{
	int type;
	int err;

	for (type = 0; type < MAXQUOTAS; type++) {
		err = __f2fs_quota_off(sb, type);
		if (err) {
			int ret = dquot_quota_off(sb, type);

			f2fs_err(F2FS_SB(sb), "Fail to turn off disk quota (type: %d, err: %d, ret:%d), Please run fsck to fix it.",
				 type, err, ret);
			set_sbi_flag(F2FS_SB(sb), SBI_QUOTA_NEED_REPAIR);
		}
	}
	/*
	 * In case of checkpoint=disable, we must flush quota blocks.
	 * This can cause NULL exception for node_inode in end_io, since
	 * put_super already dropped it.
	 */
	sync_filesystem(sb);
}

static void f2fs_truncate_quota_inode_pages(struct super_block *sb)
{
	struct quota_info *dqopt = sb_dqopt(sb);
	int type;

	for (type = 0; type < MAXQUOTAS; type++) {
		if (!dqopt->files[type])
			continue;
		f2fs_inode_synced(dqopt->files[type]);
	}
}

static int f2fs_dquot_commit(struct dquot *dquot)
{
	struct f2fs_sb_info *sbi = F2FS_SB(dquot->dq_sb);
	int ret;

	f2fs_down_read_nested(&sbi->quota_sem, SINGLE_DEPTH_NESTING);
	ret = dquot_commit(dquot);
	if (ret < 0)
		set_sbi_flag(sbi, SBI_QUOTA_NEED_REPAIR);
	f2fs_up_read(&sbi->quota_sem);
	return ret;
}

static int f2fs_dquot_acquire(struct dquot *dquot)
{
	struct f2fs_sb_info *sbi = F2FS_SB(dquot->dq_sb);
	int ret;

	f2fs_down_read(&sbi->quota_sem);
	ret = dquot_acquire(dquot);
	if (ret < 0)
		set_sbi_flag(sbi, SBI_QUOTA_NEED_REPAIR);
	f2fs_up_read(&sbi->quota_sem);
	return ret;
}

static int f2fs_dquot_release(struct dquot *dquot)
{
	struct f2fs_sb_info *sbi = F2FS_SB(dquot->dq_sb);
	int ret = dquot_release(dquot);

	if (ret < 0)
		set_sbi_flag(sbi, SBI_QUOTA_NEED_REPAIR);
	return ret;
}

static int f2fs_dquot_mark_dquot_dirty(struct dquot *dquot)
{
	struct super_block *sb = dquot->dq_sb;
	struct f2fs_sb_info *sbi = F2FS_SB(sb);
	int ret = dquot_mark_dquot_dirty(dquot);

	/* if we are using journalled quota */
	if (is_journalled_quota(sbi))
		set_sbi_flag(sbi, SBI_QUOTA_NEED_FLUSH);

	return ret;
}

static int f2fs_dquot_commit_info(struct super_block *sb, int type)
{
	struct f2fs_sb_info *sbi = F2FS_SB(sb);
	int ret = dquot_commit_info(sb, type);

	if (ret < 0)
		set_sbi_flag(sbi, SBI_QUOTA_NEED_REPAIR);
	return ret;
}

static int f2fs_get_projid(struct inode *inode, kprojid_t *projid)
{
	*projid = F2FS_I(inode)->i_projid;
	return 0;
}

static const struct dquot_operations f2fs_quota_operations = {
	.get_reserved_space = f2fs_get_reserved_space,
	.write_dquot	= f2fs_dquot_commit,
	.acquire_dquot	= f2fs_dquot_acquire,
	.release_dquot	= f2fs_dquot_release,
	.mark_dirty	= f2fs_dquot_mark_dquot_dirty,
	.write_info	= f2fs_dquot_commit_info,
	.alloc_dquot	= dquot_alloc,
	.destroy_dquot	= dquot_destroy,
	.get_projid	= f2fs_get_projid,
	.get_next_id	= dquot_get_next_id,
};

static const struct quotactl_ops f2fs_quotactl_ops = {
	.quota_on	= f2fs_quota_on,
	.quota_off	= f2fs_quota_off,
	.quota_sync	= f2fs_quota_sync,
	.get_state	= dquot_get_state,
	.set_info	= dquot_set_dqinfo,
	.get_dqblk	= dquot_get_dqblk,
	.set_dqblk	= dquot_set_dqblk,
	.get_nextdqblk	= dquot_get_next_dqblk,
};
#else
int f2fs_dquot_initialize(struct inode *inode)
{
	return 0;
}

int f2fs_quota_sync(struct super_block *sb, int type)
{
	return 0;
}

void f2fs_quota_off_umount(struct super_block *sb)
{
}
#endif

static const struct super_operations f2fs_sops = {
	.alloc_inode	= f2fs_alloc_inode,
	.free_inode	= f2fs_free_inode,
	.drop_inode	= f2fs_drop_inode,
	.write_inode	= f2fs_write_inode,
	.dirty_inode	= f2fs_dirty_inode,
	.show_options	= f2fs_show_options,
#ifdef CONFIG_QUOTA
	.quota_read	= f2fs_quota_read,
	.quota_write	= f2fs_quota_write,
	.get_dquots	= f2fs_get_dquots,
#endif
	.evict_inode	= f2fs_evict_inode,
	.put_super	= f2fs_put_super,
	.sync_fs	= f2fs_sync_fs,
	.freeze_fs	= f2fs_freeze,
	.unfreeze_fs	= f2fs_unfreeze,
	.statfs		= f2fs_statfs,
	.remount_fs	= f2fs_remount,
};

#ifdef CONFIG_FS_ENCRYPTION
static int f2fs_get_context(struct inode *inode, void *ctx, size_t len)
{
	return f2fs_getxattr(inode, F2FS_XATTR_INDEX_ENCRYPTION,
				F2FS_XATTR_NAME_ENCRYPTION_CONTEXT,
				ctx, len, NULL);
}

static int f2fs_set_context(struct inode *inode, const void *ctx, size_t len,
							void *fs_data)
{
	struct f2fs_sb_info *sbi = F2FS_I_SB(inode);

	/*
	 * Encrypting the root directory is not allowed because fsck
	 * expects lost+found directory to exist and remain unencrypted
	 * if LOST_FOUND feature is enabled.
	 *
	 */
	if (f2fs_sb_has_lost_found(sbi) &&
			inode->i_ino == F2FS_ROOT_INO(sbi))
		return -EPERM;

	return f2fs_setxattr(inode, F2FS_XATTR_INDEX_ENCRYPTION,
				F2FS_XATTR_NAME_ENCRYPTION_CONTEXT,
				ctx, len, fs_data, XATTR_CREATE);
}

static const union fscrypt_policy *f2fs_get_dummy_policy(struct super_block *sb)
{
	return F2FS_OPTION(F2FS_SB(sb)).dummy_enc_policy.policy;
}

static bool f2fs_has_stable_inodes(struct super_block *sb)
{
	return true;
}

static void f2fs_get_ino_and_lblk_bits(struct super_block *sb,
				       int *ino_bits_ret, int *lblk_bits_ret)
{
	*ino_bits_ret = 8 * sizeof(nid_t);
	*lblk_bits_ret = 8 * sizeof(block_t);
}

static struct block_device **f2fs_get_devices(struct super_block *sb,
					      unsigned int *num_devs)
{
	struct f2fs_sb_info *sbi = F2FS_SB(sb);
	struct block_device **devs;
	int i;

	if (!f2fs_is_multi_device(sbi))
		return NULL;

	devs = kmalloc_array(sbi->s_ndevs, sizeof(*devs), GFP_KERNEL);
	if (!devs)
		return ERR_PTR(-ENOMEM);

	for (i = 0; i < sbi->s_ndevs; i++)
		devs[i] = FDEV(i).bdev;
	*num_devs = sbi->s_ndevs;
	return devs;
}

static const struct fscrypt_operations f2fs_cryptops = {
	.key_prefix		= "f2fs:",
	.get_context		= f2fs_get_context,
	.set_context		= f2fs_set_context,
	.get_dummy_policy	= f2fs_get_dummy_policy,
	.empty_dir		= f2fs_empty_dir,
	.has_stable_inodes	= f2fs_has_stable_inodes,
	.get_ino_and_lblk_bits	= f2fs_get_ino_and_lblk_bits,
	.get_devices		= f2fs_get_devices,
};
#endif

static struct inode *f2fs_nfs_get_inode(struct super_block *sb,
		u64 ino, u32 generation)
{
	struct f2fs_sb_info *sbi = F2FS_SB(sb);
	struct inode *inode;

	if (f2fs_check_nid_range(sbi, ino))
		return ERR_PTR(-ESTALE);

	/*
	 * f2fs_iget isn't quite right if the inode is currently unallocated!
	 * However f2fs_iget currently does appropriate checks to handle stale
	 * inodes so everything is OK.
	 */
	inode = f2fs_iget(sb, ino);
	if (IS_ERR(inode))
		return ERR_CAST(inode);
	if (unlikely(generation && inode->i_generation != generation)) {
		/* we didn't find the right inode.. */
		iput(inode);
		return ERR_PTR(-ESTALE);
	}
	return inode;
}

static struct dentry *f2fs_fh_to_dentry(struct super_block *sb, struct fid *fid,
		int fh_len, int fh_type)
{
	return generic_fh_to_dentry(sb, fid, fh_len, fh_type,
				    f2fs_nfs_get_inode);
}

static struct dentry *f2fs_fh_to_parent(struct super_block *sb, struct fid *fid,
		int fh_len, int fh_type)
{
	return generic_fh_to_parent(sb, fid, fh_len, fh_type,
				    f2fs_nfs_get_inode);
}

static const struct export_operations f2fs_export_ops = {
	.fh_to_dentry = f2fs_fh_to_dentry,
	.fh_to_parent = f2fs_fh_to_parent,
	.get_parent = f2fs_get_parent,
};

loff_t max_file_blocks(struct inode *inode)
{
	loff_t result = 0;
	loff_t leaf_count;

	/*
	 * note: previously, result is equal to (DEF_ADDRS_PER_INODE -
	 * DEFAULT_INLINE_XATTR_ADDRS), but now f2fs try to reserve more
	 * space in inode.i_addr, it will be more safe to reassign
	 * result as zero.
	 */

	if (inode && f2fs_compressed_file(inode))
		leaf_count = ADDRS_PER_BLOCK(inode);
	else
		leaf_count = DEF_ADDRS_PER_BLOCK;

	/* two direct node blocks */
	result += (leaf_count * 2);

	/* two indirect node blocks */
	leaf_count *= NIDS_PER_BLOCK;
	result += (leaf_count * 2);

	/* one double indirect node block */
	leaf_count *= NIDS_PER_BLOCK;
	result += leaf_count;

	return result;
}

static int __f2fs_commit_super(struct buffer_head *bh,
			struct f2fs_super_block *super)
{
	lock_buffer(bh);
	if (super)
		memcpy(bh->b_data + F2FS_SUPER_OFFSET, super, sizeof(*super));
	set_buffer_dirty(bh);
	unlock_buffer(bh);

	/* it's rare case, we can do fua all the time */
	return __sync_dirty_buffer(bh, REQ_SYNC | REQ_PREFLUSH | REQ_FUA);
}

static inline bool sanity_check_area_boundary(struct f2fs_sb_info *sbi,
					struct buffer_head *bh)
{
	struct f2fs_super_block *raw_super = (struct f2fs_super_block *)
					(bh->b_data + F2FS_SUPER_OFFSET);
	struct super_block *sb = sbi->sb;
	u32 segment0_blkaddr = le32_to_cpu(raw_super->segment0_blkaddr);
	u32 cp_blkaddr = le32_to_cpu(raw_super->cp_blkaddr);
	u32 sit_blkaddr = le32_to_cpu(raw_super->sit_blkaddr);
	u32 nat_blkaddr = le32_to_cpu(raw_super->nat_blkaddr);
	u32 ssa_blkaddr = le32_to_cpu(raw_super->ssa_blkaddr);
	u32 main_blkaddr = le32_to_cpu(raw_super->main_blkaddr);
	u32 segment_count_ckpt = le32_to_cpu(raw_super->segment_count_ckpt);
	u32 segment_count_sit = le32_to_cpu(raw_super->segment_count_sit);
	u32 segment_count_nat = le32_to_cpu(raw_super->segment_count_nat);
	u32 segment_count_ssa = le32_to_cpu(raw_super->segment_count_ssa);
	u32 segment_count_main = le32_to_cpu(raw_super->segment_count_main);
	u32 segment_count = le32_to_cpu(raw_super->segment_count);
	u32 log_blocks_per_seg = le32_to_cpu(raw_super->log_blocks_per_seg);
	u64 main_end_blkaddr = main_blkaddr +
				(segment_count_main << log_blocks_per_seg);
	u64 seg_end_blkaddr = segment0_blkaddr +
				(segment_count << log_blocks_per_seg);

	if (segment0_blkaddr != cp_blkaddr) {
		f2fs_info(sbi, "Mismatch start address, segment0(%u) cp_blkaddr(%u)",
			  segment0_blkaddr, cp_blkaddr);
		return true;
	}

	if (cp_blkaddr + (segment_count_ckpt << log_blocks_per_seg) !=
							sit_blkaddr) {
		f2fs_info(sbi, "Wrong CP boundary, start(%u) end(%u) blocks(%u)",
			  cp_blkaddr, sit_blkaddr,
			  segment_count_ckpt << log_blocks_per_seg);
		return true;
	}

	if (sit_blkaddr + (segment_count_sit << log_blocks_per_seg) !=
							nat_blkaddr) {
		f2fs_info(sbi, "Wrong SIT boundary, start(%u) end(%u) blocks(%u)",
			  sit_blkaddr, nat_blkaddr,
			  segment_count_sit << log_blocks_per_seg);
		return true;
	}

	if (nat_blkaddr + (segment_count_nat << log_blocks_per_seg) !=
							ssa_blkaddr) {
		f2fs_info(sbi, "Wrong NAT boundary, start(%u) end(%u) blocks(%u)",
			  nat_blkaddr, ssa_blkaddr,
			  segment_count_nat << log_blocks_per_seg);
		return true;
	}

	if (ssa_blkaddr + (segment_count_ssa << log_blocks_per_seg) !=
							main_blkaddr) {
		f2fs_info(sbi, "Wrong SSA boundary, start(%u) end(%u) blocks(%u)",
			  ssa_blkaddr, main_blkaddr,
			  segment_count_ssa << log_blocks_per_seg);
		return true;
	}

	if (main_end_blkaddr > seg_end_blkaddr) {
		f2fs_info(sbi, "Wrong MAIN_AREA boundary, start(%u) end(%llu) block(%u)",
			  main_blkaddr, seg_end_blkaddr,
			  segment_count_main << log_blocks_per_seg);
		return true;
	} else if (main_end_blkaddr < seg_end_blkaddr) {
		int err = 0;
		char *res;

		/* fix in-memory information all the time */
		raw_super->segment_count = cpu_to_le32((main_end_blkaddr -
				segment0_blkaddr) >> log_blocks_per_seg);

		if (f2fs_readonly(sb) || bdev_read_only(sb->s_bdev)) {
			set_sbi_flag(sbi, SBI_NEED_SB_WRITE);
			res = "internally";
		} else {
			err = __f2fs_commit_super(bh, NULL);
			res = err ? "failed" : "done";
		}
		f2fs_info(sbi, "Fix alignment : %s, start(%u) end(%llu) block(%u)",
			  res, main_blkaddr, seg_end_blkaddr,
			  segment_count_main << log_blocks_per_seg);
		if (err)
			return true;
	}
	return false;
}

static int sanity_check_raw_super(struct f2fs_sb_info *sbi,
				struct buffer_head *bh)
{
	block_t segment_count, segs_per_sec, secs_per_zone, segment_count_main;
	block_t total_sections, blocks_per_seg;
	struct f2fs_super_block *raw_super = (struct f2fs_super_block *)
					(bh->b_data + F2FS_SUPER_OFFSET);
	size_t crc_offset = 0;
	__u32 crc = 0;

	if (le32_to_cpu(raw_super->magic) != F2FS_SUPER_MAGIC) {
		f2fs_info(sbi, "Magic Mismatch, valid(0x%x) - read(0x%x)",
			  F2FS_SUPER_MAGIC, le32_to_cpu(raw_super->magic));
		return -EINVAL;
	}

	/* Check checksum_offset and crc in superblock */
	if (__F2FS_HAS_FEATURE(raw_super, F2FS_FEATURE_SB_CHKSUM)) {
		crc_offset = le32_to_cpu(raw_super->checksum_offset);
		if (crc_offset !=
			offsetof(struct f2fs_super_block, crc)) {
			f2fs_info(sbi, "Invalid SB checksum offset: %zu",
				  crc_offset);
			return -EFSCORRUPTED;
		}
		crc = le32_to_cpu(raw_super->crc);
		if (!f2fs_crc_valid(sbi, crc, raw_super, crc_offset)) {
			f2fs_info(sbi, "Invalid SB checksum value: %u", crc);
			return -EFSCORRUPTED;
		}
	}

	/* Currently, support only 4KB block size */
	if (le32_to_cpu(raw_super->log_blocksize) != F2FS_BLKSIZE_BITS) {
		f2fs_info(sbi, "Invalid log_blocksize (%u), supports only %u",
			  le32_to_cpu(raw_super->log_blocksize),
			  F2FS_BLKSIZE_BITS);
		return -EFSCORRUPTED;
	}

	/* check log blocks per segment */
	if (le32_to_cpu(raw_super->log_blocks_per_seg) != 9) {
		f2fs_info(sbi, "Invalid log blocks per segment (%u)",
			  le32_to_cpu(raw_super->log_blocks_per_seg));
		return -EFSCORRUPTED;
	}

	/* Currently, support 512/1024/2048/4096 bytes sector size */
	if (le32_to_cpu(raw_super->log_sectorsize) >
				F2FS_MAX_LOG_SECTOR_SIZE ||
		le32_to_cpu(raw_super->log_sectorsize) <
				F2FS_MIN_LOG_SECTOR_SIZE) {
		f2fs_info(sbi, "Invalid log sectorsize (%u)",
			  le32_to_cpu(raw_super->log_sectorsize));
		return -EFSCORRUPTED;
	}
	if (le32_to_cpu(raw_super->log_sectors_per_block) +
		le32_to_cpu(raw_super->log_sectorsize) !=
			F2FS_MAX_LOG_SECTOR_SIZE) {
		f2fs_info(sbi, "Invalid log sectors per block(%u) log sectorsize(%u)",
			  le32_to_cpu(raw_super->log_sectors_per_block),
			  le32_to_cpu(raw_super->log_sectorsize));
		return -EFSCORRUPTED;
	}

	segment_count = le32_to_cpu(raw_super->segment_count);
	segment_count_main = le32_to_cpu(raw_super->segment_count_main);
	segs_per_sec = le32_to_cpu(raw_super->segs_per_sec);
	secs_per_zone = le32_to_cpu(raw_super->secs_per_zone);
	total_sections = le32_to_cpu(raw_super->section_count);

	/* blocks_per_seg should be 512, given the above check */
	blocks_per_seg = 1 << le32_to_cpu(raw_super->log_blocks_per_seg);

	if (segment_count > F2FS_MAX_SEGMENT ||
				segment_count < F2FS_MIN_SEGMENTS) {
		f2fs_info(sbi, "Invalid segment count (%u)", segment_count);
		return -EFSCORRUPTED;
	}

	if (total_sections > segment_count_main || total_sections < 1 ||
			segs_per_sec > segment_count || !segs_per_sec) {
		f2fs_info(sbi, "Invalid segment/section count (%u, %u x %u)",
			  segment_count, total_sections, segs_per_sec);
		return -EFSCORRUPTED;
	}

	if (segment_count_main != total_sections * segs_per_sec) {
		f2fs_info(sbi, "Invalid segment/section count (%u != %u * %u)",
			  segment_count_main, total_sections, segs_per_sec);
		return -EFSCORRUPTED;
	}

	if ((segment_count / segs_per_sec) < total_sections) {
		f2fs_info(sbi, "Small segment_count (%u < %u * %u)",
			  segment_count, segs_per_sec, total_sections);
		return -EFSCORRUPTED;
	}

	if (segment_count > (le64_to_cpu(raw_super->block_count) >> 9)) {
		f2fs_info(sbi, "Wrong segment_count / block_count (%u > %llu)",
			  segment_count, le64_to_cpu(raw_super->block_count));
		return -EFSCORRUPTED;
	}

	if (RDEV(0).path[0]) {
		block_t dev_seg_count = le32_to_cpu(RDEV(0).total_segments);
		int i = 1;

		while (i < MAX_DEVICES && RDEV(i).path[0]) {
			dev_seg_count += le32_to_cpu(RDEV(i).total_segments);
			i++;
		}
		if (segment_count != dev_seg_count) {
			f2fs_info(sbi, "Segment count (%u) mismatch with total segments from devices (%u)",
					segment_count, dev_seg_count);
			return -EFSCORRUPTED;
		}
	} else {
		if (__F2FS_HAS_FEATURE(raw_super, F2FS_FEATURE_BLKZONED) &&
					!bdev_is_zoned(sbi->sb->s_bdev)) {
			f2fs_info(sbi, "Zoned block device path is missing");
			return -EFSCORRUPTED;
		}
	}

	if (secs_per_zone > total_sections || !secs_per_zone) {
		f2fs_info(sbi, "Wrong secs_per_zone / total_sections (%u, %u)",
			  secs_per_zone, total_sections);
		return -EFSCORRUPTED;
	}
	if (le32_to_cpu(raw_super->extension_count) > F2FS_MAX_EXTENSION ||
			raw_super->hot_ext_count > F2FS_MAX_EXTENSION ||
			(le32_to_cpu(raw_super->extension_count) +
			raw_super->hot_ext_count) > F2FS_MAX_EXTENSION) {
		f2fs_info(sbi, "Corrupted extension count (%u + %u > %u)",
			  le32_to_cpu(raw_super->extension_count),
			  raw_super->hot_ext_count,
			  F2FS_MAX_EXTENSION);
		return -EFSCORRUPTED;
	}

	if (le32_to_cpu(raw_super->cp_payload) >=
				(blocks_per_seg - F2FS_CP_PACKS -
				NR_CURSEG_PERSIST_TYPE)) {
		f2fs_info(sbi, "Insane cp_payload (%u >= %u)",
			  le32_to_cpu(raw_super->cp_payload),
			  blocks_per_seg - F2FS_CP_PACKS -
			  NR_CURSEG_PERSIST_TYPE);
		return -EFSCORRUPTED;
	}

	/* check reserved ino info */
	if (le32_to_cpu(raw_super->node_ino) != 1 ||
		le32_to_cpu(raw_super->meta_ino) != 2 ||
		le32_to_cpu(raw_super->root_ino) != 3) {
		f2fs_info(sbi, "Invalid Fs Meta Ino: node(%u) meta(%u) root(%u)",
			  le32_to_cpu(raw_super->node_ino),
			  le32_to_cpu(raw_super->meta_ino),
			  le32_to_cpu(raw_super->root_ino));
		return -EFSCORRUPTED;
	}

	/* check CP/SIT/NAT/SSA/MAIN_AREA area boundary */
	if (sanity_check_area_boundary(sbi, bh))
		return -EFSCORRUPTED;

	return 0;
}

int f2fs_sanity_check_ckpt(struct f2fs_sb_info *sbi)
{
	unsigned int total, fsmeta;
	struct f2fs_super_block *raw_super = F2FS_RAW_SUPER(sbi);
	struct f2fs_checkpoint *ckpt = F2FS_CKPT(sbi);
	unsigned int ovp_segments, reserved_segments;
	unsigned int main_segs, blocks_per_seg;
	unsigned int sit_segs, nat_segs;
	unsigned int sit_bitmap_size, nat_bitmap_size;
	unsigned int log_blocks_per_seg;
	unsigned int segment_count_main;
	unsigned int cp_pack_start_sum, cp_payload;
	block_t user_block_count, valid_user_blocks;
	block_t avail_node_count, valid_node_count;
	unsigned int nat_blocks, nat_bits_bytes, nat_bits_blocks;
	int i, j;

	total = le32_to_cpu(raw_super->segment_count);
	fsmeta = le32_to_cpu(raw_super->segment_count_ckpt);
	sit_segs = le32_to_cpu(raw_super->segment_count_sit);
	fsmeta += sit_segs;
	nat_segs = le32_to_cpu(raw_super->segment_count_nat);
	fsmeta += nat_segs;
	fsmeta += le32_to_cpu(ckpt->rsvd_segment_count);
	fsmeta += le32_to_cpu(raw_super->segment_count_ssa);

	if (unlikely(fsmeta >= total))
		return 1;

	ovp_segments = le32_to_cpu(ckpt->overprov_segment_count);
	reserved_segments = le32_to_cpu(ckpt->rsvd_segment_count);

	if (!f2fs_sb_has_readonly(sbi) &&
			unlikely(fsmeta < F2FS_MIN_META_SEGMENTS ||
			ovp_segments == 0 || reserved_segments == 0)) {
		f2fs_err(sbi, "Wrong layout: check mkfs.f2fs version");
		return 1;
	}
	user_block_count = le64_to_cpu(ckpt->user_block_count);
	segment_count_main = le32_to_cpu(raw_super->segment_count_main) +
			(f2fs_sb_has_readonly(sbi) ? 1 : 0);
	log_blocks_per_seg = le32_to_cpu(raw_super->log_blocks_per_seg);
	if (!user_block_count || user_block_count >=
			segment_count_main << log_blocks_per_seg) {
		f2fs_err(sbi, "Wrong user_block_count: %u",
			 user_block_count);
		return 1;
	}

	valid_user_blocks = le64_to_cpu(ckpt->valid_block_count);
	if (valid_user_blocks > user_block_count) {
		f2fs_err(sbi, "Wrong valid_user_blocks: %u, user_block_count: %u",
			 valid_user_blocks, user_block_count);
		return 1;
	}

	valid_node_count = le32_to_cpu(ckpt->valid_node_count);
	avail_node_count = sbi->total_node_count - F2FS_RESERVED_NODE_NUM;
	if (valid_node_count > avail_node_count) {
		f2fs_err(sbi, "Wrong valid_node_count: %u, avail_node_count: %u",
			 valid_node_count, avail_node_count);
		return 1;
	}

	main_segs = le32_to_cpu(raw_super->segment_count_main);
	blocks_per_seg = sbi->blocks_per_seg;

	for (i = 0; i < NR_CURSEG_NODE_TYPE; i++) {
		if (le32_to_cpu(ckpt->cur_node_segno[i]) >= main_segs ||
			le16_to_cpu(ckpt->cur_node_blkoff[i]) >= blocks_per_seg)
			return 1;

		if (f2fs_sb_has_readonly(sbi))
			goto check_data;

		for (j = i + 1; j < NR_CURSEG_NODE_TYPE; j++) {
			if (le32_to_cpu(ckpt->cur_node_segno[i]) ==
				le32_to_cpu(ckpt->cur_node_segno[j])) {
				f2fs_err(sbi, "Node segment (%u, %u) has the same segno: %u",
					 i, j,
					 le32_to_cpu(ckpt->cur_node_segno[i]));
				return 1;
			}
		}
	}
check_data:
	for (i = 0; i < NR_CURSEG_DATA_TYPE; i++) {
		if (le32_to_cpu(ckpt->cur_data_segno[i]) >= main_segs ||
			le16_to_cpu(ckpt->cur_data_blkoff[i]) >= blocks_per_seg)
			return 1;

		if (f2fs_sb_has_readonly(sbi))
			goto skip_cross;

		for (j = i + 1; j < NR_CURSEG_DATA_TYPE; j++) {
			if (le32_to_cpu(ckpt->cur_data_segno[i]) ==
				le32_to_cpu(ckpt->cur_data_segno[j])) {
				f2fs_err(sbi, "Data segment (%u, %u) has the same segno: %u",
					 i, j,
					 le32_to_cpu(ckpt->cur_data_segno[i]));
				return 1;
			}
		}
	}
	for (i = 0; i < NR_CURSEG_NODE_TYPE; i++) {
		for (j = 0; j < NR_CURSEG_DATA_TYPE; j++) {
			if (le32_to_cpu(ckpt->cur_node_segno[i]) ==
				le32_to_cpu(ckpt->cur_data_segno[j])) {
				f2fs_err(sbi, "Node segment (%u) and Data segment (%u) has the same segno: %u",
					 i, j,
					 le32_to_cpu(ckpt->cur_node_segno[i]));
				return 1;
			}
		}
	}
skip_cross:
	sit_bitmap_size = le32_to_cpu(ckpt->sit_ver_bitmap_bytesize);
	nat_bitmap_size = le32_to_cpu(ckpt->nat_ver_bitmap_bytesize);

	if (sit_bitmap_size != ((sit_segs / 2) << log_blocks_per_seg) / 8 ||
		nat_bitmap_size != ((nat_segs / 2) << log_blocks_per_seg) / 8) {
		f2fs_err(sbi, "Wrong bitmap size: sit: %u, nat:%u",
			 sit_bitmap_size, nat_bitmap_size);
		return 1;
	}

	cp_pack_start_sum = __start_sum_addr(sbi);
	cp_payload = __cp_payload(sbi);
	if (cp_pack_start_sum < cp_payload + 1 ||
		cp_pack_start_sum > blocks_per_seg - 1 -
			NR_CURSEG_PERSIST_TYPE) {
		f2fs_err(sbi, "Wrong cp_pack_start_sum: %u",
			 cp_pack_start_sum);
		return 1;
	}

	if (__is_set_ckpt_flags(ckpt, CP_LARGE_NAT_BITMAP_FLAG) &&
		le32_to_cpu(ckpt->checksum_offset) != CP_MIN_CHKSUM_OFFSET) {
		f2fs_warn(sbi, "using deprecated layout of large_nat_bitmap, "
			  "please run fsck v1.13.0 or higher to repair, chksum_offset: %u, "
			  "fixed with patch: \"f2fs-tools: relocate chksum_offset for large_nat_bitmap feature\"",
			  le32_to_cpu(ckpt->checksum_offset));
		return 1;
	}

	nat_blocks = nat_segs << log_blocks_per_seg;
	nat_bits_bytes = nat_blocks / BITS_PER_BYTE;
	nat_bits_blocks = F2FS_BLK_ALIGN((nat_bits_bytes << 1) + 8);
	if (__is_set_ckpt_flags(ckpt, CP_NAT_BITS_FLAG) &&
		(cp_payload + F2FS_CP_PACKS +
		NR_CURSEG_PERSIST_TYPE + nat_bits_blocks >= blocks_per_seg)) {
		f2fs_warn(sbi, "Insane cp_payload: %u, nat_bits_blocks: %u)",
			  cp_payload, nat_bits_blocks);
		return 1;
	}

	if (unlikely(f2fs_cp_error(sbi))) {
		f2fs_err(sbi, "A bug case: need to run fsck");
		return 1;
	}
	return 0;
}

static void init_sb_info(struct f2fs_sb_info *sbi)
{
	struct f2fs_super_block *raw_super = sbi->raw_super;
	int i;

	sbi->log_sectors_per_block =
		le32_to_cpu(raw_super->log_sectors_per_block);
	sbi->log_blocksize = le32_to_cpu(raw_super->log_blocksize);
	sbi->blocksize = 1 << sbi->log_blocksize;
	sbi->log_blocks_per_seg = le32_to_cpu(raw_super->log_blocks_per_seg);
	sbi->blocks_per_seg = 1 << sbi->log_blocks_per_seg;
	sbi->segs_per_sec = le32_to_cpu(raw_super->segs_per_sec);
	sbi->secs_per_zone = le32_to_cpu(raw_super->secs_per_zone);
	sbi->total_sections = le32_to_cpu(raw_super->section_count);
	sbi->total_node_count =
		(le32_to_cpu(raw_super->segment_count_nat) / 2)
			* sbi->blocks_per_seg * NAT_ENTRY_PER_BLOCK;
	F2FS_ROOT_INO(sbi) = le32_to_cpu(raw_super->root_ino);
	F2FS_NODE_INO(sbi) = le32_to_cpu(raw_super->node_ino);
	F2FS_META_INO(sbi) = le32_to_cpu(raw_super->meta_ino);
	sbi->cur_victim_sec = NULL_SECNO;
	sbi->gc_mode = GC_NORMAL;
	sbi->next_victim_seg[BG_GC] = NULL_SEGNO;
	sbi->next_victim_seg[FG_GC] = NULL_SEGNO;
	sbi->max_victim_search = DEF_MAX_VICTIM_SEARCH;
	sbi->migration_granularity = sbi->segs_per_sec;
	sbi->seq_file_ra_mul = MIN_RA_MUL;
	sbi->max_fragment_chunk = DEF_FRAGMENT_SIZE;
	sbi->max_fragment_hole = DEF_FRAGMENT_SIZE;
	spin_lock_init(&sbi->gc_urgent_high_lock);
	atomic64_set(&sbi->current_atomic_write, 0);

	sbi->dir_level = DEF_DIR_LEVEL;
	sbi->interval_time[CP_TIME] = DEF_CP_INTERVAL;
	sbi->interval_time[REQ_TIME] = DEF_IDLE_INTERVAL;
	sbi->interval_time[DISCARD_TIME] = DEF_IDLE_INTERVAL;
	sbi->interval_time[GC_TIME] = DEF_IDLE_INTERVAL;
	sbi->interval_time[DISABLE_TIME] = DEF_DISABLE_INTERVAL;
	sbi->interval_time[UMOUNT_DISCARD_TIMEOUT] =
				DEF_UMOUNT_DISCARD_TIMEOUT;
	clear_sbi_flag(sbi, SBI_NEED_FSCK);

	for (i = 0; i < NR_COUNT_TYPE; i++)
		atomic_set(&sbi->nr_pages[i], 0);

	for (i = 0; i < META; i++)
		atomic_set(&sbi->wb_sync_req[i], 0);

	INIT_LIST_HEAD(&sbi->s_list);
	mutex_init(&sbi->umount_mutex);
	init_f2fs_rwsem(&sbi->io_order_lock);
	spin_lock_init(&sbi->cp_lock);

	sbi->dirty_device = 0;
	spin_lock_init(&sbi->dev_lock);

	init_f2fs_rwsem(&sbi->sb_lock);
	init_f2fs_rwsem(&sbi->pin_sem);
}

static int init_percpu_info(struct f2fs_sb_info *sbi)
{
	int err;

	err = percpu_counter_init(&sbi->alloc_valid_block_count, 0, GFP_KERNEL);
	if (err)
		return err;

	err = percpu_counter_init(&sbi->rf_node_block_count, 0, GFP_KERNEL);
	if (err)
		goto err_valid_block;

	err = percpu_counter_init(&sbi->total_valid_inode_count, 0,
								GFP_KERNEL);
	if (err)
		goto err_node_block;
	return 0;

err_node_block:
	percpu_counter_destroy(&sbi->rf_node_block_count);
err_valid_block:
	percpu_counter_destroy(&sbi->alloc_valid_block_count);
	return err;
}

#ifdef CONFIG_BLK_DEV_ZONED

struct f2fs_report_zones_args {
	struct f2fs_sb_info *sbi;
	struct f2fs_dev_info *dev;
};

static int f2fs_report_zone_cb(struct blk_zone *zone, unsigned int idx,
			      void *data)
{
	struct f2fs_report_zones_args *rz_args = data;
	block_t unusable_blocks = (zone->len - zone->capacity) >>
					F2FS_LOG_SECTORS_PER_BLOCK;

	if (zone->type == BLK_ZONE_TYPE_CONVENTIONAL)
		return 0;

	set_bit(idx, rz_args->dev->blkz_seq);
	if (!rz_args->sbi->unusable_blocks_per_sec) {
		rz_args->sbi->unusable_blocks_per_sec = unusable_blocks;
		return 0;
	}
	if (rz_args->sbi->unusable_blocks_per_sec != unusable_blocks) {
		f2fs_err(rz_args->sbi, "F2FS supports single zone capacity\n");
		return -EINVAL;
	}
	return 0;
}

static int init_blkz_info(struct f2fs_sb_info *sbi, int devi)
{
	struct block_device *bdev = FDEV(devi).bdev;
	sector_t nr_sectors = bdev_nr_sectors(bdev);
	struct f2fs_report_zones_args rep_zone_arg;
	u64 zone_sectors;
	int ret;

	if (!f2fs_sb_has_blkzoned(sbi))
		return 0;

	zone_sectors = bdev_zone_sectors(bdev);
	if (!is_power_of_2(zone_sectors)) {
		f2fs_err(sbi, "F2FS does not support non power of 2 zone sizes\n");
		return -EINVAL;
	}

	if (sbi->blocks_per_blkz && sbi->blocks_per_blkz !=
				SECTOR_TO_BLOCK(zone_sectors))
		return -EINVAL;
	sbi->blocks_per_blkz = SECTOR_TO_BLOCK(zone_sectors);
	if (sbi->log_blocks_per_blkz && sbi->log_blocks_per_blkz !=
				__ilog2_u32(sbi->blocks_per_blkz))
		return -EINVAL;
	sbi->log_blocks_per_blkz = __ilog2_u32(sbi->blocks_per_blkz);
	FDEV(devi).nr_blkz = SECTOR_TO_BLOCK(nr_sectors) >>
					sbi->log_blocks_per_blkz;
	if (nr_sectors & (zone_sectors - 1))
		FDEV(devi).nr_blkz++;

	FDEV(devi).blkz_seq = f2fs_kvzalloc(sbi,
					BITS_TO_LONGS(FDEV(devi).nr_blkz)
					* sizeof(unsigned long),
					GFP_KERNEL);
	if (!FDEV(devi).blkz_seq)
		return -ENOMEM;

	rep_zone_arg.sbi = sbi;
	rep_zone_arg.dev = &FDEV(devi);

	ret = blkdev_report_zones(bdev, 0, BLK_ALL_ZONES, f2fs_report_zone_cb,
				  &rep_zone_arg);
	if (ret < 0)
		return ret;
	return 0;
}
#endif

/*
 * Read f2fs raw super block.
 * Because we have two copies of super block, so read both of them
 * to get the first valid one. If any one of them is broken, we pass
 * them recovery flag back to the caller.
 */
static int read_raw_super_block(struct f2fs_sb_info *sbi,
			struct f2fs_super_block **raw_super,
			int *valid_super_block, int *recovery)
{
	struct super_block *sb = sbi->sb;
	int block;
	struct buffer_head *bh;
	struct f2fs_super_block *super;
	int err = 0;

	super = kzalloc(sizeof(struct f2fs_super_block), GFP_KERNEL);
	if (!super)
		return -ENOMEM;

	for (block = 0; block < 2; block++) {
		bh = sb_bread(sb, block);
		if (!bh) {
			f2fs_err(sbi, "Unable to read %dth superblock",
				 block + 1);
			err = -EIO;
			*recovery = 1;
			continue;
		}

		/* sanity checking of raw super */
		err = sanity_check_raw_super(sbi, bh);
		if (err) {
			f2fs_err(sbi, "Can't find valid F2FS filesystem in %dth superblock",
				 block + 1);
			brelse(bh);
			*recovery = 1;
			continue;
		}

		if (!*raw_super) {
			memcpy(super, bh->b_data + F2FS_SUPER_OFFSET,
							sizeof(*super));
			*valid_super_block = block;
			*raw_super = super;
		}
		brelse(bh);
	}

	/* No valid superblock */
	if (!*raw_super)
		kfree(super);
	else
		err = 0;

	return err;
}

int f2fs_commit_super(struct f2fs_sb_info *sbi, bool recover)
{
	struct buffer_head *bh;
	__u32 crc = 0;
	int err;

	if ((recover && f2fs_readonly(sbi->sb)) ||
				bdev_read_only(sbi->sb->s_bdev)) {
		set_sbi_flag(sbi, SBI_NEED_SB_WRITE);
		return -EROFS;
	}

	/* we should update superblock crc here */
	if (!recover && f2fs_sb_has_sb_chksum(sbi)) {
		crc = f2fs_crc32(sbi, F2FS_RAW_SUPER(sbi),
				offsetof(struct f2fs_super_block, crc));
		F2FS_RAW_SUPER(sbi)->crc = cpu_to_le32(crc);
	}

	/* write back-up superblock first */
	bh = sb_bread(sbi->sb, sbi->valid_super_block ? 0 : 1);
	if (!bh)
		return -EIO;
	err = __f2fs_commit_super(bh, F2FS_RAW_SUPER(sbi));
	brelse(bh);

	/* if we are in recovery path, skip writing valid superblock */
	if (recover || err)
		return err;

	/* write current valid superblock */
	bh = sb_bread(sbi->sb, sbi->valid_super_block);
	if (!bh)
		return -EIO;
	err = __f2fs_commit_super(bh, F2FS_RAW_SUPER(sbi));
	brelse(bh);
	return err;
}

void f2fs_handle_stop(struct f2fs_sb_info *sbi, unsigned char reason)
{
	struct f2fs_super_block *raw_super = F2FS_RAW_SUPER(sbi);
	int err;

	f2fs_down_write(&sbi->sb_lock);

	if (raw_super->s_stop_reason[reason] < ((1 << BITS_PER_BYTE) - 1))
		raw_super->s_stop_reason[reason]++;

	err = f2fs_commit_super(sbi, false);
	if (err)
		f2fs_err(sbi, "f2fs_commit_super fails to record reason:%u err:%d",
								reason, err);
	f2fs_up_write(&sbi->sb_lock);
}

static void f2fs_save_errors(struct f2fs_sb_info *sbi, unsigned char flag)
{
	spin_lock(&sbi->error_lock);
	if (!test_bit(flag, (unsigned long *)sbi->errors)) {
		set_bit(flag, (unsigned long *)sbi->errors);
		sbi->error_dirty = true;
	}
	spin_unlock(&sbi->error_lock);
}

static bool f2fs_update_errors(struct f2fs_sb_info *sbi)
{
	bool need_update = false;

	spin_lock(&sbi->error_lock);
	if (sbi->error_dirty) {
		memcpy(F2FS_RAW_SUPER(sbi)->s_errors, sbi->errors,
							MAX_F2FS_ERRORS);
		sbi->error_dirty = false;
		need_update = true;
	}
	spin_unlock(&sbi->error_lock);

	return need_update;
}

void f2fs_handle_error(struct f2fs_sb_info *sbi, unsigned char error)
{
	int err;

	f2fs_save_errors(sbi, error);

	f2fs_down_write(&sbi->sb_lock);

	if (!f2fs_update_errors(sbi))
		goto out_unlock;

	err = f2fs_commit_super(sbi, false);
	if (err)
		f2fs_err(sbi, "f2fs_commit_super fails to record errors:%u, err:%d",
								error, err);
out_unlock:
	f2fs_up_write(&sbi->sb_lock);
}

static int f2fs_scan_devices(struct f2fs_sb_info *sbi)
{
	struct f2fs_super_block *raw_super = F2FS_RAW_SUPER(sbi);
	unsigned int max_devices = MAX_DEVICES;
	unsigned int logical_blksize;
	int i;

	/* Initialize single device information */
	if (!RDEV(0).path[0]) {
		if (!bdev_is_zoned(sbi->sb->s_bdev))
			return 0;
		max_devices = 1;
	}

	/*
	 * Initialize multiple devices information, or single
	 * zoned block device information.
	 */
	sbi->devs = f2fs_kzalloc(sbi,
				 array_size(max_devices,
					    sizeof(struct f2fs_dev_info)),
				 GFP_KERNEL);
	if (!sbi->devs)
		return -ENOMEM;

	logical_blksize = bdev_logical_block_size(sbi->sb->s_bdev);
	sbi->aligned_blksize = true;

	for (i = 0; i < max_devices; i++) {

		if (i > 0 && !RDEV(i).path[0])
			break;

		if (max_devices == 1) {
			/* Single zoned block device mount */
			FDEV(0).bdev =
				blkdev_get_by_dev(sbi->sb->s_bdev->bd_dev,
					sbi->sb->s_mode, sbi->sb->s_type);
		} else {
			/* Multi-device mount */
			memcpy(FDEV(i).path, RDEV(i).path, MAX_PATH_LEN);
			FDEV(i).total_segments =
				le32_to_cpu(RDEV(i).total_segments);
			if (i == 0) {
				FDEV(i).start_blk = 0;
				FDEV(i).end_blk = FDEV(i).start_blk +
				    (FDEV(i).total_segments <<
				    sbi->log_blocks_per_seg) - 1 +
				    le32_to_cpu(raw_super->segment0_blkaddr);
			} else {
				FDEV(i).start_blk = FDEV(i - 1).end_blk + 1;
				FDEV(i).end_blk = FDEV(i).start_blk +
					(FDEV(i).total_segments <<
					sbi->log_blocks_per_seg) - 1;
			}
			FDEV(i).bdev = blkdev_get_by_path(FDEV(i).path,
					sbi->sb->s_mode, sbi->sb->s_type);
		}
		if (IS_ERR(FDEV(i).bdev))
			return PTR_ERR(FDEV(i).bdev);

		/* to release errored devices */
		sbi->s_ndevs = i + 1;

		if (logical_blksize != bdev_logical_block_size(FDEV(i).bdev))
			sbi->aligned_blksize = false;

#ifdef CONFIG_BLK_DEV_ZONED
		if (bdev_zoned_model(FDEV(i).bdev) == BLK_ZONED_HM &&
				!f2fs_sb_has_blkzoned(sbi)) {
			f2fs_err(sbi, "Zoned block device feature not enabled");
			return -EINVAL;
		}
		if (bdev_zoned_model(FDEV(i).bdev) != BLK_ZONED_NONE) {
			if (init_blkz_info(sbi, i)) {
				f2fs_err(sbi, "Failed to initialize F2FS blkzone information");
				return -EINVAL;
			}
			if (max_devices == 1)
				break;
			f2fs_info(sbi, "Mount Device [%2d]: %20s, %8u, %8x - %8x (zone: %s)",
				  i, FDEV(i).path,
				  FDEV(i).total_segments,
				  FDEV(i).start_blk, FDEV(i).end_blk,
				  bdev_zoned_model(FDEV(i).bdev) == BLK_ZONED_HA ?
				  "Host-aware" : "Host-managed");
			continue;
		}
#endif
		f2fs_info(sbi, "Mount Device [%2d]: %20s, %8u, %8x - %8x",
			  i, FDEV(i).path,
			  FDEV(i).total_segments,
			  FDEV(i).start_blk, FDEV(i).end_blk);
	}
	f2fs_info(sbi,
		  "IO Block Size: %8d KB", F2FS_IO_SIZE_KB(sbi));
	return 0;
}

static int f2fs_setup_casefold(struct f2fs_sb_info *sbi)
{
#if IS_ENABLED(CONFIG_UNICODE)
	if (f2fs_sb_has_casefold(sbi) && !sbi->sb->s_encoding) {
		const struct f2fs_sb_encodings *encoding_info;
		struct unicode_map *encoding;
		__u16 encoding_flags;

		encoding_info = f2fs_sb_read_encoding(sbi->raw_super);
		if (!encoding_info) {
			f2fs_err(sbi,
				 "Encoding requested by superblock is unknown");
			return -EINVAL;
		}

		encoding_flags = le16_to_cpu(sbi->raw_super->s_encoding_flags);
		encoding = utf8_load(encoding_info->version);
		if (IS_ERR(encoding)) {
			f2fs_err(sbi,
				 "can't mount with superblock charset: %s-%u.%u.%u "
				 "not supported by the kernel. flags: 0x%x.",
				 encoding_info->name,
				 unicode_major(encoding_info->version),
				 unicode_minor(encoding_info->version),
				 unicode_rev(encoding_info->version),
				 encoding_flags);
			return PTR_ERR(encoding);
		}
		f2fs_info(sbi, "Using encoding defined by superblock: "
			 "%s-%u.%u.%u with flags 0x%hx", encoding_info->name,
			 unicode_major(encoding_info->version),
			 unicode_minor(encoding_info->version),
			 unicode_rev(encoding_info->version),
			 encoding_flags);

		sbi->sb->s_encoding = encoding;
		sbi->sb->s_encoding_flags = encoding_flags;
	}
#else
	if (f2fs_sb_has_casefold(sbi)) {
		f2fs_err(sbi, "Filesystem with casefold feature cannot be mounted without CONFIG_UNICODE");
		return -EINVAL;
	}
#endif
	return 0;
}

static void f2fs_tuning_parameters(struct f2fs_sb_info *sbi)
{
	struct f2fs_sm_info *sm_i = SM_I(sbi);

	/* adjust parameters according to the volume size */
	if (sm_i->main_segments <= SMALL_VOLUME_SEGMENTS) {
		F2FS_OPTION(sbi).alloc_mode = ALLOC_MODE_REUSE;
		if (f2fs_block_unit_discard(sbi))
			sm_i->dcc_info->discard_granularity = 1;
		sm_i->ipu_policy = 1 << F2FS_IPU_FORCE |
					1 << F2FS_IPU_HONOR_OPU_WRITE;
	}

	sbi->readdir_ra = 1;
}

static int f2fs_fill_super(struct super_block *sb, void *data, int silent)
{
	struct f2fs_sb_info *sbi;
	struct f2fs_super_block *raw_super;
	struct inode *root;
	int err;
	bool skip_recovery = false, need_fsck = false;
	char *options = NULL;
	int recovery, i, valid_super_block;
	struct curseg_info *seg_i;
	int retry_cnt = 1;

try_onemore:
	err = -EINVAL;
	raw_super = NULL;
	valid_super_block = -1;
	recovery = 0;

	/* allocate memory for f2fs-specific super block info */
	sbi = kzalloc(sizeof(struct f2fs_sb_info), GFP_KERNEL);
	if (!sbi)
		return -ENOMEM;

	sbi->sb = sb;

	/* initialize locks within allocated memory */
	init_f2fs_rwsem(&sbi->gc_lock);
	mutex_init(&sbi->writepages);
	init_f2fs_rwsem(&sbi->cp_global_sem);
	init_f2fs_rwsem(&sbi->node_write);
	init_f2fs_rwsem(&sbi->node_change);
	spin_lock_init(&sbi->stat_lock);
	init_f2fs_rwsem(&sbi->cp_rwsem);
	init_f2fs_rwsem(&sbi->quota_sem);
	init_waitqueue_head(&sbi->cp_wait);
	spin_lock_init(&sbi->error_lock);

	for (i = 0; i < NR_INODE_TYPE; i++) {
		INIT_LIST_HEAD(&sbi->inode_list[i]);
		spin_lock_init(&sbi->inode_lock[i]);
	}
	mutex_init(&sbi->flush_lock);

	/* Load the checksum driver */
	sbi->s_chksum_driver = crypto_alloc_shash("crc32", 0, 0);
	if (IS_ERR(sbi->s_chksum_driver)) {
		f2fs_err(sbi, "Cannot load crc32 driver.");
		err = PTR_ERR(sbi->s_chksum_driver);
		sbi->s_chksum_driver = NULL;
		goto free_sbi;
	}

	/* set a block size */
	if (unlikely(!sb_set_blocksize(sb, F2FS_BLKSIZE))) {
		f2fs_err(sbi, "unable to set blocksize");
		goto free_sbi;
	}

	err = read_raw_super_block(sbi, &raw_super, &valid_super_block,
								&recovery);
	if (err)
		goto free_sbi;

	sb->s_fs_info = sbi;
	sbi->raw_super = raw_super;

	memcpy(sbi->errors, raw_super->s_errors, MAX_F2FS_ERRORS);

	/* precompute checksum seed for metadata */
	if (f2fs_sb_has_inode_chksum(sbi))
		sbi->s_chksum_seed = f2fs_chksum(sbi, ~0, raw_super->uuid,
						sizeof(raw_super->uuid));

	default_options(sbi);
	/* parse mount options */
	options = kstrdup((const char *)data, GFP_KERNEL);
	if (data && !options) {
		err = -ENOMEM;
		goto free_sb_buf;
	}

	err = parse_options(sb, options, false);
	if (err)
		goto free_options;

	sb->s_maxbytes = max_file_blocks(NULL) <<
				le32_to_cpu(raw_super->log_blocksize);
	sb->s_max_links = F2FS_LINK_MAX;

	err = f2fs_setup_casefold(sbi);
	if (err)
		goto free_options;

#ifdef CONFIG_QUOTA
	sb->dq_op = &f2fs_quota_operations;
	sb->s_qcop = &f2fs_quotactl_ops;
	sb->s_quota_types = QTYPE_MASK_USR | QTYPE_MASK_GRP | QTYPE_MASK_PRJ;

	if (f2fs_sb_has_quota_ino(sbi)) {
		for (i = 0; i < MAXQUOTAS; i++) {
			if (f2fs_qf_ino(sbi->sb, i))
				sbi->nquota_files++;
		}
	}
#endif

	sb->s_op = &f2fs_sops;
#ifdef CONFIG_FS_ENCRYPTION
	sb->s_cop = &f2fs_cryptops;
#endif
#ifdef CONFIG_FS_VERITY
	sb->s_vop = &f2fs_verityops;
#endif
	sb->s_xattr = f2fs_xattr_handlers;
	sb->s_export_op = &f2fs_export_ops;
	sb->s_magic = F2FS_SUPER_MAGIC;
	sb->s_time_gran = 1;
	sb->s_flags = (sb->s_flags & ~SB_POSIXACL) |
		(test_opt(sbi, POSIX_ACL) ? SB_POSIXACL : 0);
	memcpy(&sb->s_uuid, raw_super->uuid, sizeof(raw_super->uuid));
	sb->s_iflags |= SB_I_CGROUPWB;

	/* init f2fs-specific super block info */
	sbi->valid_super_block = valid_super_block;

	/* disallow all the data/node/meta page writes */
	set_sbi_flag(sbi, SBI_POR_DOING);

	err = f2fs_init_write_merge_io(sbi);
	if (err)
		goto free_bio_info;

	init_sb_info(sbi);

	err = f2fs_init_iostat(sbi);
	if (err)
		goto free_bio_info;

	err = init_percpu_info(sbi);
	if (err)
		goto free_iostat;

	if (F2FS_IO_ALIGNED(sbi)) {
		sbi->write_io_dummy =
			mempool_create_page_pool(2 * (F2FS_IO_SIZE(sbi) - 1), 0);
		if (!sbi->write_io_dummy) {
			err = -ENOMEM;
			goto free_percpu;
		}
	}

	/* init per sbi slab cache */
	err = f2fs_init_xattr_caches(sbi);
	if (err)
		goto free_io_dummy;
	err = f2fs_init_page_array_cache(sbi);
	if (err)
		goto free_xattr_cache;

	/* get an inode for meta space */
	sbi->meta_inode = f2fs_iget(sb, F2FS_META_INO(sbi));
	if (IS_ERR(sbi->meta_inode)) {
		f2fs_err(sbi, "Failed to read F2FS meta data inode");
		err = PTR_ERR(sbi->meta_inode);
		goto free_page_array_cache;
	}

	err = f2fs_get_valid_checkpoint(sbi);
	if (err) {
		f2fs_err(sbi, "Failed to get valid F2FS checkpoint");
		goto free_meta_inode;
	}

	if (__is_set_ckpt_flags(F2FS_CKPT(sbi), CP_QUOTA_NEED_FSCK_FLAG))
		set_sbi_flag(sbi, SBI_QUOTA_NEED_REPAIR);
	if (__is_set_ckpt_flags(F2FS_CKPT(sbi), CP_DISABLED_QUICK_FLAG)) {
		set_sbi_flag(sbi, SBI_CP_DISABLED_QUICK);
		sbi->interval_time[DISABLE_TIME] = DEF_DISABLE_QUICK_INTERVAL;
	}

	if (__is_set_ckpt_flags(F2FS_CKPT(sbi), CP_FSCK_FLAG))
		set_sbi_flag(sbi, SBI_NEED_FSCK);

	/* Initialize device list */
	err = f2fs_scan_devices(sbi);
	if (err) {
		f2fs_err(sbi, "Failed to find devices");
		goto free_devices;
	}

	err = f2fs_init_post_read_wq(sbi);
	if (err) {
		f2fs_err(sbi, "Failed to initialize post read workqueue");
		goto free_devices;
	}

	sbi->total_valid_node_count =
				le32_to_cpu(sbi->ckpt->valid_node_count);
	percpu_counter_set(&sbi->total_valid_inode_count,
				le32_to_cpu(sbi->ckpt->valid_inode_count));
	sbi->user_block_count = le64_to_cpu(sbi->ckpt->user_block_count);
	sbi->total_valid_block_count =
				le64_to_cpu(sbi->ckpt->valid_block_count);
	sbi->last_valid_block_count = sbi->total_valid_block_count;
	sbi->reserved_blocks = 0;
	sbi->current_reserved_blocks = 0;
	limit_reserve_root(sbi);
	adjust_unusable_cap_perc(sbi);

	f2fs_init_extent_cache_info(sbi);

	f2fs_init_ino_entry_info(sbi);

	f2fs_init_fsync_node_info(sbi);

	/* setup checkpoint request control and start checkpoint issue thread */
	f2fs_init_ckpt_req_control(sbi);
	if (!f2fs_readonly(sb) && !test_opt(sbi, DISABLE_CHECKPOINT) &&
			test_opt(sbi, MERGE_CHECKPOINT)) {
		err = f2fs_start_ckpt_thread(sbi);
		if (err) {
			f2fs_err(sbi,
			    "Failed to start F2FS issue_checkpoint_thread (%d)",
			    err);
			goto stop_ckpt_thread;
		}
	}

	/* setup f2fs internal modules */
	err = f2fs_build_segment_manager(sbi);
	if (err) {
		f2fs_err(sbi, "Failed to initialize F2FS segment manager (%d)",
			 err);
		goto free_sm;
	}
	err = f2fs_build_node_manager(sbi);
	if (err) {
		f2fs_err(sbi, "Failed to initialize F2FS node manager (%d)",
			 err);
		goto free_nm;
	}

	err = adjust_reserved_segment(sbi);
	if (err)
		goto free_nm;

	/* For write statistics */
	sbi->sectors_written_start = f2fs_get_sectors_written(sbi);

	/* Read accumulated write IO statistics if exists */
	seg_i = CURSEG_I(sbi, CURSEG_HOT_NODE);
	if (__exist_node_summaries(sbi))
		sbi->kbytes_written =
			le64_to_cpu(seg_i->journal->info.kbytes_written);

	f2fs_build_gc_manager(sbi);

	atomic_set(&sbi->no_cp_fsync_pages, 0);

	err = f2fs_build_stats(sbi);
	if (err)
		goto free_nm;

	/* get an inode for node space */
	sbi->node_inode = f2fs_iget(sb, F2FS_NODE_INO(sbi));
	if (IS_ERR(sbi->node_inode)) {
		f2fs_err(sbi, "Failed to read node inode");
		err = PTR_ERR(sbi->node_inode);
		goto free_stats;
	}

	/* read root inode and dentry */
	root = f2fs_iget(sb, F2FS_ROOT_INO(sbi));
	if (IS_ERR(root)) {
		f2fs_err(sbi, "Failed to read root inode");
		err = PTR_ERR(root);
		goto free_node_inode;
	}
	if (!S_ISDIR(root->i_mode) || !root->i_blocks ||
			!root->i_size || !root->i_nlink) {
		iput(root);
		err = -EINVAL;
		goto free_node_inode;
	}

	sb->s_root = d_make_root(root); /* allocate root dentry */
	if (!sb->s_root) {
		err = -ENOMEM;
		goto free_node_inode;
	}

	err = f2fs_init_compress_inode(sbi);
	if (err)
		goto free_root_inode;

	err = f2fs_register_sysfs(sbi);
	if (err)
		goto free_compress_inode;

#ifdef CONFIG_QUOTA
	/* Enable quota usage during mount */
	if (f2fs_sb_has_quota_ino(sbi) && !f2fs_readonly(sb)) {
		err = f2fs_enable_quotas(sb);
		if (err)
			f2fs_err(sbi, "Cannot turn on quotas: error %d", err);
	}
#endif
	/* if there are any orphan inodes, free them */
	err = f2fs_recover_orphan_inodes(sbi);
	if (err)
		goto free_meta;

	if (unlikely(is_set_ckpt_flags(sbi, CP_DISABLED_FLAG)))
		goto reset_checkpoint;

	/* recover fsynced data */
	if (!test_opt(sbi, DISABLE_ROLL_FORWARD) &&
			!test_opt(sbi, NORECOVERY)) {
		/*
		 * mount should be failed, when device has readonly mode, and
		 * previous checkpoint was not done by clean system shutdown.
		 */
		if (f2fs_hw_is_readonly(sbi)) {
			if (!is_set_ckpt_flags(sbi, CP_UMOUNT_FLAG)) {
				err = f2fs_recover_fsync_data(sbi, true);
				if (err > 0) {
					err = -EROFS;
					f2fs_err(sbi, "Need to recover fsync data, but "
						"write access unavailable, please try "
						"mount w/ disable_roll_forward or norecovery");
				}
				if (err < 0)
					goto free_meta;
			}
			f2fs_info(sbi, "write access unavailable, skipping recovery");
			goto reset_checkpoint;
		}

		if (need_fsck)
			set_sbi_flag(sbi, SBI_NEED_FSCK);

		if (skip_recovery)
			goto reset_checkpoint;

		err = f2fs_recover_fsync_data(sbi, false);
		if (err < 0) {
			if (err != -ENOMEM)
				skip_recovery = true;
			need_fsck = true;
			f2fs_err(sbi, "Cannot recover all fsync data errno=%d",
				 err);
			goto free_meta;
		}
	} else {
		err = f2fs_recover_fsync_data(sbi, true);

		if (!f2fs_readonly(sb) && err > 0) {
			err = -EINVAL;
			f2fs_err(sbi, "Need to recover fsync data");
			goto free_meta;
		}
	}

	/*
	 * If the f2fs is not readonly and fsync data recovery succeeds,
	 * check zoned block devices' write pointer consistency.
	 */
	if (!err && !f2fs_readonly(sb) && f2fs_sb_has_blkzoned(sbi)) {
		err = f2fs_check_write_pointer(sbi);
		if (err)
			goto free_meta;
	}

reset_checkpoint:
	f2fs_init_inmem_curseg(sbi);

	/* f2fs_recover_fsync_data() cleared this already */
	clear_sbi_flag(sbi, SBI_POR_DOING);

	if (test_opt(sbi, DISABLE_CHECKPOINT)) {
		err = f2fs_disable_checkpoint(sbi);
		if (err)
			goto sync_free_meta;
	} else if (is_set_ckpt_flags(sbi, CP_DISABLED_FLAG)) {
		f2fs_enable_checkpoint(sbi);
	}

	/*
	 * If filesystem is not mounted as read-only then
	 * do start the gc_thread.
	 */
	if ((F2FS_OPTION(sbi).bggc_mode != BGGC_MODE_OFF ||
		test_opt(sbi, GC_MERGE)) && !f2fs_readonly(sb)) {
		/* After POR, we can run background GC thread.*/
		err = f2fs_start_gc_thread(sbi);
		if (err)
			goto sync_free_meta;
	}
	kvfree(options);

	/* recover broken superblock */
	if (recovery) {
		err = f2fs_commit_super(sbi, true);
		f2fs_info(sbi, "Try to recover %dth superblock, ret: %d",
			  sbi->valid_super_block ? 1 : 2, err);
	}

	f2fs_join_shrinker(sbi);

	f2fs_tuning_parameters(sbi);

	f2fs_notice(sbi, "Mounted with checkpoint version = %llx",
		    cur_cp_version(F2FS_CKPT(sbi)));
	f2fs_update_time(sbi, CP_TIME);
	f2fs_update_time(sbi, REQ_TIME);
	clear_sbi_flag(sbi, SBI_CP_DISABLED_QUICK);
	return 0;

sync_free_meta:
	/* safe to flush all the data */
	sync_filesystem(sbi->sb);
	retry_cnt = 0;

free_meta:
#ifdef CONFIG_QUOTA
	f2fs_truncate_quota_inode_pages(sb);
	if (f2fs_sb_has_quota_ino(sbi) && !f2fs_readonly(sb))
		f2fs_quota_off_umount(sbi->sb);
#endif
	/*
	 * Some dirty meta pages can be produced by f2fs_recover_orphan_inodes()
	 * failed by EIO. Then, iput(node_inode) can trigger balance_fs_bg()
	 * followed by f2fs_write_checkpoint() through f2fs_write_node_pages(), which
	 * falls into an infinite loop in f2fs_sync_meta_pages().
	 */
	truncate_inode_pages_final(META_MAPPING(sbi));
	/* evict some inodes being cached by GC */
	evict_inodes(sb);
	f2fs_unregister_sysfs(sbi);
free_compress_inode:
	f2fs_destroy_compress_inode(sbi);
free_root_inode:
	dput(sb->s_root);
	sb->s_root = NULL;
free_node_inode:
	f2fs_release_ino_entry(sbi, true);
	truncate_inode_pages_final(NODE_MAPPING(sbi));
	iput(sbi->node_inode);
	sbi->node_inode = NULL;
free_stats:
	f2fs_destroy_stats(sbi);
free_nm:
	/* stop discard thread before destroying node manager */
	f2fs_stop_discard_thread(sbi);
	f2fs_destroy_node_manager(sbi);
free_sm:
	f2fs_destroy_segment_manager(sbi);
stop_ckpt_thread:
	f2fs_stop_ckpt_thread(sbi);
	f2fs_destroy_post_read_wq(sbi);
free_devices:
	destroy_device_list(sbi);
	kvfree(sbi->ckpt);
free_meta_inode:
	make_bad_inode(sbi->meta_inode);
	iput(sbi->meta_inode);
	sbi->meta_inode = NULL;
free_page_array_cache:
	f2fs_destroy_page_array_cache(sbi);
free_xattr_cache:
	f2fs_destroy_xattr_caches(sbi);
free_io_dummy:
	mempool_destroy(sbi->write_io_dummy);
free_percpu:
	destroy_percpu_info(sbi);
free_iostat:
	f2fs_destroy_iostat(sbi);
free_bio_info:
	for (i = 0; i < NR_PAGE_TYPE; i++)
		kvfree(sbi->write_io[i]);

#if IS_ENABLED(CONFIG_UNICODE)
	utf8_unload(sb->s_encoding);
	sb->s_encoding = NULL;
#endif
free_options:
#ifdef CONFIG_QUOTA
	for (i = 0; i < MAXQUOTAS; i++)
		kfree(F2FS_OPTION(sbi).s_qf_names[i]);
#endif
	fscrypt_free_dummy_policy(&F2FS_OPTION(sbi).dummy_enc_policy);
	kvfree(options);
free_sb_buf:
	kfree(raw_super);
free_sbi:
	if (sbi->s_chksum_driver)
		crypto_free_shash(sbi->s_chksum_driver);
	kfree(sbi);

	/* give only one another chance */
	if (retry_cnt > 0 && skip_recovery) {
		retry_cnt--;
		shrink_dcache_sb(sb);
		goto try_onemore;
	}
	return err;
}

static struct dentry *f2fs_mount(struct file_system_type *fs_type, int flags,
			const char *dev_name, void *data)
{
	return mount_bdev(fs_type, flags, dev_name, data, f2fs_fill_super);
}

static void kill_f2fs_super(struct super_block *sb)
{
	if (sb->s_root) {
		struct f2fs_sb_info *sbi = F2FS_SB(sb);

		set_sbi_flag(sbi, SBI_IS_CLOSE);
		f2fs_stop_gc_thread(sbi);
		f2fs_stop_discard_thread(sbi);

#ifdef CONFIG_F2FS_FS_COMPRESSION
		/*
		 * latter evict_inode() can bypass checking and invalidating
		 * compress inode cache.
		 */
		if (test_opt(sbi, COMPRESS_CACHE))
			truncate_inode_pages_final(COMPRESS_MAPPING(sbi));
#endif

		if (is_sbi_flag_set(sbi, SBI_IS_DIRTY) ||
				!is_set_ckpt_flags(sbi, CP_UMOUNT_FLAG)) {
			struct cp_control cpc = {
				.reason = CP_UMOUNT,
			};
			f2fs_write_checkpoint(sbi, &cpc);
		}

		if (is_sbi_flag_set(sbi, SBI_IS_RECOVERED) && f2fs_readonly(sb))
			sb->s_flags &= ~SB_RDONLY;
	}
	kill_block_super(sb);
}

static struct file_system_type f2fs_fs_type = {
	.owner		= THIS_MODULE,
	.name		= "f2fs",
	.mount		= f2fs_mount,
	.kill_sb	= kill_f2fs_super,
	.fs_flags	= FS_REQUIRES_DEV | FS_ALLOW_IDMAP,
};
MODULE_ALIAS_FS("f2fs");

static int __init init_inodecache(void)
{
	f2fs_inode_cachep = kmem_cache_create("f2fs_inode_cache",
			sizeof(struct f2fs_inode_info), 0,
			SLAB_RECLAIM_ACCOUNT|SLAB_ACCOUNT, NULL);
	if (!f2fs_inode_cachep)
		return -ENOMEM;
	return 0;
}

static void destroy_inodecache(void)
{
	/*
	 * Make sure all delayed rcu free inodes are flushed before we
	 * destroy cache.
	 */
	rcu_barrier();
	kmem_cache_destroy(f2fs_inode_cachep);
}

static int __init init_f2fs_fs(void)
{
	int err;

	if (PAGE_SIZE != F2FS_BLKSIZE) {
		printk("F2FS not supported on PAGE_SIZE(%lu) != %d\n",
				PAGE_SIZE, F2FS_BLKSIZE);
		return -EINVAL;
	}

	err = init_inodecache();
	if (err)
		goto fail;
	err = f2fs_create_node_manager_caches();
	if (err)
		goto free_inodecache;
	err = f2fs_create_segment_manager_caches();
	if (err)
		goto free_node_manager_caches;
	err = f2fs_create_checkpoint_caches();
	if (err)
		goto free_segment_manager_caches;
	err = f2fs_create_recovery_cache();
	if (err)
		goto free_checkpoint_caches;
	err = f2fs_create_extent_cache();
	if (err)
		goto free_recovery_cache;
	err = f2fs_create_garbage_collection_cache();
	if (err)
		goto free_extent_cache;
	err = f2fs_init_sysfs();
	if (err)
		goto free_garbage_collection_cache;
	err = register_shrinker(&f2fs_shrinker_info, "f2fs-shrinker");
	if (err)
		goto free_sysfs;
	err = register_filesystem(&f2fs_fs_type);
	if (err)
		goto free_shrinker;
	f2fs_create_root_stats();
	err = f2fs_init_post_read_processing();
	if (err)
		goto free_root_stats;
	err = f2fs_init_iostat_processing();
	if (err)
		goto free_post_read;
	err = f2fs_init_bio_entry_cache();
	if (err)
		goto free_iostat;
	err = f2fs_init_bioset();
	if (err)
		goto free_bio_enrty_cache;
	err = f2fs_init_compress_mempool();
	if (err)
		goto free_bioset;
	err = f2fs_init_compress_cache();
	if (err)
		goto free_compress_mempool;
	err = f2fs_create_casefold_cache();
	if (err)
		goto free_compress_cache;
	return 0;
free_compress_cache:
	f2fs_destroy_compress_cache();
free_compress_mempool:
	f2fs_destroy_compress_mempool();
free_bioset:
	f2fs_destroy_bioset();
free_bio_enrty_cache:
	f2fs_destroy_bio_entry_cache();
free_iostat:
	f2fs_destroy_iostat_processing();
free_post_read:
	f2fs_destroy_post_read_processing();
free_root_stats:
	f2fs_destroy_root_stats();
	unregister_filesystem(&f2fs_fs_type);
free_shrinker:
	unregister_shrinker(&f2fs_shrinker_info);
free_sysfs:
	f2fs_exit_sysfs();
free_garbage_collection_cache:
	f2fs_destroy_garbage_collection_cache();
free_extent_cache:
	f2fs_destroy_extent_cache();
free_recovery_cache:
	f2fs_destroy_recovery_cache();
free_checkpoint_caches:
	f2fs_destroy_checkpoint_caches();
free_segment_manager_caches:
	f2fs_destroy_segment_manager_caches();
free_node_manager_caches:
	f2fs_destroy_node_manager_caches();
free_inodecache:
	destroy_inodecache();
fail:
	return err;
}

static void __exit exit_f2fs_fs(void)
{
	f2fs_destroy_casefold_cache();
	f2fs_destroy_compress_cache();
	f2fs_destroy_compress_mempool();
	f2fs_destroy_bioset();
	f2fs_destroy_bio_entry_cache();
	f2fs_destroy_iostat_processing();
	f2fs_destroy_post_read_processing();
	f2fs_destroy_root_stats();
	unregister_filesystem(&f2fs_fs_type);
	unregister_shrinker(&f2fs_shrinker_info);
	f2fs_exit_sysfs();
	f2fs_destroy_garbage_collection_cache();
	f2fs_destroy_extent_cache();
	f2fs_destroy_recovery_cache();
	f2fs_destroy_checkpoint_caches();
	f2fs_destroy_segment_manager_caches();
	f2fs_destroy_node_manager_caches();
	destroy_inodecache();
}

module_init(init_f2fs_fs)
module_exit(exit_f2fs_fs)

MODULE_AUTHOR("Samsung Electronics's Praesto Team");
MODULE_DESCRIPTION("Flash Friendly File System");
MODULE_LICENSE("GPL");
MODULE_SOFTDEP("pre: crc32");
<|MERGE_RESOLUTION|>--- conflicted
+++ resolved
@@ -1745,7 +1745,6 @@
 	buf->f_type = F2FS_SUPER_MAGIC;
 	buf->f_bsize = sbi->blocksize;
 
-<<<<<<< HEAD
 	buf->f_blocks = total_count - start_count;
 
 	spin_lock(&sbi->stat_lock);
@@ -1753,10 +1752,8 @@
 	user_block_count = sbi->user_block_count;
 	total_valid_node_count = valid_node_count(sbi);
 	avail_node_count = sbi->total_node_count - F2FS_RESERVED_NODE_NUM;
-=======
 	/* f_blocks should not include overhead of filesystem */
 	buf->f_blocks = user_block_count;
->>>>>>> 52f971ee
 	buf->f_bfree = user_block_count - valid_user_blocks(sbi) -
 						sbi->current_reserved_blocks;
 
