/*
 * Procedures for maintaining information about logical memory blocks.
 *
 * Peter Bergner, IBM Corp.	June 2001.
 * Copyright (C) 2001 Peter Bergner.
 *
 *      This program is free software; you can redistribute it and/or
 *      modify it under the terms of the GNU General Public License
 *      as published by the Free Software Foundation; either version
 *      2 of the License, or (at your option) any later version.
 */

#include <linux/kernel.h>
#include <linux/slab.h>
#include <linux/init.h>
#include <linux/bitops.h>
#include <linux/poison.h>
#include <linux/pfn.h>
#include <linux/debugfs.h>
#include <linux/seq_file.h>
#include <linux/memblock.h>

#include <asm-generic/sections.h>
#include <linux/io.h>

#include "internal.h"

static struct memblock_region memblock_memory_init_regions[INIT_MEMBLOCK_REGIONS] __initdata_memblock;
static struct memblock_region memblock_reserved_init_regions[INIT_MEMBLOCK_REGIONS] __initdata_memblock;
#ifdef CONFIG_HAVE_MEMBLOCK_PHYS_MAP
static struct memblock_region memblock_physmem_init_regions[INIT_PHYSMEM_REGIONS] __initdata_memblock;
#endif

struct memblock memblock __initdata_memblock = {
	.memory.regions		= memblock_memory_init_regions,
	.memory.cnt		= 1,	/* empty dummy entry */
	.memory.max		= INIT_MEMBLOCK_REGIONS,

	.reserved.regions	= memblock_reserved_init_regions,
	.reserved.cnt		= 1,	/* empty dummy entry */
	.reserved.max		= INIT_MEMBLOCK_REGIONS,

#ifdef CONFIG_HAVE_MEMBLOCK_PHYS_MAP
	.physmem.regions	= memblock_physmem_init_regions,
	.physmem.cnt		= 1,	/* empty dummy entry */
	.physmem.max		= INIT_PHYSMEM_REGIONS,
#endif

	.bottom_up		= false,
	.current_limit		= MEMBLOCK_ALLOC_ANYWHERE,
};

int memblock_debug __initdata_memblock;
#ifdef CONFIG_MOVABLE_NODE
bool movable_node_enabled __initdata_memblock = false;
#endif
static bool system_has_some_mirror __initdata_memblock = false;
static int memblock_can_resize __initdata_memblock;
static int memblock_memory_in_slab __initdata_memblock = 0;
static int memblock_reserved_in_slab __initdata_memblock = 0;

ulong __init_memblock choose_memblock_flags(void)
{
	return system_has_some_mirror ? MEMBLOCK_MIRROR : MEMBLOCK_NONE;
}

/* inline so we don't get a warning when pr_debug is compiled out */
static __init_memblock const char *
memblock_type_name(struct memblock_type *type)
{
	if (type == &memblock.memory)
		return "memory";
	else if (type == &memblock.reserved)
		return "reserved";
	else
		return "unknown";
}

/* adjust *@size so that (@base + *@size) doesn't overflow, return new size */
static inline phys_addr_t memblock_cap_size(phys_addr_t base, phys_addr_t *size)
{
	return *size = min(*size, (phys_addr_t)ULLONG_MAX - base);
}

/*
 * Address comparison utilities
 */
static unsigned long __init_memblock memblock_addrs_overlap(phys_addr_t base1, phys_addr_t size1,
				       phys_addr_t base2, phys_addr_t size2)
{
	return ((base1 < (base2 + size2)) && (base2 < (base1 + size1)));
}

bool __init_memblock memblock_overlaps_region(struct memblock_type *type,
					phys_addr_t base, phys_addr_t size)
{
	unsigned long i;

	for (i = 0; i < type->cnt; i++) {
		phys_addr_t rgnbase = type->regions[i].base;
		phys_addr_t rgnsize = type->regions[i].size;
		if (memblock_addrs_overlap(base, size, rgnbase, rgnsize))
			break;
	}

	return i < type->cnt;
}

/*
 * __memblock_find_range_bottom_up - find free area utility in bottom-up
 * @start: start of candidate range
 * @end: end of candidate range, can be %MEMBLOCK_ALLOC_{ANYWHERE|ACCESSIBLE}
 * @size: size of free area to find
 * @align: alignment of free area to find
 * @nid: nid of the free area to find, %NUMA_NO_NODE for any node
 * @flags: pick from blocks based on memory attributes
 *
 * Utility called from memblock_find_in_range_node(), find free area bottom-up.
 *
 * RETURNS:
 * Found address on success, 0 on failure.
 */
static phys_addr_t __init_memblock
__memblock_find_range_bottom_up(phys_addr_t start, phys_addr_t end,
				phys_addr_t size, phys_addr_t align, int nid,
				ulong flags)
{
	phys_addr_t this_start, this_end, cand;
	u64 i;

	for_each_free_mem_range(i, nid, flags, &this_start, &this_end, NULL) {
		this_start = clamp(this_start, start, end);
		this_end = clamp(this_end, start, end);

		cand = round_up(this_start, align);
		if (cand < this_end && this_end - cand >= size)
			return cand;
	}

	return 0;
}

/**
 * __memblock_find_range_top_down - find free area utility, in top-down
 * @start: start of candidate range
 * @end: end of candidate range, can be %MEMBLOCK_ALLOC_{ANYWHERE|ACCESSIBLE}
 * @size: size of free area to find
 * @align: alignment of free area to find
 * @nid: nid of the free area to find, %NUMA_NO_NODE for any node
 * @flags: pick from blocks based on memory attributes
 *
 * Utility called from memblock_find_in_range_node(), find free area top-down.
 *
 * RETURNS:
 * Found address on success, 0 on failure.
 */
static phys_addr_t __init_memblock
__memblock_find_range_top_down(phys_addr_t start, phys_addr_t end,
			       phys_addr_t size, phys_addr_t align, int nid,
			       ulong flags)
{
	phys_addr_t this_start, this_end, cand;
	u64 i;

	for_each_free_mem_range_reverse(i, nid, flags, &this_start, &this_end,
					NULL) {
		this_start = clamp(this_start, start, end);
		this_end = clamp(this_end, start, end);

		if (this_end < size)
			continue;

		cand = round_down(this_end - size, align);
		if (cand >= this_start)
			return cand;
	}

	return 0;
}

/**
 * memblock_find_in_range_node - find free area in given range and node
 * @size: size of free area to find
 * @align: alignment of free area to find
 * @start: start of candidate range
 * @end: end of candidate range, can be %MEMBLOCK_ALLOC_{ANYWHERE|ACCESSIBLE}
 * @nid: nid of the free area to find, %NUMA_NO_NODE for any node
 * @flags: pick from blocks based on memory attributes
 *
 * Find @size free area aligned to @align in the specified range and node.
 *
 * When allocation direction is bottom-up, the @start should be greater
 * than the end of the kernel image. Otherwise, it will be trimmed. The
 * reason is that we want the bottom-up allocation just near the kernel
 * image so it is highly likely that the allocated memory and the kernel
 * will reside in the same node.
 *
 * If bottom-up allocation failed, will try to allocate memory top-down.
 *
 * RETURNS:
 * Found address on success, 0 on failure.
 */
phys_addr_t __init_memblock memblock_find_in_range_node(phys_addr_t size,
					phys_addr_t align, phys_addr_t start,
					phys_addr_t end, int nid, ulong flags)
{
	phys_addr_t kernel_end, ret;

	/* pump up @end */
	if (end == MEMBLOCK_ALLOC_ACCESSIBLE)
		end = memblock.current_limit;

	/* avoid allocating the first page */
	start = max_t(phys_addr_t, start, PAGE_SIZE);
	end = max(start, end);
	kernel_end = __pa_symbol(_end);

	/*
	 * try bottom-up allocation only when bottom-up mode
	 * is set and @end is above the kernel image.
	 */
	if (memblock_bottom_up() && end > kernel_end) {
		phys_addr_t bottom_up_start;

		/* make sure we will allocate above the kernel */
		bottom_up_start = max(start, kernel_end);

		/* ok, try bottom-up allocation first */
		ret = __memblock_find_range_bottom_up(bottom_up_start, end,
						      size, align, nid, flags);
		if (ret)
			return ret;

		/*
		 * we always limit bottom-up allocation above the kernel,
		 * but top-down allocation doesn't have the limit, so
		 * retrying top-down allocation may succeed when bottom-up
		 * allocation failed.
		 *
		 * bottom-up allocation is expected to be fail very rarely,
		 * so we use WARN_ONCE() here to see the stack trace if
		 * fail happens.
		 */
		WARN_ONCE(1, "memblock: bottom-up allocation failed, "
			     "memory hotunplug may be affected\n");
	}

	return __memblock_find_range_top_down(start, end, size, align, nid,
					      flags);
}

/**
 * memblock_find_in_range - find free area in given range
 * @start: start of candidate range
 * @end: end of candidate range, can be %MEMBLOCK_ALLOC_{ANYWHERE|ACCESSIBLE}
 * @size: size of free area to find
 * @align: alignment of free area to find
 *
 * Find @size free area aligned to @align in the specified range.
 *
 * RETURNS:
 * Found address on success, 0 on failure.
 */
phys_addr_t __init_memblock memblock_find_in_range(phys_addr_t start,
					phys_addr_t end, phys_addr_t size,
					phys_addr_t align)
{
	phys_addr_t ret;
	ulong flags = choose_memblock_flags();

again:
	ret = memblock_find_in_range_node(size, align, start, end,
					    NUMA_NO_NODE, flags);

	if (!ret && (flags & MEMBLOCK_MIRROR)) {
		pr_warn("Could not allocate %pap bytes of mirrored memory\n",
			&size);
		flags &= ~MEMBLOCK_MIRROR;
		goto again;
	}

	return ret;
}

static void __init_memblock memblock_remove_region(struct memblock_type *type, unsigned long r)
{
	type->total_size -= type->regions[r].size;
	memmove(&type->regions[r], &type->regions[r + 1],
		(type->cnt - (r + 1)) * sizeof(type->regions[r]));
	type->cnt--;

	/* Special case for empty arrays */
	if (type->cnt == 0) {
		WARN_ON(type->total_size != 0);
		type->cnt = 1;
		type->regions[0].base = 0;
		type->regions[0].size = 0;
		type->regions[0].flags = 0;
		memblock_set_region_node(&type->regions[0], MAX_NUMNODES);
	}
}

#ifdef CONFIG_ARCH_DISCARD_MEMBLOCK

phys_addr_t __init_memblock get_allocated_memblock_reserved_regions_info(
					phys_addr_t *addr)
{
	if (memblock.reserved.regions == memblock_reserved_init_regions)
		return 0;

	*addr = __pa(memblock.reserved.regions);

	return PAGE_ALIGN(sizeof(struct memblock_region) *
			  memblock.reserved.max);
}

phys_addr_t __init_memblock get_allocated_memblock_memory_regions_info(
					phys_addr_t *addr)
{
	if (memblock.memory.regions == memblock_memory_init_regions)
		return 0;

	*addr = __pa(memblock.memory.regions);

	return PAGE_ALIGN(sizeof(struct memblock_region) *
			  memblock.memory.max);
}

#endif

/**
 * memblock_double_array - double the size of the memblock regions array
 * @type: memblock type of the regions array being doubled
 * @new_area_start: starting address of memory range to avoid overlap with
 * @new_area_size: size of memory range to avoid overlap with
 *
 * Double the size of the @type regions array. If memblock is being used to
 * allocate memory for a new reserved regions array and there is a previously
 * allocated memory range [@new_area_start,@new_area_start+@new_area_size]
 * waiting to be reserved, ensure the memory used by the new array does
 * not overlap.
 *
 * RETURNS:
 * 0 on success, -1 on failure.
 */
static int __init_memblock memblock_double_array(struct memblock_type *type,
						phys_addr_t new_area_start,
						phys_addr_t new_area_size)
{
	struct memblock_region *new_array, *old_array;
	phys_addr_t old_alloc_size, new_alloc_size;
	phys_addr_t old_size, new_size, addr;
	int use_slab = slab_is_available();
	int *in_slab;

	/* We don't allow resizing until we know about the reserved regions
	 * of memory that aren't suitable for allocation
	 */
	if (!memblock_can_resize)
		return -1;

	/* Calculate new doubled size */
	old_size = type->max * sizeof(struct memblock_region);
	new_size = old_size << 1;
	/*
	 * We need to allocated new one align to PAGE_SIZE,
	 *   so we can free them completely later.
	 */
	old_alloc_size = PAGE_ALIGN(old_size);
	new_alloc_size = PAGE_ALIGN(new_size);

	/* Retrieve the slab flag */
	if (type == &memblock.memory)
		in_slab = &memblock_memory_in_slab;
	else
		in_slab = &memblock_reserved_in_slab;

	/* Try to find some space for it.
	 *
	 * WARNING: We assume that either slab_is_available() and we use it or
	 * we use MEMBLOCK for allocations. That means that this is unsafe to
	 * use when bootmem is currently active (unless bootmem itself is
	 * implemented on top of MEMBLOCK which isn't the case yet)
	 *
	 * This should however not be an issue for now, as we currently only
	 * call into MEMBLOCK while it's still active, or much later when slab
	 * is active for memory hotplug operations
	 */
	if (use_slab) {
		new_array = kmalloc(new_size, GFP_KERNEL);
		addr = new_array ? __pa(new_array) : 0;
	} else {
		/* only exclude range when trying to double reserved.regions */
		if (type != &memblock.reserved)
			new_area_start = new_area_size = 0;

		addr = memblock_find_in_range(new_area_start + new_area_size,
						memblock.current_limit,
						new_alloc_size, PAGE_SIZE);
		if (!addr && new_area_size)
			addr = memblock_find_in_range(0,
				min(new_area_start, memblock.current_limit),
				new_alloc_size, PAGE_SIZE);

		new_array = addr ? __va(addr) : NULL;
	}
	if (!addr) {
		pr_err("memblock: Failed to double %s array from %ld to %ld entries !\n",
		       memblock_type_name(type), type->max, type->max * 2);
		return -1;
	}

	memblock_dbg("memblock: %s is doubled to %ld at [%#010llx-%#010llx]",
			memblock_type_name(type), type->max * 2, (u64)addr,
			(u64)addr + new_size - 1);

	/*
	 * Found space, we now need to move the array over before we add the
	 * reserved region since it may be our reserved array itself that is
	 * full.
	 */
	memcpy(new_array, type->regions, old_size);
	memset(new_array + type->max, 0, old_size);
	old_array = type->regions;
	type->regions = new_array;
	type->max <<= 1;

	/* Free old array. We needn't free it if the array is the static one */
	if (*in_slab)
		kfree(old_array);
	else if (old_array != memblock_memory_init_regions &&
		 old_array != memblock_reserved_init_regions)
		memblock_free(__pa(old_array), old_alloc_size);

	/*
	 * Reserve the new array if that comes from the memblock.  Otherwise, we
	 * needn't do it
	 */
	if (!use_slab)
		BUG_ON(memblock_reserve(addr, new_alloc_size));

	/* Update slab flag */
	*in_slab = use_slab;

	return 0;
}

/**
 * memblock_merge_regions - merge neighboring compatible regions
 * @type: memblock type to scan
 *
 * Scan @type and merge neighboring compatible regions.
 */
static void __init_memblock memblock_merge_regions(struct memblock_type *type)
{
	int i = 0;

	/* cnt never goes below 1 */
	while (i < type->cnt - 1) {
		struct memblock_region *this = &type->regions[i];
		struct memblock_region *next = &type->regions[i + 1];

		if (this->base + this->size != next->base ||
		    memblock_get_region_node(this) !=
		    memblock_get_region_node(next) ||
		    this->flags != next->flags) {
			BUG_ON(this->base + this->size > next->base);
			i++;
			continue;
		}

		this->size += next->size;
		/* move forward from next + 1, index of which is i + 2 */
		memmove(next, next + 1, (type->cnt - (i + 2)) * sizeof(*next));
		type->cnt--;
	}
}

/**
 * memblock_insert_region - insert new memblock region
 * @type:	memblock type to insert into
 * @idx:	index for the insertion point
 * @base:	base address of the new region
 * @size:	size of the new region
 * @nid:	node id of the new region
 * @flags:	flags of the new region
 *
 * Insert new memblock region [@base,@base+@size) into @type at @idx.
 * @type must already have extra room to accomodate the new region.
 */
static void __init_memblock memblock_insert_region(struct memblock_type *type,
						   int idx, phys_addr_t base,
						   phys_addr_t size,
						   int nid, unsigned long flags)
{
	struct memblock_region *rgn = &type->regions[idx];

	BUG_ON(type->cnt >= type->max);
	memmove(rgn + 1, rgn, (type->cnt - idx) * sizeof(*rgn));
	rgn->base = base;
	rgn->size = size;
	rgn->flags = flags;
	memblock_set_region_node(rgn, nid);
	type->cnt++;
	type->total_size += size;
}

/**
 * memblock_add_range - add new memblock region
 * @type: memblock type to add new region into
 * @base: base address of the new region
 * @size: size of the new region
 * @nid: nid of the new region
 * @flags: flags of the new region
 *
 * Add new memblock region [@base,@base+@size) into @type.  The new region
 * is allowed to overlap with existing ones - overlaps don't affect already
 * existing regions.  @type is guaranteed to be minimal (all neighbouring
 * compatible regions are merged) after the addition.
 *
 * RETURNS:
 * 0 on success, -errno on failure.
 */
int __init_memblock memblock_add_range(struct memblock_type *type,
				phys_addr_t base, phys_addr_t size,
				int nid, unsigned long flags)
{
	bool insert = false;
	phys_addr_t obase = base;
	phys_addr_t end = base + memblock_cap_size(base, &size);
	int i, nr_new;

	if (!size)
		return 0;

	/* special case for empty array */
	if (type->regions[0].size == 0) {
		WARN_ON(type->cnt != 1 || type->total_size);
		type->regions[0].base = base;
		type->regions[0].size = size;
		type->regions[0].flags = flags;
		memblock_set_region_node(&type->regions[0], nid);
		type->total_size = size;
		return 0;
	}
repeat:
	/*
	 * The following is executed twice.  Once with %false @insert and
	 * then with %true.  The first counts the number of regions needed
	 * to accomodate the new area.  The second actually inserts them.
	 */
	base = obase;
	nr_new = 0;

	for (i = 0; i < type->cnt; i++) {
		struct memblock_region *rgn = &type->regions[i];
		phys_addr_t rbase = rgn->base;
		phys_addr_t rend = rbase + rgn->size;

		if (rbase >= end)
			break;
		if (rend <= base)
			continue;
		/*
		 * @rgn overlaps.  If it separates the lower part of new
		 * area, insert that portion.
		 */
		if (rbase > base) {
#ifdef CONFIG_HAVE_MEMBLOCK_NODE_MAP
			WARN_ON(nid != memblock_get_region_node(rgn));
#endif
			WARN_ON(flags != rgn->flags);
			nr_new++;
			if (insert)
				memblock_insert_region(type, i++, base,
						       rbase - base, nid,
						       flags);
		}
		/* area below @rend is dealt with, forget about it */
		base = min(rend, end);
	}

	/* insert the remaining portion */
	if (base < end) {
		nr_new++;
		if (insert)
			memblock_insert_region(type, i, base, end - base,
					       nid, flags);
	}

	/*
	 * If this was the first round, resize array and repeat for actual
	 * insertions; otherwise, merge and return.
	 */
	if (!insert) {
		while (type->cnt + nr_new > type->max)
			if (memblock_double_array(type, obase, size) < 0)
				return -ENOMEM;
		insert = true;
		goto repeat;
	} else {
		memblock_merge_regions(type);
		return 0;
	}
}

int __init_memblock memblock_add_node(phys_addr_t base, phys_addr_t size,
				       int nid)
{
	return memblock_add_range(&memblock.memory, base, size, nid, 0);
}

static int __init_memblock memblock_add_region(phys_addr_t base,
						phys_addr_t size,
						int nid,
						unsigned long flags)
{
	struct memblock_type *type = &memblock.memory;

	memblock_dbg("memblock_add: [%#016llx-%#016llx] flags %#02lx %pF\n",
		     (unsigned long long)base,
		     (unsigned long long)base + size - 1,
		     flags, (void *)_RET_IP_);

	return memblock_add_range(type, base, size, nid, flags);
}

int __init_memblock memblock_add(phys_addr_t base, phys_addr_t size)
{
	return memblock_add_region(base, size, MAX_NUMNODES, 0);
}

/**
 * memblock_isolate_range - isolate given range into disjoint memblocks
 * @type: memblock type to isolate range for
 * @base: base of range to isolate
 * @size: size of range to isolate
 * @start_rgn: out parameter for the start of isolated region
 * @end_rgn: out parameter for the end of isolated region
 *
 * Walk @type and ensure that regions don't cross the boundaries defined by
 * [@base,@base+@size).  Crossing regions are split at the boundaries,
 * which may create at most two more regions.  The index of the first
 * region inside the range is returned in *@start_rgn and end in *@end_rgn.
 *
 * RETURNS:
 * 0 on success, -errno on failure.
 */
static int __init_memblock memblock_isolate_range(struct memblock_type *type,
					phys_addr_t base, phys_addr_t size,
					int *start_rgn, int *end_rgn)
{
	phys_addr_t end = base + memblock_cap_size(base, &size);
	int i;

	*start_rgn = *end_rgn = 0;

	if (!size)
		return 0;

	/* we'll create at most two more regions */
	while (type->cnt + 2 > type->max)
		if (memblock_double_array(type, base, size) < 0)
			return -ENOMEM;

	for (i = 0; i < type->cnt; i++) {
		struct memblock_region *rgn = &type->regions[i];
		phys_addr_t rbase = rgn->base;
		phys_addr_t rend = rbase + rgn->size;

		if (rbase >= end)
			break;
		if (rend <= base)
			continue;

		if (rbase < base) {
			/*
			 * @rgn intersects from below.  Split and continue
			 * to process the next region - the new top half.
			 */
			rgn->base = base;
			rgn->size -= base - rbase;
			type->total_size -= base - rbase;
			memblock_insert_region(type, i, rbase, base - rbase,
					       memblock_get_region_node(rgn),
					       rgn->flags);
		} else if (rend > end) {
			/*
			 * @rgn intersects from above.  Split and redo the
			 * current region - the new bottom half.
			 */
			rgn->base = end;
			rgn->size -= end - rbase;
			type->total_size -= end - rbase;
			memblock_insert_region(type, i--, rbase, end - rbase,
					       memblock_get_region_node(rgn),
					       rgn->flags);
		} else {
			/* @rgn is fully contained, record it */
			if (!*end_rgn)
				*start_rgn = i;
			*end_rgn = i + 1;
		}
	}

	return 0;
}

static int __init_memblock memblock_remove_range(struct memblock_type *type,
					  phys_addr_t base, phys_addr_t size)
{
	int start_rgn, end_rgn;
	int i, ret;

	ret = memblock_isolate_range(type, base, size, &start_rgn, &end_rgn);
	if (ret)
		return ret;

	for (i = end_rgn - 1; i >= start_rgn; i--)
		memblock_remove_region(type, i);
	return 0;
}

int __init_memblock memblock_remove(phys_addr_t base, phys_addr_t size)
{
	return memblock_remove_range(&memblock.memory, base, size);
}


int __init_memblock memblock_free(phys_addr_t base, phys_addr_t size)
{
	memblock_dbg("   memblock_free: [%#016llx-%#016llx] %pF\n",
		     (unsigned long long)base,
		     (unsigned long long)base + size - 1,
		     (void *)_RET_IP_);

	kmemleak_free_part(__va(base), size);
	return memblock_remove_range(&memblock.reserved, base, size);
}

static int __init_memblock memblock_reserve_region(phys_addr_t base,
						   phys_addr_t size,
						   int nid,
						   unsigned long flags)
{
	struct memblock_type *type = &memblock.reserved;

	memblock_dbg("memblock_reserve: [%#016llx-%#016llx] flags %#02lx %pF\n",
		     (unsigned long long)base,
		     (unsigned long long)base + size - 1,
		     flags, (void *)_RET_IP_);

	return memblock_add_range(type, base, size, nid, flags);
}

int __init_memblock memblock_reserve(phys_addr_t base, phys_addr_t size)
{
	return memblock_reserve_region(base, size, MAX_NUMNODES, 0);
}

/**
 *
 * This function isolates region [@base, @base + @size), and sets/clears flag
 *
 * Return 0 on success, -errno on failure.
 */
static int __init_memblock memblock_setclr_flag(phys_addr_t base,
				phys_addr_t size, int set, int flag)
{
	struct memblock_type *type = &memblock.memory;
	int i, ret, start_rgn, end_rgn;

	ret = memblock_isolate_range(type, base, size, &start_rgn, &end_rgn);
	if (ret)
		return ret;

	for (i = start_rgn; i < end_rgn; i++)
		if (set)
			memblock_set_region_flags(&type->regions[i], flag);
		else
			memblock_clear_region_flags(&type->regions[i], flag);

	memblock_merge_regions(type);
	return 0;
}

/**
 * memblock_mark_hotplug - Mark hotpluggable memory with flag MEMBLOCK_HOTPLUG.
 * @base: the base phys addr of the region
 * @size: the size of the region
 *
 * Return 0 on success, -errno on failure.
 */
int __init_memblock memblock_mark_hotplug(phys_addr_t base, phys_addr_t size)
{
	return memblock_setclr_flag(base, size, 1, MEMBLOCK_HOTPLUG);
}

/**
 * memblock_clear_hotplug - Clear flag MEMBLOCK_HOTPLUG for a specified region.
 * @base: the base phys addr of the region
 * @size: the size of the region
 *
 * Return 0 on success, -errno on failure.
 */
int __init_memblock memblock_clear_hotplug(phys_addr_t base, phys_addr_t size)
{
	return memblock_setclr_flag(base, size, 0, MEMBLOCK_HOTPLUG);
}

/**
 * memblock_mark_mirror - Mark mirrored memory with flag MEMBLOCK_MIRROR.
 * @base: the base phys addr of the region
 * @size: the size of the region
 *
 * Return 0 on success, -errno on failure.
 */
int __init_memblock memblock_mark_mirror(phys_addr_t base, phys_addr_t size)
{
	system_has_some_mirror = true;

	return memblock_setclr_flag(base, size, 1, MEMBLOCK_MIRROR);
}

/**
 * memblock_mark_nomap - Mark a memory region with flag MEMBLOCK_NOMAP.
 * @base: the base phys addr of the region
 * @size: the size of the region
 *
 * Return 0 on success, -errno on failure.
 */
int __init_memblock memblock_mark_nomap(phys_addr_t base, phys_addr_t size)
{
	return memblock_setclr_flag(base, size, 1, MEMBLOCK_NOMAP);
}
<<<<<<< HEAD
=======

/**
 * memblock_clear_nomap - Clear flag MEMBLOCK_NOMAP for a specified region.
 * @base: the base phys addr of the region
 * @size: the size of the region
 *
 * Return 0 on success, -errno on failure.
 */
int __init_memblock memblock_clear_nomap(phys_addr_t base, phys_addr_t size)
{
	return memblock_setclr_flag(base, size, 0, MEMBLOCK_NOMAP);
}
>>>>>>> 03a929fb

/**
 * __next_reserved_mem_region - next function for for_each_reserved_region()
 * @idx: pointer to u64 loop variable
 * @out_start: ptr to phys_addr_t for start address of the region, can be %NULL
 * @out_end: ptr to phys_addr_t for end address of the region, can be %NULL
 *
 * Iterate over all reserved memory regions.
 */
void __init_memblock __next_reserved_mem_region(u64 *idx,
					   phys_addr_t *out_start,
					   phys_addr_t *out_end)
{
	struct memblock_type *type = &memblock.reserved;

	if (*idx >= 0 && *idx < type->cnt) {
		struct memblock_region *r = &type->regions[*idx];
		phys_addr_t base = r->base;
		phys_addr_t size = r->size;

		if (out_start)
			*out_start = base;
		if (out_end)
			*out_end = base + size - 1;

		*idx += 1;
		return;
	}

	/* signal end of iteration */
	*idx = ULLONG_MAX;
}

/**
 * __next__mem_range - next function for for_each_free_mem_range() etc.
 * @idx: pointer to u64 loop variable
 * @nid: node selector, %NUMA_NO_NODE for all nodes
 * @flags: pick from blocks based on memory attributes
 * @type_a: pointer to memblock_type from where the range is taken
 * @type_b: pointer to memblock_type which excludes memory from being taken
 * @out_start: ptr to phys_addr_t for start address of the range, can be %NULL
 * @out_end: ptr to phys_addr_t for end address of the range, can be %NULL
 * @out_nid: ptr to int for nid of the range, can be %NULL
 *
 * Find the first area from *@idx which matches @nid, fill the out
 * parameters, and update *@idx for the next iteration.  The lower 32bit of
 * *@idx contains index into type_a and the upper 32bit indexes the
 * areas before each region in type_b.	For example, if type_b regions
 * look like the following,
 *
 *	0:[0-16), 1:[32-48), 2:[128-130)
 *
 * The upper 32bit indexes the following regions.
 *
 *	0:[0-0), 1:[16-32), 2:[48-128), 3:[130-MAX)
 *
 * As both region arrays are sorted, the function advances the two indices
 * in lockstep and returns each intersection.
 */
void __init_memblock __next_mem_range(u64 *idx, int nid, ulong flags,
				      struct memblock_type *type_a,
				      struct memblock_type *type_b,
				      phys_addr_t *out_start,
				      phys_addr_t *out_end, int *out_nid)
{
	int idx_a = *idx & 0xffffffff;
	int idx_b = *idx >> 32;

	if (WARN_ONCE(nid == MAX_NUMNODES,
	"Usage of MAX_NUMNODES is deprecated. Use NUMA_NO_NODE instead\n"))
		nid = NUMA_NO_NODE;

	for (; idx_a < type_a->cnt; idx_a++) {
		struct memblock_region *m = &type_a->regions[idx_a];

		phys_addr_t m_start = m->base;
		phys_addr_t m_end = m->base + m->size;
		int	    m_nid = memblock_get_region_node(m);

		/* only memory regions are associated with nodes, check it */
		if (nid != NUMA_NO_NODE && nid != m_nid)
			continue;

		/* skip hotpluggable memory regions if needed */
		if (movable_node_is_enabled() && memblock_is_hotpluggable(m))
			continue;

		/* if we want mirror memory skip non-mirror memory regions */
		if ((flags & MEMBLOCK_MIRROR) && !memblock_is_mirror(m))
			continue;

		/* skip nomap memory unless we were asked for it explicitly */
		if (!(flags & MEMBLOCK_NOMAP) && memblock_is_nomap(m))
			continue;

		if (!type_b) {
			if (out_start)
				*out_start = m_start;
			if (out_end)
				*out_end = m_end;
			if (out_nid)
				*out_nid = m_nid;
			idx_a++;
			*idx = (u32)idx_a | (u64)idx_b << 32;
			return;
		}

		/* scan areas before each reservation */
		for (; idx_b < type_b->cnt + 1; idx_b++) {
			struct memblock_region *r;
			phys_addr_t r_start;
			phys_addr_t r_end;

			r = &type_b->regions[idx_b];
			r_start = idx_b ? r[-1].base + r[-1].size : 0;
			r_end = idx_b < type_b->cnt ?
				r->base : ULLONG_MAX;

			/*
			 * if idx_b advanced past idx_a,
			 * break out to advance idx_a
			 */
			if (r_start >= m_end)
				break;
			/* if the two regions intersect, we're done */
			if (m_start < r_end) {
				if (out_start)
					*out_start =
						max(m_start, r_start);
				if (out_end)
					*out_end = min(m_end, r_end);
				if (out_nid)
					*out_nid = m_nid;
				/*
				 * The region which ends first is
				 * advanced for the next iteration.
				 */
				if (m_end <= r_end)
					idx_a++;
				else
					idx_b++;
				*idx = (u32)idx_a | (u64)idx_b << 32;
				return;
			}
		}
	}

	/* signal end of iteration */
	*idx = ULLONG_MAX;
}

/**
 * __next_mem_range_rev - generic next function for for_each_*_range_rev()
 *
 * Finds the next range from type_a which is not marked as unsuitable
 * in type_b.
 *
 * @idx: pointer to u64 loop variable
 * @nid: node selector, %NUMA_NO_NODE for all nodes
 * @flags: pick from blocks based on memory attributes
 * @type_a: pointer to memblock_type from where the range is taken
 * @type_b: pointer to memblock_type which excludes memory from being taken
 * @out_start: ptr to phys_addr_t for start address of the range, can be %NULL
 * @out_end: ptr to phys_addr_t for end address of the range, can be %NULL
 * @out_nid: ptr to int for nid of the range, can be %NULL
 *
 * Reverse of __next_mem_range().
 */
void __init_memblock __next_mem_range_rev(u64 *idx, int nid, ulong flags,
					  struct memblock_type *type_a,
					  struct memblock_type *type_b,
					  phys_addr_t *out_start,
					  phys_addr_t *out_end, int *out_nid)
{
	int idx_a = *idx & 0xffffffff;
	int idx_b = *idx >> 32;

	if (WARN_ONCE(nid == MAX_NUMNODES, "Usage of MAX_NUMNODES is deprecated. Use NUMA_NO_NODE instead\n"))
		nid = NUMA_NO_NODE;

	if (*idx == (u64)ULLONG_MAX) {
		idx_a = type_a->cnt - 1;
		idx_b = type_b->cnt;
	}

	for (; idx_a >= 0; idx_a--) {
		struct memblock_region *m = &type_a->regions[idx_a];

		phys_addr_t m_start = m->base;
		phys_addr_t m_end = m->base + m->size;
		int m_nid = memblock_get_region_node(m);

		/* only memory regions are associated with nodes, check it */
		if (nid != NUMA_NO_NODE && nid != m_nid)
			continue;

		/* skip hotpluggable memory regions if needed */
		if (movable_node_is_enabled() && memblock_is_hotpluggable(m))
			continue;

		/* if we want mirror memory skip non-mirror memory regions */
		if ((flags & MEMBLOCK_MIRROR) && !memblock_is_mirror(m))
			continue;

		/* skip nomap memory unless we were asked for it explicitly */
		if (!(flags & MEMBLOCK_NOMAP) && memblock_is_nomap(m))
			continue;

		if (!type_b) {
			if (out_start)
				*out_start = m_start;
			if (out_end)
				*out_end = m_end;
			if (out_nid)
				*out_nid = m_nid;
			idx_a++;
			*idx = (u32)idx_a | (u64)idx_b << 32;
			return;
		}

		/* scan areas before each reservation */
		for (; idx_b >= 0; idx_b--) {
			struct memblock_region *r;
			phys_addr_t r_start;
			phys_addr_t r_end;

			r = &type_b->regions[idx_b];
			r_start = idx_b ? r[-1].base + r[-1].size : 0;
			r_end = idx_b < type_b->cnt ?
				r->base : ULLONG_MAX;
			/*
			 * if idx_b advanced past idx_a,
			 * break out to advance idx_a
			 */

			if (r_end <= m_start)
				break;
			/* if the two regions intersect, we're done */
			if (m_end > r_start) {
				if (out_start)
					*out_start = max(m_start, r_start);
				if (out_end)
					*out_end = min(m_end, r_end);
				if (out_nid)
					*out_nid = m_nid;
				if (m_start >= r_start)
					idx_a--;
				else
					idx_b--;
				*idx = (u32)idx_a | (u64)idx_b << 32;
				return;
			}
		}
	}
	/* signal end of iteration */
	*idx = ULLONG_MAX;
}

#ifdef CONFIG_HAVE_MEMBLOCK_NODE_MAP
/*
 * Common iterator interface used to define for_each_mem_range().
 */
void __init_memblock __next_mem_pfn_range(int *idx, int nid,
				unsigned long *out_start_pfn,
				unsigned long *out_end_pfn, int *out_nid)
{
	struct memblock_type *type = &memblock.memory;
	struct memblock_region *r;

	while (++*idx < type->cnt) {
		r = &type->regions[*idx];

		if (PFN_UP(r->base) >= PFN_DOWN(r->base + r->size))
			continue;
		if (nid == MAX_NUMNODES || nid == r->nid)
			break;
	}
	if (*idx >= type->cnt) {
		*idx = -1;
		return;
	}

	if (out_start_pfn)
		*out_start_pfn = PFN_UP(r->base);
	if (out_end_pfn)
		*out_end_pfn = PFN_DOWN(r->base + r->size);
	if (out_nid)
		*out_nid = r->nid;
}

/**
 * memblock_set_node - set node ID on memblock regions
 * @base: base of area to set node ID for
 * @size: size of area to set node ID for
 * @type: memblock type to set node ID for
 * @nid: node ID to set
 *
 * Set the nid of memblock @type regions in [@base,@base+@size) to @nid.
 * Regions which cross the area boundaries are split as necessary.
 *
 * RETURNS:
 * 0 on success, -errno on failure.
 */
int __init_memblock memblock_set_node(phys_addr_t base, phys_addr_t size,
				      struct memblock_type *type, int nid)
{
	int start_rgn, end_rgn;
	int i, ret;

	ret = memblock_isolate_range(type, base, size, &start_rgn, &end_rgn);
	if (ret)
		return ret;

	for (i = start_rgn; i < end_rgn; i++)
		memblock_set_region_node(&type->regions[i], nid);

	memblock_merge_regions(type);
	return 0;
}
#endif /* CONFIG_HAVE_MEMBLOCK_NODE_MAP */

static phys_addr_t __init memblock_alloc_range_nid(phys_addr_t size,
					phys_addr_t align, phys_addr_t start,
					phys_addr_t end, int nid, ulong flags)
{
	phys_addr_t found;

	if (!align)
		align = SMP_CACHE_BYTES;

	found = memblock_find_in_range_node(size, align, start, end, nid,
					    flags);
	if (found && !memblock_reserve(found, size)) {
		/*
		 * The min_count is set to 0 so that memblock allocations are
		 * never reported as leaks.
		 */
		kmemleak_alloc(__va(found), size, 0, 0);
		return found;
	}
	return 0;
}

phys_addr_t __init memblock_alloc_range(phys_addr_t size, phys_addr_t align,
					phys_addr_t start, phys_addr_t end,
					ulong flags)
{
	return memblock_alloc_range_nid(size, align, start, end, NUMA_NO_NODE,
					flags);
}

static phys_addr_t __init memblock_alloc_base_nid(phys_addr_t size,
					phys_addr_t align, phys_addr_t max_addr,
					int nid, ulong flags)
{
	return memblock_alloc_range_nid(size, align, 0, max_addr, nid, flags);
}

phys_addr_t __init memblock_alloc_nid(phys_addr_t size, phys_addr_t align, int nid)
{
	ulong flags = choose_memblock_flags();
	phys_addr_t ret;

again:
	ret = memblock_alloc_base_nid(size, align, MEMBLOCK_ALLOC_ACCESSIBLE,
				      nid, flags);

	if (!ret && (flags & MEMBLOCK_MIRROR)) {
		flags &= ~MEMBLOCK_MIRROR;
		goto again;
	}
	return ret;
}

phys_addr_t __init __memblock_alloc_base(phys_addr_t size, phys_addr_t align, phys_addr_t max_addr)
{
	return memblock_alloc_base_nid(size, align, max_addr, NUMA_NO_NODE,
				       MEMBLOCK_NONE);
}

phys_addr_t __init memblock_alloc_base(phys_addr_t size, phys_addr_t align, phys_addr_t max_addr)
{
	phys_addr_t alloc;

	alloc = __memblock_alloc_base(size, align, max_addr);

	if (alloc == 0)
		panic("ERROR: Failed to allocate 0x%llx bytes below 0x%llx.\n",
		      (unsigned long long) size, (unsigned long long) max_addr);

	return alloc;
}

phys_addr_t __init memblock_alloc(phys_addr_t size, phys_addr_t align)
{
	return memblock_alloc_base(size, align, MEMBLOCK_ALLOC_ACCESSIBLE);
}

phys_addr_t __init memblock_alloc_try_nid(phys_addr_t size, phys_addr_t align, int nid)
{
	phys_addr_t res = memblock_alloc_nid(size, align, nid);

	if (res)
		return res;
	return memblock_alloc_base(size, align, MEMBLOCK_ALLOC_ACCESSIBLE);
}

/**
 * memblock_virt_alloc_internal - allocate boot memory block
 * @size: size of memory block to be allocated in bytes
 * @align: alignment of the region and block's size
 * @min_addr: the lower bound of the memory region to allocate (phys address)
 * @max_addr: the upper bound of the memory region to allocate (phys address)
 * @nid: nid of the free area to find, %NUMA_NO_NODE for any node
 *
 * The @min_addr limit is dropped if it can not be satisfied and the allocation
 * will fall back to memory below @min_addr. Also, allocation may fall back
 * to any node in the system if the specified node can not
 * hold the requested memory.
 *
 * The allocation is performed from memory region limited by
 * memblock.current_limit if @max_addr == %BOOTMEM_ALLOC_ACCESSIBLE.
 *
 * The memory block is aligned on SMP_CACHE_BYTES if @align == 0.
 *
 * The phys address of allocated boot memory block is converted to virtual and
 * allocated memory is reset to 0.
 *
 * In addition, function sets the min_count to 0 using kmemleak_alloc for
 * allocated boot memory block, so that it is never reported as leaks.
 *
 * RETURNS:
 * Virtual address of allocated memory block on success, NULL on failure.
 */
static void * __init memblock_virt_alloc_internal(
				phys_addr_t size, phys_addr_t align,
				phys_addr_t min_addr, phys_addr_t max_addr,
				int nid)
{
	phys_addr_t alloc;
	void *ptr;
	ulong flags = choose_memblock_flags();

	if (WARN_ONCE(nid == MAX_NUMNODES, "Usage of MAX_NUMNODES is deprecated. Use NUMA_NO_NODE instead\n"))
		nid = NUMA_NO_NODE;

	/*
	 * Detect any accidental use of these APIs after slab is ready, as at
	 * this moment memblock may be deinitialized already and its
	 * internal data may be destroyed (after execution of free_all_bootmem)
	 */
	if (WARN_ON_ONCE(slab_is_available()))
		return kzalloc_node(size, GFP_NOWAIT, nid);

	if (!align)
		align = SMP_CACHE_BYTES;

	if (max_addr > memblock.current_limit)
		max_addr = memblock.current_limit;

again:
	alloc = memblock_find_in_range_node(size, align, min_addr, max_addr,
					    nid, flags);
	if (alloc)
		goto done;

	if (nid != NUMA_NO_NODE) {
		alloc = memblock_find_in_range_node(size, align, min_addr,
						    max_addr, NUMA_NO_NODE,
						    flags);
		if (alloc)
			goto done;
	}

	if (min_addr) {
		min_addr = 0;
		goto again;
	}

	if (flags & MEMBLOCK_MIRROR) {
		flags &= ~MEMBLOCK_MIRROR;
		pr_warn("Could not allocate %pap bytes of mirrored memory\n",
			&size);
		goto again;
	}

	return NULL;
done:
	memblock_reserve(alloc, size);
	ptr = phys_to_virt(alloc);
	memset(ptr, 0, size);

	/*
	 * The min_count is set to 0 so that bootmem allocated blocks
	 * are never reported as leaks. This is because many of these blocks
	 * are only referred via the physical address which is not
	 * looked up by kmemleak.
	 */
	kmemleak_alloc(ptr, size, 0, 0);

	return ptr;
}

/**
 * memblock_virt_alloc_try_nid_nopanic - allocate boot memory block
 * @size: size of memory block to be allocated in bytes
 * @align: alignment of the region and block's size
 * @min_addr: the lower bound of the memory region from where the allocation
 *	  is preferred (phys address)
 * @max_addr: the upper bound of the memory region from where the allocation
 *	      is preferred (phys address), or %BOOTMEM_ALLOC_ACCESSIBLE to
 *	      allocate only from memory limited by memblock.current_limit value
 * @nid: nid of the free area to find, %NUMA_NO_NODE for any node
 *
 * Public version of _memblock_virt_alloc_try_nid_nopanic() which provides
 * additional debug information (including caller info), if enabled.
 *
 * RETURNS:
 * Virtual address of allocated memory block on success, NULL on failure.
 */
void * __init memblock_virt_alloc_try_nid_nopanic(
				phys_addr_t size, phys_addr_t align,
				phys_addr_t min_addr, phys_addr_t max_addr,
				int nid)
{
	memblock_dbg("%s: %llu bytes align=0x%llx nid=%d from=0x%llx max_addr=0x%llx %pF\n",
		     __func__, (u64)size, (u64)align, nid, (u64)min_addr,
		     (u64)max_addr, (void *)_RET_IP_);
	return memblock_virt_alloc_internal(size, align, min_addr,
					     max_addr, nid);
}

/**
 * memblock_virt_alloc_try_nid - allocate boot memory block with panicking
 * @size: size of memory block to be allocated in bytes
 * @align: alignment of the region and block's size
 * @min_addr: the lower bound of the memory region from where the allocation
 *	  is preferred (phys address)
 * @max_addr: the upper bound of the memory region from where the allocation
 *	      is preferred (phys address), or %BOOTMEM_ALLOC_ACCESSIBLE to
 *	      allocate only from memory limited by memblock.current_limit value
 * @nid: nid of the free area to find, %NUMA_NO_NODE for any node
 *
 * Public panicking version of _memblock_virt_alloc_try_nid_nopanic()
 * which provides debug information (including caller info), if enabled,
 * and panics if the request can not be satisfied.
 *
 * RETURNS:
 * Virtual address of allocated memory block on success, NULL on failure.
 */
void * __init memblock_virt_alloc_try_nid(
			phys_addr_t size, phys_addr_t align,
			phys_addr_t min_addr, phys_addr_t max_addr,
			int nid)
{
	void *ptr;

	memblock_dbg("%s: %llu bytes align=0x%llx nid=%d from=0x%llx max_addr=0x%llx %pF\n",
		     __func__, (u64)size, (u64)align, nid, (u64)min_addr,
		     (u64)max_addr, (void *)_RET_IP_);
	ptr = memblock_virt_alloc_internal(size, align,
					   min_addr, max_addr, nid);
	if (ptr)
		return ptr;

	panic("%s: Failed to allocate %llu bytes align=0x%llx nid=%d from=0x%llx max_addr=0x%llx\n",
	      __func__, (u64)size, (u64)align, nid, (u64)min_addr,
	      (u64)max_addr);
	return NULL;
}

/**
 * __memblock_free_early - free boot memory block
 * @base: phys starting address of the  boot memory block
 * @size: size of the boot memory block in bytes
 *
 * Free boot memory block previously allocated by memblock_virt_alloc_xx() API.
 * The freeing memory will not be released to the buddy allocator.
 */
void __init __memblock_free_early(phys_addr_t base, phys_addr_t size)
{
	memblock_dbg("%s: [%#016llx-%#016llx] %pF\n",
		     __func__, (u64)base, (u64)base + size - 1,
		     (void *)_RET_IP_);
	kmemleak_free_part(__va(base), size);
	memblock_remove_range(&memblock.reserved, base, size);
}

/*
 * __memblock_free_late - free bootmem block pages directly to buddy allocator
 * @addr: phys starting address of the  boot memory block
 * @size: size of the boot memory block in bytes
 *
 * This is only useful when the bootmem allocator has already been torn
 * down, but we are still initializing the system.  Pages are released directly
 * to the buddy allocator, no bootmem metadata is updated because it is gone.
 */
void __init __memblock_free_late(phys_addr_t base, phys_addr_t size)
{
	u64 cursor, end;

	memblock_dbg("%s: [%#016llx-%#016llx] %pF\n",
		     __func__, (u64)base, (u64)base + size - 1,
		     (void *)_RET_IP_);
	kmemleak_free_part(__va(base), size);
	cursor = PFN_UP(base);
	end = PFN_DOWN(base + size);

	for (; cursor < end; cursor++) {
		__free_pages_bootmem(pfn_to_page(cursor), cursor, 0);
		totalram_pages++;
	}
}

/*
 * Remaining API functions
 */

phys_addr_t __init memblock_phys_mem_size(void)
{
	return memblock.memory.total_size;
}

phys_addr_t __init memblock_mem_size(unsigned long limit_pfn)
{
	unsigned long pages = 0;
	struct memblock_region *r;
	unsigned long start_pfn, end_pfn;

	for_each_memblock(memory, r) {
		start_pfn = memblock_region_memory_base_pfn(r);
		end_pfn = memblock_region_memory_end_pfn(r);
		start_pfn = min_t(unsigned long, start_pfn, limit_pfn);
		end_pfn = min_t(unsigned long, end_pfn, limit_pfn);
		pages += end_pfn - start_pfn;
	}

	return PFN_PHYS(pages);
}

/* lowest address */
phys_addr_t __init_memblock memblock_start_of_DRAM(void)
{
	return memblock.memory.regions[0].base;
}

phys_addr_t __init_memblock memblock_end_of_DRAM(void)
{
	int idx = memblock.memory.cnt - 1;

	return (memblock.memory.regions[idx].base + memblock.memory.regions[idx].size);
}

static phys_addr_t __init_memblock __find_max_addr(phys_addr_t limit)
{
	phys_addr_t max_addr = (phys_addr_t)ULLONG_MAX;
	struct memblock_region *r;

	/*
	 * translate the memory @limit size into the max address within one of
	 * the memory memblock regions, if the @limit exceeds the total size
	 * of those regions, max_addr will keep original value ULLONG_MAX
	 */
	for_each_memblock(memory, r) {
		if (limit <= r->size) {
			max_addr = r->base + limit;
			break;
		}
		limit -= r->size;
	}

	return max_addr;
}

void __init memblock_enforce_memory_limit(phys_addr_t limit)
{
	phys_addr_t max_addr = (phys_addr_t)ULLONG_MAX;

	if (!limit)
		return;

	max_addr = __find_max_addr(limit);

	/* @limit exceeds the total size of the memory, do nothing */
	if (max_addr == (phys_addr_t)ULLONG_MAX)
		return;

	/* truncate both memory and reserved regions */
	memblock_remove_range(&memblock.memory, max_addr,
			      (phys_addr_t)ULLONG_MAX);
	memblock_remove_range(&memblock.reserved, max_addr,
			      (phys_addr_t)ULLONG_MAX);
}

void __init memblock_cap_memory_range(phys_addr_t base, phys_addr_t size)
{
	int start_rgn, end_rgn;
	int i, ret;

	if (!size)
		return;

	ret = memblock_isolate_range(&memblock.memory, base, size,
						&start_rgn, &end_rgn);
	if (ret)
		return;

	/* remove all the MAP regions */
	for (i = memblock.memory.cnt - 1; i >= end_rgn; i--)
		if (!memblock_is_nomap(&memblock.memory.regions[i]))
			memblock_remove_region(&memblock.memory, i);

	for (i = start_rgn - 1; i >= 0; i--)
		if (!memblock_is_nomap(&memblock.memory.regions[i]))
			memblock_remove_region(&memblock.memory, i);

	/* truncate the reserved regions */
	memblock_remove_range(&memblock.reserved, 0, base);
	memblock_remove_range(&memblock.reserved,
			base + size, (phys_addr_t)ULLONG_MAX);
}

void __init memblock_mem_limit_remove_map(phys_addr_t limit)
{
	phys_addr_t max_addr;

	if (!limit)
		return;

	max_addr = __find_max_addr(limit);

	/* @limit exceeds the total size of the memory, do nothing */
	if (max_addr == (phys_addr_t)ULLONG_MAX)
		return;

	memblock_cap_memory_range(0, max_addr);
}

static int __init_memblock memblock_search(struct memblock_type *type, phys_addr_t addr)
{
	unsigned int left = 0, right = type->cnt;

	do {
		unsigned int mid = (right + left) / 2;

		if (addr < type->regions[mid].base)
			right = mid;
		else if (addr >= (type->regions[mid].base +
				  type->regions[mid].size))
			left = mid + 1;
		else
			return mid;
	} while (left < right);
	return -1;
}

bool __init memblock_is_reserved(phys_addr_t addr)
{
	return memblock_search(&memblock.reserved, addr) != -1;
}

bool __init_memblock memblock_is_memory(phys_addr_t addr)
{
	return memblock_search(&memblock.memory, addr) != -1;
}

int __init_memblock memblock_is_map_memory(phys_addr_t addr)
{
	int i = memblock_search(&memblock.memory, addr);

	if (i == -1)
		return false;
	return !memblock_is_nomap(&memblock.memory.regions[i]);
}

#ifdef CONFIG_HAVE_MEMBLOCK_NODE_MAP
int __init_memblock memblock_search_pfn_nid(unsigned long pfn,
			 unsigned long *start_pfn, unsigned long *end_pfn)
{
	struct memblock_type *type = &memblock.memory;
	int mid = memblock_search(type, PFN_PHYS(pfn));

	if (mid == -1)
		return -1;

	*start_pfn = PFN_DOWN(type->regions[mid].base);
	*end_pfn = PFN_DOWN(type->regions[mid].base + type->regions[mid].size);

	return type->regions[mid].nid;
}
#endif

/**
 * memblock_is_region_memory - check if a region is a subset of memory
 * @base: base of region to check
 * @size: size of region to check
 *
 * Check if the region [@base, @base+@size) is a subset of a memory block.
 *
 * RETURNS:
 * 0 if false, non-zero if true
 */
int __init_memblock memblock_is_region_memory(phys_addr_t base, phys_addr_t size)
{
	int idx = memblock_search(&memblock.memory, base);
	phys_addr_t end = base + memblock_cap_size(base, &size);

	if (idx == -1)
		return 0;
	return memblock.memory.regions[idx].base <= base &&
		(memblock.memory.regions[idx].base +
		 memblock.memory.regions[idx].size) >= end;
}

/**
 * memblock_is_region_reserved - check if a region intersects reserved memory
 * @base: base of region to check
 * @size: size of region to check
 *
 * Check if the region [@base, @base+@size) intersects a reserved memory block.
 *
 * RETURNS:
 * True if they intersect, false if not.
 */
bool __init_memblock memblock_is_region_reserved(phys_addr_t base, phys_addr_t size)
{
	memblock_cap_size(base, &size);
	return memblock_overlaps_region(&memblock.reserved, base, size);
}

void __init_memblock memblock_trim_memory(phys_addr_t align)
{
	phys_addr_t start, end, orig_start, orig_end;
	struct memblock_region *r;

	for_each_memblock(memory, r) {
		orig_start = r->base;
		orig_end = r->base + r->size;
		start = round_up(orig_start, align);
		end = round_down(orig_end, align);

		if (start == orig_start && end == orig_end)
			continue;

		if (start < end) {
			r->base = start;
			r->size = end - start;
		} else {
			memblock_remove_region(&memblock.memory,
					       r - memblock.memory.regions);
			r--;
		}
	}
}

void __init_memblock memblock_set_current_limit(phys_addr_t limit)
{
	memblock.current_limit = limit;
}

phys_addr_t __init_memblock memblock_get_current_limit(void)
{
	return memblock.current_limit;
}

static void __init_memblock memblock_dump(struct memblock_type *type, char *name)
{
	unsigned long long base, size;
	unsigned long flags;
	int i;

	pr_info(" %s.cnt  = 0x%lx\n", name, type->cnt);

	for (i = 0; i < type->cnt; i++) {
		struct memblock_region *rgn = &type->regions[i];
		char nid_buf[32] = "";

		base = rgn->base;
		size = rgn->size;
		flags = rgn->flags;
#ifdef CONFIG_HAVE_MEMBLOCK_NODE_MAP
		if (memblock_get_region_node(rgn) != MAX_NUMNODES)
			snprintf(nid_buf, sizeof(nid_buf), " on node %d",
				 memblock_get_region_node(rgn));
#endif
		pr_info(" %s[%#x]\t[%#016llx-%#016llx], %#llx bytes%s flags: %#lx\n",
			name, i, base, base + size - 1, size, nid_buf, flags);
	}
}

extern unsigned long __init_memblock
memblock_reserved_memory_within(phys_addr_t start_addr, phys_addr_t end_addr)
{
	struct memblock_type *type = &memblock.reserved;
	unsigned long size = 0;
	int idx;

	for (idx = 0; idx < type->cnt; idx++) {
		struct memblock_region *rgn = &type->regions[idx];
		phys_addr_t start, end;

		if (rgn->base + rgn->size < start_addr)
			continue;
		if (rgn->base > end_addr)
			continue;

		start = rgn->base;
		end = start + rgn->size;
		size += end - start;
	}

	return size;
}

void __init_memblock __memblock_dump_all(void)
{
	pr_info("MEMBLOCK configuration:\n");
	pr_info(" memory size = %#llx reserved size = %#llx\n",
		(unsigned long long)memblock.memory.total_size,
		(unsigned long long)memblock.reserved.total_size);

	memblock_dump(&memblock.memory, "memory");
	memblock_dump(&memblock.reserved, "reserved");
}

void __init memblock_allow_resize(void)
{
	memblock_can_resize = 1;
}

static int __init early_memblock(char *p)
{
	if (p && strstr(p, "debug"))
		memblock_debug = 1;
	return 0;
}
early_param("memblock", early_memblock);

#if defined(CONFIG_DEBUG_FS) && !defined(CONFIG_ARCH_DISCARD_MEMBLOCK)

static int memblock_debug_show(struct seq_file *m, void *private)
{
	struct memblock_type *type = m->private;
	struct memblock_region *reg;
	int i;

	for (i = 0; i < type->cnt; i++) {
		reg = &type->regions[i];
		seq_printf(m, "%4d: ", i);
		if (sizeof(phys_addr_t) == 4)
			seq_printf(m, "0x%08lx..0x%08lx\n",
				   (unsigned long)reg->base,
				   (unsigned long)(reg->base + reg->size - 1));
		else
			seq_printf(m, "0x%016llx..0x%016llx\n",
				   (unsigned long long)reg->base,
				   (unsigned long long)(reg->base + reg->size - 1));

	}
	return 0;
}

static int memblock_debug_open(struct inode *inode, struct file *file)
{
	return single_open(file, memblock_debug_show, inode->i_private);
}

static const struct file_operations memblock_debug_fops = {
	.open = memblock_debug_open,
	.read = seq_read,
	.llseek = seq_lseek,
	.release = single_release,
};

static int __init memblock_init_debugfs(void)
{
	struct dentry *root = debugfs_create_dir("memblock", NULL);
	if (!root)
		return -ENXIO;
	debugfs_create_file("memory", S_IRUGO, root, &memblock.memory, &memblock_debug_fops);
	debugfs_create_file("reserved", S_IRUGO, root, &memblock.reserved, &memblock_debug_fops);
#ifdef CONFIG_HAVE_MEMBLOCK_PHYS_MAP
	debugfs_create_file("physmem", S_IRUGO, root, &memblock.physmem, &memblock_debug_fops);
#endif

	return 0;
}
__initcall(memblock_init_debugfs);

#endif /* CONFIG_DEBUG_FS */<|MERGE_RESOLUTION|>--- conflicted
+++ resolved
@@ -833,8 +833,6 @@
 {
 	return memblock_setclr_flag(base, size, 1, MEMBLOCK_NOMAP);
 }
-<<<<<<< HEAD
-=======
 
 /**
  * memblock_clear_nomap - Clear flag MEMBLOCK_NOMAP for a specified region.
@@ -847,7 +845,6 @@
 {
 	return memblock_setclr_flag(base, size, 0, MEMBLOCK_NOMAP);
 }
->>>>>>> 03a929fb
 
 /**
  * __next_reserved_mem_region - next function for for_each_reserved_region()
