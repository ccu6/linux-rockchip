/*
 * arch/arm/mach-tegra/tegra_spdif_audio.c
 *
 * S/PDIF audio driver for NVIDIA Tegra SoCs
 *
 * Copyright (c) 2008-2009, NVIDIA Corporation.
 *
 * This program is free software; you can redistribute it and/or modify
 * it under the terms of the GNU General Public License as published by
 * the Free Software Foundation; either version 2 of the License, or
 * (at your option) any later version.
 *
 * This program is distributed in the hope that it will be useful, but WITHOUT
 * ANY WARRANTY; without even the implied warranty of MERCHANTABILITY or
 * FITNESS FOR A PARTICULAR PURPOSE.  See the GNU General Public License for
 * more details.
 *
 * You should have received a copy of the GNU General Public License along
 * with this program; if not, write to the Free Software Foundation, Inc.,
 * 51 Franklin Street, Fifth Floor, Boston, MA  02110-1301, USA.
 */

#include <linux/module.h>
#include <linux/kernel.h>
#include <linux/miscdevice.h>
#include <linux/fs.h>
#include <linux/mutex.h>
#include <linux/clk.h>
#include <linux/interrupt.h>
#include <linux/slab.h>
#include <linux/list.h>
#include <linux/spinlock.h>
#include <linux/uaccess.h>
#include <linux/dma-mapping.h>
#include <linux/dmapool.h>
#include <linux/err.h>
#include <linux/spi/spi.h>
#include <linux/kfifo.h>
#include <linux/debugfs.h>
#include <linux/completion.h>
#include <linux/platform_device.h>
#include <linux/device.h>
#include <linux/io.h>
#include <linux/ktime.h>
#include <linux/sysfs.h>
<<<<<<< HEAD
#include <linux/pm_qos_params.h>
#include <linux/wakelock.h>
=======
>>>>>>> e9ccef1e
#include <linux/delay.h>
#include <linux/tegra_audio.h>
#include <linux/pm.h>
#include <linux/workqueue.h>

#include <mach/dma.h>
#include <mach/iomap.h>
#include <mach/spdif.h>
#include <mach/audio.h>
#include <mach/irqs.h>

#include "clock.h"

#define PCM_BUFFER_MAX_SIZE_ORDER	(PAGE_SHIFT)

#define SPDIF_MAX_NUM_BUFS 4
/* Todo: Add IOCTL to configure the number of buffers. */
#define SPDIF_DEFAULT_TX_NUM_BUFS 2
#define SPDIF_DEFAULT_RX_NUM_BUFS 2
/* per stream (input/output) */
struct audio_stream {
	int opened;
	struct mutex lock;

	bool active; /* is DMA in progress? */
	int num_bufs;
	void *buffer[SPDIF_MAX_NUM_BUFS];
	dma_addr_t buf_phy[SPDIF_MAX_NUM_BUFS];
	struct completion comp[SPDIF_MAX_NUM_BUFS];
	struct tegra_dma_req dma_req[SPDIF_MAX_NUM_BUFS];
	int last_queued;

	int spdif_fifo_atn_level;

	struct tegra_dma_channel *dma_chan;
	bool stop;
	struct completion stop_completion;
	spinlock_t dma_req_lock;

	struct work_struct allow_suspend_work;
	struct wake_lock wake_lock;
	char wake_lock_name[100];
};

struct audio_driver_state {
	struct list_head next;

	struct platform_device *pdev;
	struct tegra_audio_platform_data *pdata;
	phys_addr_t spdif_phys;
	unsigned long spdif_base;

	unsigned long dma_req_sel;
	bool fifo_init;

	int irq;

	struct miscdevice misc_out;
	struct miscdevice misc_out_ctl;
	struct audio_stream out;
};

<<<<<<< HEAD
static inline int buf_size(struct audio_stream *s)
{
	return 1 << PCM_BUFFER_MAX_SIZE_ORDER;
}

static inline int chunk_size(struct audio_stream *s)
=======
static inline bool pending_buffer_requests(struct audio_stream *stream)
>>>>>>> e9ccef1e
{
	int i;
	for (i = 0; i < stream->num_bufs; i++)
		if (!completion_done(&stream->comp[i]))
			return true;
	return false;
}

static inline int buf_size(struct audio_stream *s __attribute__((unused)))
{
	return 1 << PCM_BUFFER_MAX_SIZE_ORDER;
}

static inline struct audio_driver_state *ads_from_misc_out(struct file *file)
{
	struct miscdevice *m = file->private_data;
	struct audio_driver_state *ads =
			container_of(m, struct audio_driver_state, misc_out);
	BUG_ON(!ads);
	return ads;
}

static inline struct audio_driver_state *ads_from_misc_out_ctl(
		struct file *file)
{
	struct miscdevice *m = file->private_data;
	struct audio_driver_state *ads =
			container_of(m, struct audio_driver_state,
					misc_out_ctl);
	BUG_ON(!ads);
	return ads;
}

static inline struct audio_driver_state *ads_from_out(
			struct audio_stream *aos)
{
	return container_of(aos, struct audio_driver_state, out);
}

static inline void prevent_suspend(struct audio_stream *as)
{
	pr_debug("%s\n", __func__);
	cancel_work_sync(&as->allow_suspend_work);
<<<<<<< HEAD
	wake_lock(&as->wake_lock);
	pm_qos_update_request(&as->pm_qos, 0);
=======
>>>>>>> e9ccef1e
}

static void allow_suspend_worker(struct work_struct *w)
{
	struct audio_stream *as = container_of(w,
			struct audio_stream, allow_suspend_work);
	pr_debug("%s\n", __func__);
<<<<<<< HEAD
	pm_qos_update_request(&as->pm_qos, PM_QOS_DEFAULT_VALUE);
	wake_unlock(&as->wake_lock);
=======
>>>>>>> e9ccef1e
}

static inline void allow_suspend(struct audio_stream *as)
{
	schedule_work(&as->allow_suspend_work);
}

#define I2S_I2S_FIFO_TX_BUSY	I2S_I2S_STATUS_FIFO1_BSY
#define I2S_I2S_FIFO_TX_QS	I2S_I2S_STATUS_QS_FIFO1
#define I2S_I2S_FIFO_TX_ERR	I2S_I2S_STATUS_FIFO1_ERR

#define I2S_I2S_FIFO_RX_BUSY	I2S_I2S_STATUS_FIFO2_BSY
#define I2S_I2S_FIFO_RX_QS	I2S_I2S_STATUS_QS_FIFO2
#define I2S_I2S_FIFO_RX_ERR	I2S_I2S_STATUS_FIFO2_ERR

#define I2S_FIFO_ERR (I2S_I2S_STATUS_FIFO1_ERR | I2S_I2S_STATUS_FIFO2_ERR)


static inline void spdif_writel(unsigned long base, u32 val, u32 reg)
{
	writel(val, base + reg);
}

static inline u32 spdif_readl(unsigned long base, u32 reg)
{
	return readl(base + reg);
}

static inline void spdif_fifo_write(unsigned long base, u32 data)
{
	spdif_writel(base, data, SPDIF_DATA_OUT_0);
}

static int spdif_fifo_set_attention_level(unsigned long base,
			unsigned level)
{
	u32 val;

	if (level > SPDIF_FIFO_ATN_LVL_TWELVE_SLOTS) {
		pr_err("%s: invalid fifo level selector %d\n", __func__,
			level);
		return -EINVAL;
	}

	val = spdif_readl(base, SPDIF_DATA_FIFO_CSR_0);

	val &= ~SPDIF_DATA_FIFO_CSR_0_TX_ATN_LVL_MASK;
	val |= level << SPDIF_DATA_FIFO_CSR_0_TX_ATN_LVL_SHIFT;


	spdif_writel(base, val, SPDIF_DATA_FIFO_CSR_0);
	return 0;
}

static void spdif_fifo_enable(unsigned long base, int on)
{
	u32 val = spdif_readl(base, SPDIF_CTRL_0);
	val &= ~(SPDIF_CTRL_0_TX_EN | SPDIF_CTRL_0_TC_EN | SPDIF_CTRL_0_TU_EN);
	val |= on ? (SPDIF_CTRL_0_TX_EN) : 0;
	val |= on ? (SPDIF_CTRL_0_TC_EN) : 0;

	spdif_writel(base, val, SPDIF_CTRL_0);
}
#if 0
static bool spdif_is_fifo_enabled(unsigned long base)
{
	u32 val = spdif_readl(base, SPDIF_CTRL_0);
	return !!(val & SPDIF_CTRL_0_TX_EN);
}
#endif

static void spdif_fifo_clear(unsigned long base)
{
	u32 val = spdif_readl(base, SPDIF_DATA_FIFO_CSR_0);
	val &= ~(SPDIF_DATA_FIFO_CSR_0_TX_CLR | SPDIF_DATA_FIFO_CSR_0_TU_CLR);
	val |= SPDIF_DATA_FIFO_CSR_0_TX_CLR | SPDIF_DATA_FIFO_CSR_0_TU_CLR;
	spdif_writel(base, val, SPDIF_DATA_FIFO_CSR_0);
}


static int spdif_set_bit_mode(unsigned long base, unsigned mode)
{
	u32 val = spdif_readl(base, SPDIF_CTRL_0);
	val &= ~SPDIF_CTRL_0_BIT_MODE_MASK;

	if (mode > SPDIF_BIT_MODE_MODERAW) {
		pr_err("%s: invalid bit_size selector %d\n", __func__,
			mode);
		return -EINVAL;
	}

	val |= mode << SPDIF_CTRL_0_BIT_MODE_SHIFT;

	spdif_writel(base, val, SPDIF_CTRL_0);
	return 0;
}

static int spdif_set_fifo_packed(unsigned long base, unsigned on)
{
	u32 val = spdif_readl(base, SPDIF_CTRL_0);
	val &= ~SPDIF_CTRL_0_PACK;
	val |= on ? SPDIF_CTRL_0_PACK : 0;
	spdif_writel(base, val, SPDIF_CTRL_0);
	return 0;
}

#if 0
static void spdif_set_fifo_irq_on_err(unsigned long base, int on)
{
	u32 val = spdif_readl(base, SPDIF_CTRL_0);
	val &= ~SPDIF_CTRL_0_IE_TXE;
	val |= on ? SPDIF_CTRL_0_IE_TXE : 0;
	spdif_writel(base, val, SPDIF_CTRL_0);
}
#endif


static void spdif_enable_fifos(unsigned long base, int on)
{
	u32 val = spdif_readl(base, SPDIF_CTRL_0);
	if (on)
		val |= SPDIF_CTRL_0_TX_EN | SPDIF_CTRL_0_TC_EN |
		       SPDIF_CTRL_0_IE_TXE;
	else
		val &= ~(SPDIF_CTRL_0_TX_EN | SPDIF_CTRL_0_TC_EN |
			 SPDIF_CTRL_0_IE_TXE);

	spdif_writel(base, val, SPDIF_CTRL_0);
}

static inline u32 spdif_get_status(unsigned long base)
{
	return spdif_readl(base, SPDIF_STATUS_0);
}

static inline u32 spdif_get_control(unsigned long base)
{
	return spdif_readl(base, SPDIF_CTRL_0);
}

static inline void spdif_ack_status(unsigned long base)
{
	return spdif_writel(base, spdif_readl(base, SPDIF_STATUS_0),
				SPDIF_STATUS_0);
}

static inline u32 spdif_get_fifo_scr(unsigned long base)
{
	return spdif_readl(base, SPDIF_DATA_FIFO_CSR_0);
}

static inline phys_addr_t spdif_get_fifo_phy_base(unsigned long phy_base)
{
	return phy_base + SPDIF_DATA_OUT_0;
}

static inline u32 spdif_get_fifo_full_empty_count(unsigned long base)
{
	u32 val = spdif_readl(base, SPDIF_DATA_FIFO_CSR_0);
	val = val >> SPDIF_DATA_FIFO_CSR_0_TD_EMPTY_COUNT_SHIFT;
	return val & SPDIF_DATA_FIFO_CSR_0_TD_EMPTY_COUNT_MASK;
}


static int spdif_set_sample_rate(struct audio_driver_state *state,
				unsigned int sample_rate)
{
	unsigned int clock_freq = 0;
	struct clk *spdif_clk;

	unsigned int ch_sta[] = {
		0x0, /* 44.1, default values */
		0x0,
		0x0,
		0x0,
		0x0,
		0x0,
	};

	switch (sample_rate) {
	case 32000:
		clock_freq = 4096000; /* 4.0960 MHz */
		ch_sta[0] = 0x3 << 24;
		ch_sta[1] = 0xC << 4;
		break;
	case 44100:
		clock_freq = 5644800; /* 5.6448 MHz */
		ch_sta[0] = 0x0;
		ch_sta[1] = 0xF << 4;
		break;
	case 48000:
		clock_freq = 6144000; /* 6.1440MHz */
		ch_sta[0] = 0x2 << 24;
		ch_sta[1] = 0xD << 4;
		break;
	case 88200:
		clock_freq = 11289600; /* 11.2896 MHz */
		break;
	case 96000:
		clock_freq = 12288000; /* 12.288 MHz */
		break;
	case 176400:
		clock_freq = 22579200; /* 22.5792 MHz */
		break;
	case 192000:
		clock_freq = 24576000; /* 24.5760 MHz */
		break;
	default:
		return -1;
	}

	spdif_clk = clk_get(&state->pdev->dev, NULL);
	if (!spdif_clk) {
		dev_err(&state->pdev->dev, "%s: could not get spdif clock\n",
				__func__);
		return -EIO;
	}

	clk_set_rate(spdif_clk, clock_freq);
	if (clk_enable(spdif_clk)) {
		dev_err(&state->pdev->dev,
			"%s: failed to enable spdif_clk clock\n", __func__);
		return -EIO;
	}
	pr_info("%s: spdif_clk rate %ld\n", __func__, clk_get_rate(spdif_clk));

	spdif_writel(state->spdif_base, ch_sta[0], SPDIF_CH_STA_TX_A_0);
	spdif_writel(state->spdif_base, ch_sta[1], SPDIF_CH_STA_TX_B_0);
	spdif_writel(state->spdif_base, ch_sta[2], SPDIF_CH_STA_TX_C_0);
	spdif_writel(state->spdif_base, ch_sta[3], SPDIF_CH_STA_TX_D_0);
	spdif_writel(state->spdif_base, ch_sta[4], SPDIF_CH_STA_TX_E_0);
	spdif_writel(state->spdif_base, ch_sta[5], SPDIF_CH_STA_TX_F_0);

	return 0;
}

static int init_stream_buffer(struct audio_stream *, int);

static int setup_dma(struct audio_driver_state *);
static void tear_down_dma(struct audio_driver_state *);
static void stop_dma_playback(struct audio_stream *);


struct sound_ops {
	int (*setup)(struct audio_driver_state *);
	void (*tear_down)(struct audio_driver_state *);
	void (*stop_playback)(struct audio_stream *);
};

static const struct sound_ops dma_sound_ops = {
	.setup = setup_dma,
	.tear_down = tear_down_dma,
	.stop_playback = stop_dma_playback,
};

static const struct sound_ops *sound_ops = &dma_sound_ops;



static bool stop_playback_if_necessary(struct audio_stream *aos)
{
	unsigned long flags;
	spin_lock_irqsave(&aos->dma_req_lock, flags);
	pr_debug("%s\n", __func__);
	if (!pending_buffer_requests(aos)) {
		pr_debug("%s: no more data to play back\n", __func__);
		sound_ops->stop_playback(aos);
		spin_unlock_irqrestore(&aos->dma_req_lock, flags);
		allow_suspend(aos);
		return true;
	}
	spin_unlock_irqrestore(&aos->dma_req_lock, flags);

	return false;
}

/* playback */
static bool wait_till_stopped(struct audio_stream *as)
{
	int rc;
	pr_debug("%s: wait for completion\n", __func__);
	rc = wait_for_completion_timeout(
			&as->stop_completion, HZ);
	if (!rc)
		pr_err("%s: wait timed out", __func__);
	if (rc < 0)
		pr_err("%s: wait error %d\n", __func__, rc);
	allow_suspend(as);
	pr_debug("%s: done: %d\n", __func__, rc);
	return true;
}

/* Ask for playback to stop.  The _nosync means that
 * as->lock has to be locked by the caller.
 */
static void request_stop_nosync(struct audio_stream *as)
{
	int i;
	pr_debug("%s\n", __func__);
	if (!as->stop) {
		as->stop = true;
		wait_till_stopped(as);
		for (i = 0; i < as->num_bufs; i++) {
			init_completion(&as->comp[i]);
			complete(&as->comp[i]);
		}
	}
	as->active = false; /* applies to recording only */
	pr_debug("%s: done\n", __func__);
}

static void setup_dma_tx_request(struct tegra_dma_req *req,
		struct audio_stream *aos);

static int setup_dma(struct audio_driver_state *ads)
{
	int rc, i;
	pr_info("%s\n", __func__);

	/* setup audio playback */
	for (i = 0; i < ads->out.num_bufs; i++) {
		ads->out.buf_phy[i] = dma_map_single(&ads->pdev->dev,
				ads->out.buffer[i],
				buf_size(&ads->out),
				DMA_TO_DEVICE);
		BUG_ON(!ads->out.buf_phy[i]);
		setup_dma_tx_request(&ads->out.dma_req[i], &ads->out);
		ads->out.dma_req[i].source_addr = ads->out.buf_phy[i];
	}
	ads->out.dma_chan =
		 tegra_dma_allocate_channel(TEGRA_DMA_MODE_CONTINUOUS_SINGLE);
	if (!ads->out.dma_chan) {
		pr_err("%s: error alloc output DMA channel: %ld\n",
			__func__, PTR_ERR(ads->out.dma_chan));
		rc = -ENODEV;
		goto fail_tx;
	}
	return 0;


fail_tx:

	for (i = 0; i < ads->out.num_bufs; i++) {
		dma_unmap_single(&ads->pdev->dev, ads->out.buf_phy[i],
				buf_size(&ads->out),
				DMA_TO_DEVICE);
		ads->out.buf_phy[i] = 0;
	}
	tegra_dma_free_channel(ads->out.dma_chan);
	ads->out.dma_chan = 0;


	return rc;
}

static void tear_down_dma(struct audio_driver_state *ads)
{
	int i;
	pr_info("%s\n", __func__);


	tegra_dma_free_channel(ads->out.dma_chan);
	for (i = 0; i < ads->out.num_bufs; i++) {
		dma_unmap_single(&ads->pdev->dev, ads->out.buf_phy[i],
				buf_size(&ads->out),
				DMA_TO_DEVICE);
		ads->out.buf_phy[i] = 0;
	}

	ads->out.dma_chan = NULL;
}

static void dma_tx_complete_callback(struct tegra_dma_req *req)
{
	struct audio_stream *aos = req->dev;
	unsigned req_num;

	req_num = req - aos->dma_req;
	pr_debug("%s: completed buffer %d size %d\n", __func__,
			req_num, req->bytes_transferred);
	BUG_ON(req_num >= aos->num_bufs);

	complete(&aos->comp[req_num]);

	if (stop_playback_if_necessary(aos)) {
		pr_debug("%s: done (stopped)\n", __func__);
		if (!completion_done(&aos->stop_completion)) {
			pr_debug("%s: signalling stop completion\n", __func__);
			complete(&aos->stop_completion);
		}
		return;
	}
}


static void setup_dma_tx_request(struct tegra_dma_req *req,
		struct audio_stream *aos)
{
	struct audio_driver_state *ads = ads_from_out(aos);

	memset(req, 0, sizeof(*req));

	req->complete = dma_tx_complete_callback;
	req->dev = aos;
	req->to_memory = false;
	req->dest_addr = spdif_get_fifo_phy_base(ads->spdif_phys);
	req->dest_bus_width = 32;
	req->dest_wrap = 4;
	req->source_wrap = 0;
	req->source_bus_width = 32;
	req->req_sel = ads->dma_req_sel;
}


static int start_playback(struct audio_stream *aos,
			struct tegra_dma_req *req)
{
	int rc;
	unsigned long flags;
	struct audio_driver_state *ads = ads_from_out(aos);

	pr_debug("%s: (writing %d)\n",
			__func__, req->size);

	spin_lock_irqsave(&aos->dma_req_lock, flags);
#if 0
	spdif_fifo_clear(ads->spdif_base);
#endif

	spdif_fifo_set_attention_level(ads->spdif_base,
		ads->out.spdif_fifo_atn_level);

	if (ads->fifo_init) {
		spdif_set_bit_mode(ads->spdif_base, SPDIF_BIT_MODE_MODE16BIT);
		spdif_set_fifo_packed(ads->spdif_base, 1);
		ads->fifo_init = false;
	}

	spdif_fifo_enable(ads->spdif_base, 1);

	rc = tegra_dma_enqueue_req(aos->dma_chan, req);
	spin_unlock_irqrestore(&aos->dma_req_lock, flags);

	if (rc)
		pr_err("%s: could not enqueue TX DMA req\n", __func__);
	return rc;
}

/* Called with aos->dma_req_lock taken. */
static void stop_dma_playback(struct audio_stream *aos)
{
	int spin = 0;
	struct audio_driver_state *ads = ads_from_out(aos);
	pr_debug("%s\n", __func__);
	spdif_fifo_enable(ads->spdif_base, 0);
	while ((spdif_get_status(ads->spdif_base) & SPDIF_STATUS_0_TX_BSY) &&
			spin < 100) {
		udelay(10);
		if (spin++ > 50)
			pr_info("%s: spin %d\n", __func__, spin);
	}
	if (spin == 100)
		pr_warn("%s: spinny\n", __func__);
	ads->fifo_init = true;
}



static irqreturn_t spdif_interrupt(int irq, void *data)
{
	struct audio_driver_state *ads = data;
	u32 status = spdif_get_status(ads->spdif_base);

	pr_debug("%s: %08x\n", __func__, status);

/*	if (status & SPDIF_STATUS_0_TX_ERR) */
		spdif_ack_status(ads->spdif_base);

	pr_debug("%s: done %08x\n", __func__,
			spdif_get_status(ads->spdif_base));
	return IRQ_HANDLED;
}

static ssize_t tegra_spdif_write(struct file *file,
		const char __user *buf, size_t size, loff_t *off)
{
	ssize_t rc = 0;
	int out_buf;
	struct tegra_dma_req *req;
	struct audio_driver_state *ads = ads_from_misc_out(file);

	mutex_lock(&ads->out.lock);

	if (!IS_ALIGNED(size, 4) || size < 4 || size > buf_size(&ads->out)) {
		pr_err("%s: invalid user size %d\n", __func__, size);
		rc = -EINVAL;
		goto done;
	}

	pr_debug("%s: write %d bytes\n", __func__, size);

	if (ads->out.stop) {
		pr_debug("%s: playback has been cancelled\n", __func__);
		goto done;
	}

	/* Decide which buf is next. */
	out_buf = (ads->out.last_queued + 1) % ads->out.num_bufs;
	req = &ads->out.dma_req[out_buf];

	/* Wait for the buffer to be emptied (complete).  The maximum timeout
	 * value could be calculated dynamically based on buf_size(&ads->out).
	 * For a buffer size of 16k, at 44.1kHz/stereo/16-bit PCM, you would
	 * have ~93ms.
	 */
	pr_debug("%s: waiting for buffer %d\n", __func__, out_buf);
	rc = wait_for_completion_interruptible_timeout(
				&ads->out.comp[out_buf], HZ);
	if (!rc) {
		pr_err("%s: timeout", __func__);
		rc = -ETIMEDOUT;
		goto done;
	} else if (rc < 0) {
		pr_err("%s: wait error %d", __func__, rc);
		goto done;
	}

	/* Fill the buffer and enqueue it. */
	pr_debug("%s: acquired buffer %d, copying data\n", __func__, out_buf);
	rc = copy_from_user(ads->out.buffer[out_buf], buf, size);
	if (rc) {
		rc = -EFAULT;
		goto done;
	}

	prevent_suspend(&ads->out);

	req->size = size;
	dma_sync_single_for_device(NULL,
			req->source_addr, req->size, DMA_TO_DEVICE);
	ads->out.last_queued = out_buf;
	init_completion(&ads->out.stop_completion);

	rc = start_playback(&ads->out, req);
	if (!rc)
		rc = size;
	else
		allow_suspend(&ads->out);

done:
	mutex_unlock(&ads->out.lock);
	return rc;
}

static long tegra_spdif_out_ioctl(struct file *file,
			unsigned int cmd, unsigned long arg)
{
	int rc = 0;
	struct audio_driver_state *ads = ads_from_misc_out_ctl(file);
	struct audio_stream *aos = &ads->out;

	mutex_lock(&aos->lock);

	switch (cmd) {
	case TEGRA_AUDIO_OUT_FLUSH:
		if (pending_buffer_requests(aos)) {
			pr_debug("%s: flushing\n", __func__);
			request_stop_nosync(aos);
			pr_debug("%s: flushed\n", __func__);
		}
		aos->stop = false;
		break;
	case TEGRA_AUDIO_OUT_SET_NUM_BUFS: {
		unsigned int num;
		if (copy_from_user(&num, (const void __user *)arg,
					sizeof(num))) {
			rc = -EFAULT;
			break;
		}
		if (!num || num > SPDIF_MAX_NUM_BUFS) {
			pr_err("%s: invalid buffer count %d\n", __func__, num);
			rc = -EINVAL;
			break;
		}
		if (pending_buffer_requests(aos)) {
			pr_err("%s: playback in progress\n", __func__);
			rc = -EBUSY;
			break;
		}
		rc = init_stream_buffer(aos, num);
		if (rc < 0)
			break;
		aos->num_bufs = num;
	}
		break;
	case TEGRA_AUDIO_OUT_GET_NUM_BUFS:
		if (copy_to_user((void __user *)arg,
				&aos->num_bufs, sizeof(aos->num_bufs)))
			rc = -EFAULT;
		break;
	default:
		rc = -EINVAL;
	}

	mutex_unlock(&aos->lock);
	return rc;
}


static int tegra_spdif_out_open(struct inode *inode, struct file *file)
{
	int rc = 0;
	int i;
	struct audio_driver_state *ads = ads_from_misc_out(file);

	pr_debug("%s\n", __func__);

	mutex_lock(&ads->out.lock);

	if (ads->out.opened) {
		rc = -EBUSY;
		goto done;
	}

	ads->out.opened = 1;
	ads->out.stop = false;

	for (i = 0; i < SPDIF_MAX_NUM_BUFS; i++) {
		init_completion(&ads->out.comp[i]);
		/* TX buf rest state is unqueued, complete. */
		complete(&ads->out.comp[i]);
	}

done:
	mutex_unlock(&ads->out.lock);
	return rc;
}

static int tegra_spdif_out_release(struct inode *inode, struct file *file)
{
	struct audio_driver_state *ads = ads_from_misc_out(file);

	pr_debug("%s\n", __func__);

	mutex_lock(&ads->out.lock);
<<<<<<< HEAD
	if (ads->out.opened)
		ads->out.opened--;
	if (!ads->out.opened) {
		stop_playback_if_necessary(&ads->out);

		if (wake_lock_active(&ads->out.wake_lock))
			pr_err("%s: wake lock is still held!\n", __func__);
		if (kfifo_len(&ads->out.fifo))
			pr_err("%s: output fifo is not empty (%d bytes left)\n",
				__func__, kfifo_len(&ads->out.fifo));
		allow_suspend(&ads->out);

	spdif_clk = clk_get(&ads->pdev->dev, NULL);
	if (!spdif_clk) {
			dev_err(&ads->pdev->dev, "%s: could not get spdif "\
					"clockk\n", __func__);
		return -EIO;
	}
	clk_disable(spdif_clk);
	}
=======
	ads->out.opened = 0;
	request_stop_nosync(&ads->out);
	allow_suspend(&ads->out);
>>>>>>> e9ccef1e
	mutex_unlock(&ads->out.lock);
	pr_debug("%s: done\n", __func__);
	return 0;
}


static const struct file_operations tegra_spdif_out_fops = {
	.owner = THIS_MODULE,
	.open = tegra_spdif_out_open,
	.release = tegra_spdif_out_release,
	.write = tegra_spdif_write,
};

static int tegra_spdif_ctl_open(struct inode *inode, struct file *file)
{
	return 0;
}

static int tegra_spdif_ctl_release(struct inode *inode, struct file *file)
{
	return 0;
}

static const struct file_operations tegra_spdif_out_ctl_fops = {
	.owner = THIS_MODULE,
	.open = tegra_spdif_ctl_open,
	.release = tegra_spdif_ctl_release,
	.unlocked_ioctl = tegra_spdif_out_ioctl,
};

static int init_stream_buffer(struct audio_stream *s, int num)
{
	int i, j;
	pr_debug("%s (num %d)\n", __func__,  num);

	for (i = 0; i < num; i++) {
		kfree(s->buffer[i]);
		s->buffer[i] =
			kmalloc(buf_size(s), GFP_KERNEL | GFP_DMA);
		if (!s->buffer[i]) {
			pr_err("%s: could not allocate buffer\n", __func__);
			for (j = i - 1; j >= 0; j--) {
				kfree(s->buffer[j]);
				s->buffer[j] = 0;
			}
			return -ENOMEM;
		}
	}
	return 0;
}


static int setup_misc_device(struct miscdevice *misc,
			const struct file_operations  *fops,
			const char *fmt, ...)
{
	int rc = 0;
	va_list args;
	const int sz = 64;

	va_start(args, fmt);

	memset(misc, 0, sizeof(*misc));
	misc->minor = MISC_DYNAMIC_MINOR;
	misc->name  = kmalloc(sz, GFP_KERNEL);
	if (!misc->name) {
		rc = -ENOMEM;
		goto done;
	}

	vsnprintf((char *)misc->name, sz, fmt, args);
	misc->fops = fops;
	if (misc_register(misc)) {
		pr_err("%s: could not register %s\n", __func__, misc->name);
		kfree(misc->name);
		rc = -EIO;
		goto done;
	}

done:
	va_end(args);
	return rc;
}

static ssize_t dma_toggle_show(struct device *dev,
				struct device_attribute *attr,
				char *buf)
{
	return sprintf(buf, "dma\n");
}

static ssize_t dma_toggle_store(struct device *dev,
			struct device_attribute *attr,
			const char *buf, size_t count)
{
	pr_err("%s: Not implemented.", __func__);
	return 0;
}

static DEVICE_ATTR(dma_toggle, 0644, dma_toggle_show, dma_toggle_store);

static ssize_t __attr_fifo_atn_read(char *buf, int atn_lvl)
{
	switch (atn_lvl) {
	case SPDIF_FIFO_ATN_LVL_ONE_SLOT:
		strncpy(buf, "1\n", 2);
		return 2;
	case SPDIF_FIFO_ATN_LVL_FOUR_SLOTS:
		strncpy(buf, "4\n", 2);
		return 2;
	case SPDIF_FIFO_ATN_LVL_EIGHT_SLOTS:
		strncpy(buf, "8\n", 2);
		return 2;
	case SPDIF_FIFO_ATN_LVL_TWELVE_SLOTS:
		strncpy(buf, "12\n", 3);
		return 3;
	default:
		BUG_ON(1);
		return -EIO;
	}
}

static ssize_t __attr_fifo_atn_write(struct audio_driver_state *ads,
		struct audio_stream *as,
		int *fifo_lvl,
		const char *buf, size_t size)
{
	int lvl;

	if (size > 3) {
		pr_err("%s: buffer size %d too big\n", __func__, size);
		return -EINVAL;
	}

	if (sscanf(buf, "%d", &lvl) != 1) {
		pr_err("%s: invalid input string [%s]\n", __func__, buf);
		return -EINVAL;
	}

	switch (lvl) {
	case 1:
		lvl = SPDIF_FIFO_ATN_LVL_ONE_SLOT;
		break;
	case 4:
		lvl = SPDIF_FIFO_ATN_LVL_FOUR_SLOTS;
		break;
	case 8:
		lvl = SPDIF_FIFO_ATN_LVL_EIGHT_SLOTS;
		break;
	case 12:
		lvl = SPDIF_FIFO_ATN_LVL_TWELVE_SLOTS;
		break;
	default:
		pr_err("%s: invalid attention level %d\n", __func__, lvl);
		return -EINVAL;
	}

	*fifo_lvl = lvl;
	pr_info("%s: fifo level %d\n", __func__, *fifo_lvl);

	return size;
}

static ssize_t tx_fifo_atn_show(struct device *dev,
				struct device_attribute *attr,
				char *buf)
{
	struct tegra_audio_platform_data *pdata = dev->platform_data;
	struct audio_driver_state *ads = pdata->driver_data;
	return __attr_fifo_atn_read(buf, ads->out.spdif_fifo_atn_level);
}

static ssize_t tx_fifo_atn_store(struct device *dev,
			struct device_attribute *attr,
			const char *buf, size_t count)
{
	ssize_t rc;
	struct tegra_audio_platform_data *pdata = dev->platform_data;
	struct audio_driver_state *ads = pdata->driver_data;
	mutex_lock(&ads->out.lock);
	if (pending_buffer_requests(&ads->out)) {
		pr_err("%s: playback in progress.\n", __func__);
		rc = -EBUSY;
		goto done;
	}
	rc = __attr_fifo_atn_write(ads, &ads->out,
			&ads->out.spdif_fifo_atn_level,
			buf, count);
done:
	mutex_unlock(&ads->out.lock);
	return rc;
}

static DEVICE_ATTR(tx_fifo_atn, 0644, tx_fifo_atn_show, tx_fifo_atn_store);


static int spdif_configure(struct platform_device *pdev)
{
	struct tegra_audio_platform_data *pdata = pdev->dev.platform_data;
	struct audio_driver_state *state = pdata->driver_data;

	if (!state)
		return -ENOMEM;

	/* disable interrupts from SPDIF */
	spdif_writel(state->spdif_base, 0x0, SPDIF_CTRL_0);
	spdif_fifo_clear(state->spdif_base);
	spdif_enable_fifos(state->spdif_base, 0);

	spdif_set_bit_mode(state->spdif_base, SPDIF_BIT_MODE_MODE16BIT);
	spdif_set_fifo_packed(state->spdif_base, 1);

	spdif_fifo_set_attention_level(state->spdif_base,
		state->out.spdif_fifo_atn_level);

	spdif_set_sample_rate(state, 44100);

	state->fifo_init = true;
	return 0;
}

static int tegra_spdif_probe(struct platform_device *pdev)
{
	int rc, i;
	struct resource *res;
	struct audio_driver_state *state;

	pr_info("%s\n", __func__);

	state = kzalloc(sizeof(*state), GFP_KERNEL);
	if (!state)
		return -ENOMEM;

	state->pdev = pdev;
	state->pdata = pdev->dev.platform_data;
	state->pdata->driver_data = state;
	BUG_ON(!state->pdata);

	res = platform_get_resource(pdev, IORESOURCE_MEM, 0);
	if (!res) {
		dev_err(&pdev->dev, "no mem resource!\n");
		return -ENODEV;
	}

	if (!request_mem_region(res->start, resource_size(res), pdev->name)) {
		dev_err(&pdev->dev, "memory region already claimed!\n");
		return -ENOMEM;
	}

	state->spdif_phys = res->start;
	state->spdif_base = (unsigned long)ioremap(res->start,
			res->end - res->start + 1);
	if (!state->spdif_base) {
		dev_err(&pdev->dev, "cannot remap iomem!\n");
		return -EIO;
	}

	res = platform_get_resource(pdev, IORESOURCE_DMA, 0);
	if (!res) {
		dev_err(&pdev->dev, "no dma resource!\n");
		return -ENODEV;
	}
	state->dma_req_sel = res->start;

	res = platform_get_resource(pdev, IORESOURCE_IRQ, 0);
	if (!res) {
		dev_err(&pdev->dev, "no irq resource!\n");
		return -ENODEV;
	}
	state->irq = res->start;

	rc = spdif_configure(pdev);
	if (rc < 0)
		return rc;

	state->out.opened = 0;
	state->out.active = false;
	mutex_init(&state->out.lock);
	init_completion(&state->out.stop_completion);
	spin_lock_init(&state->out.dma_req_lock);
	state->out.dma_chan = NULL;
	state->out.num_bufs = SPDIF_DEFAULT_TX_NUM_BUFS;
	for (i = 0; i < SPDIF_MAX_NUM_BUFS; i++) {
		init_completion(&state->out.comp[i]);
			/* TX buf rest state is unqueued, complete. */
		complete(&state->out.comp[i]);
		state->out.buffer[i] = 0;
		state->out.buf_phy[i] = 0;
	}
	state->out.last_queued = 0;
	rc = init_stream_buffer(&state->out, state->out.num_bufs);
	if (rc < 0)
		return rc;

	INIT_WORK(&state->out.allow_suspend_work, allow_suspend_worker);
<<<<<<< HEAD
	pm_qos_add_request(&state->out.pm_qos, PM_QOS_CPU_DMA_LATENCY,
				PM_QOS_DEFAULT_VALUE);
	snprintf(state->out.wake_lock_name, sizeof(state->out.wake_lock_name),
		"tegra-audio-spdif");
	wake_lock_init(&state->out.wake_lock, WAKE_LOCK_SUSPEND,
			state->out.wake_lock_name);
=======
>>>>>>> e9ccef1e

	if (request_irq(state->irq, spdif_interrupt,
			IRQF_DISABLED, state->pdev->name, state) < 0) {
		dev_err(&pdev->dev,
			"%s: could not register handler for irq %d\n",
			__func__, state->irq);
		return -EIO;
	}

	rc = setup_misc_device(&state->misc_out,
			&tegra_spdif_out_fops,
			"spdif_out");
	if (rc < 0)
		return rc;

	rc = setup_misc_device(&state->misc_out_ctl,
			&tegra_spdif_out_ctl_fops,
			"spdif_out_ctl");
	if (rc < 0)
		return rc;

	sound_ops->setup(state);

	rc = device_create_file(&pdev->dev, &dev_attr_dma_toggle);
	if (rc < 0) {
		dev_err(&pdev->dev, "%s: could not create sysfs entry %s: %d\n",
			__func__, dev_attr_dma_toggle.attr.name, rc);
		return rc;
	}

	rc = device_create_file(&pdev->dev, &dev_attr_tx_fifo_atn);
	if (rc < 0) {
		dev_err(&pdev->dev, "%s: could not create sysfs entry %s: %d\n",
			__func__, dev_attr_tx_fifo_atn.attr.name, rc);
		return rc;
	}

	return 0;
}

#ifdef CONFIG_PM
static int tegra_spdif_suspend(struct platform_device *pdev, pm_message_t mesg)
{
	/* dev_info(&pdev->dev, "%s\n", __func__); */
	return 0;
}

static int tegra_spdif_resume(struct platform_device *pdev)
{
	return spdif_configure(pdev);
}
#endif /* CONFIG_PM */

static struct platform_driver tegra_spdif_driver = {
	.driver = {
		.name = "spdif_out",
		.owner = THIS_MODULE,
	},
	.probe = tegra_spdif_probe,
#ifdef CONFIG_PM
	.suspend = tegra_spdif_suspend,
	.resume = tegra_spdif_resume,
#endif
};

static int __init tegra_spdif_init(void)
{
	return platform_driver_register(&tegra_spdif_driver);
}

module_init(tegra_spdif_init);
MODULE_LICENSE("GPL");<|MERGE_RESOLUTION|>--- conflicted
+++ resolved
@@ -43,11 +43,7 @@
 #include <linux/io.h>
 #include <linux/ktime.h>
 #include <linux/sysfs.h>
-<<<<<<< HEAD
-#include <linux/pm_qos_params.h>
 #include <linux/wakelock.h>
-=======
->>>>>>> e9ccef1e
 #include <linux/delay.h>
 #include <linux/tegra_audio.h>
 #include <linux/pm.h>
@@ -110,16 +106,7 @@
 	struct audio_stream out;
 };
 
-<<<<<<< HEAD
-static inline int buf_size(struct audio_stream *s)
-{
-	return 1 << PCM_BUFFER_MAX_SIZE_ORDER;
-}
-
-static inline int chunk_size(struct audio_stream *s)
-=======
 static inline bool pending_buffer_requests(struct audio_stream *stream)
->>>>>>> e9ccef1e
 {
 	int i;
 	for (i = 0; i < stream->num_bufs; i++)
@@ -163,11 +150,7 @@
 {
 	pr_debug("%s\n", __func__);
 	cancel_work_sync(&as->allow_suspend_work);
-<<<<<<< HEAD
 	wake_lock(&as->wake_lock);
-	pm_qos_update_request(&as->pm_qos, 0);
-=======
->>>>>>> e9ccef1e
 }
 
 static void allow_suspend_worker(struct work_struct *w)
@@ -175,11 +158,7 @@
 	struct audio_stream *as = container_of(w,
 			struct audio_stream, allow_suspend_work);
 	pr_debug("%s\n", __func__);
-<<<<<<< HEAD
-	pm_qos_update_request(&as->pm_qos, PM_QOS_DEFAULT_VALUE);
 	wake_unlock(&as->wake_lock);
-=======
->>>>>>> e9ccef1e
 }
 
 static inline void allow_suspend(struct audio_stream *as)
@@ -825,32 +804,9 @@
 	pr_debug("%s\n", __func__);
 
 	mutex_lock(&ads->out.lock);
-<<<<<<< HEAD
-	if (ads->out.opened)
-		ads->out.opened--;
-	if (!ads->out.opened) {
-		stop_playback_if_necessary(&ads->out);
-
-		if (wake_lock_active(&ads->out.wake_lock))
-			pr_err("%s: wake lock is still held!\n", __func__);
-		if (kfifo_len(&ads->out.fifo))
-			pr_err("%s: output fifo is not empty (%d bytes left)\n",
-				__func__, kfifo_len(&ads->out.fifo));
-		allow_suspend(&ads->out);
-
-	spdif_clk = clk_get(&ads->pdev->dev, NULL);
-	if (!spdif_clk) {
-			dev_err(&ads->pdev->dev, "%s: could not get spdif "\
-					"clockk\n", __func__);
-		return -EIO;
-	}
-	clk_disable(spdif_clk);
-	}
-=======
 	ads->out.opened = 0;
 	request_stop_nosync(&ads->out);
 	allow_suspend(&ads->out);
->>>>>>> e9ccef1e
 	mutex_unlock(&ads->out.lock);
 	pr_debug("%s: done\n", __func__);
 	return 0;
@@ -1146,15 +1102,10 @@
 		return rc;
 
 	INIT_WORK(&state->out.allow_suspend_work, allow_suspend_worker);
-<<<<<<< HEAD
-	pm_qos_add_request(&state->out.pm_qos, PM_QOS_CPU_DMA_LATENCY,
-				PM_QOS_DEFAULT_VALUE);
 	snprintf(state->out.wake_lock_name, sizeof(state->out.wake_lock_name),
 		"tegra-audio-spdif");
 	wake_lock_init(&state->out.wake_lock, WAKE_LOCK_SUSPEND,
 			state->out.wake_lock_name);
-=======
->>>>>>> e9ccef1e
 
 	if (request_irq(state->irq, spdif_interrupt,
 			IRQF_DISABLED, state->pdev->name, state) < 0) {
