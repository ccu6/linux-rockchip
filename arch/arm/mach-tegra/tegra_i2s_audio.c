--- conflicted
+++ resolved
@@ -2415,28 +2415,13 @@
 		pm_qos_add_request(&state->out.pm_qos, PM_QOS_CPU_DMA_LATENCY,
 				PM_QOS_DEFAULT_VALUE);
 
-<<<<<<< HEAD
-	snprintf(state->in.wake_lock_name, sizeof(state->in.wake_lock_name),
-		"i2s.%d-audio-in", state->pdev->id);
-	wake_lock_init(&state->in.wake_lock, WAKE_LOCK_SUSPEND,
-			state->in.wake_lock_name);
-	snprintf(state->out.wake_lock_name, sizeof(state->out.wake_lock_name),
-		"i2s.%d-audio-out", state->pdev->id);
-	wake_lock_init(&state->out.wake_lock, WAKE_LOCK_SUSPEND,
+		snprintf(state->out.wake_lock_name,
+			sizeof(state->out.wake_lock_name),
+			"i2s.%d-audio-out", state->pdev->id);
+		wake_lock_init(&state->out.wake_lock, WAKE_LOCK_SUSPEND,
 			state->out.wake_lock_name);
 
-	if (request_irq(state->irq, i2s_interrupt,
-			IRQF_DISABLED, state->pdev->name, state) < 0) {
-		dev_err(&pdev->dev,
-			"%s: could not register handler for irq %d\n",
-			__func__, state->irq);
-		return -EIO;
-	}
-
-	rc = setup_misc_device(&state->misc_out,
-=======
 		rc = setup_misc_device(&state->misc_out,
->>>>>>> 0b313530
 			&tegra_audio_out_fops,
 			"audio%d_out", state->pdev->id);
 		if (rc < 0)
@@ -2472,6 +2457,12 @@
 
 		pm_qos_add_request(&state->in.pm_qos, PM_QOS_CPU_DMA_LATENCY,
 					PM_QOS_DEFAULT_VALUE);
+
+		snprintf(state->in.wake_lock_name,
+			sizeof(state->in.wake_lock_name),
+			"i2s.%d-audio-in", state->pdev->id);
+		wake_lock_init(&state->in.wake_lock, WAKE_LOCK_SUSPEND,
+			state->in.wake_lock_name);
 
 		rc = setup_misc_device(&state->misc_in,
 			&tegra_audio_in_fops,
