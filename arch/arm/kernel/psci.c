/*
 * This program is free software; you can redistribute it and/or modify
 * it under the terms of the GNU General Public License version 2 as
 * published by the Free Software Foundation.
 *
 * This program is distributed in the hope that it will be useful,
 * but WITHOUT ANY WARRANTY; without even the implied warranty of
 * MERCHANTABILITY or FITNESS FOR A PARTICULAR PURPOSE.  See the
 * GNU General Public License for more details.
 *
 * Copyright (C) 2012 ARM Limited
 *
 * Author: Will Deacon <will.deacon@arm.com>
 */

#define pr_fmt(fmt) "psci: " fmt

#include <linux/init.h>
#include <linux/of.h>
<<<<<<< HEAD
#include <linux/string.h>
=======
#include <linux/reboot.h>
#include <linux/pm.h>
#include <uapi/linux/psci.h>
>>>>>>> c0131386

#include <asm/compiler.h>
#include <asm/errno.h>
#include <asm/opcodes-sec.h>
#include <asm/opcodes-virt.h>
#include <asm/psci.h>
#include <asm/system_misc.h>

struct psci_operations psci_ops;

/* Type of psci support. Currently can only be enabled or disabled */
#define PSCI_SUP_DISABLED		0
#define PSCI_SUP_ENABLED		1

static unsigned int psci;
static int (*invoke_psci_fn)(u32, u32, u32, u32);
typedef int (*psci_initcall_t)(const struct device_node *);

enum psci_function {
	PSCI_FN_CPU_SUSPEND,
	PSCI_FN_CPU_ON,
	PSCI_FN_CPU_OFF,
	PSCI_FN_MIGRATE,
	PSCI_FN_AFFINITY_INFO,
	PSCI_FN_MIGRATE_INFO_TYPE,
	PSCI_FN_MAX,
};

static u32 psci_function_id[PSCI_FN_MAX];

<<<<<<< HEAD
#define PSCI_RET_SUCCESS		0
#define PSCI_RET_EOPNOTSUPP		-1
#define PSCI_RET_EINVAL			-2
#define PSCI_RET_EPERM			-3
#define PSCI_RET_EALREADYON		-4

=======
>>>>>>> c0131386
static int psci_to_linux_errno(int errno)
{
	switch (errno) {
	case PSCI_RET_SUCCESS:
		return 0;
	case PSCI_RET_NOT_SUPPORTED:
		return -EOPNOTSUPP;
	case PSCI_RET_INVALID_PARAMS:
		return -EINVAL;
	case PSCI_RET_DENIED:
		return -EPERM;
	case PSCI_RET_EALREADYON:
		return -EAGAIN;
	};

	return -EINVAL;
}

static u32 psci_power_state_pack(struct psci_power_state state)
{
	return ((state.id << PSCI_0_2_POWER_STATE_ID_SHIFT)
			& PSCI_0_2_POWER_STATE_ID_MASK) |
		((state.type << PSCI_0_2_POWER_STATE_TYPE_SHIFT)
		 & PSCI_0_2_POWER_STATE_TYPE_MASK) |
		((state.affinity_level << PSCI_0_2_POWER_STATE_AFFL_SHIFT)
		 & PSCI_0_2_POWER_STATE_AFFL_MASK);
}

/*
 * The following two functions are invoked via the invoke_psci_fn pointer
 * and will not be inlined, allowing us to piggyback on the AAPCS.
 */
static noinline int __invoke_psci_fn_hvc(u32 function_id, u32 arg0, u32 arg1,
					 u32 arg2)
{
	asm volatile(
			__asmeq("%0", "r0")
			__asmeq("%1", "r1")
			__asmeq("%2", "r2")
			__asmeq("%3", "r3")
			__HVC(0)
		: "+r" (function_id)
		: "r" (arg0), "r" (arg1), "r" (arg2));

	return function_id;
}

static noinline int __invoke_psci_fn_smc(u32 function_id, u32 arg0, u32 arg1,
					 u32 arg2)
{
	asm volatile(
			__asmeq("%0", "r0")
			__asmeq("%1", "r1")
			__asmeq("%2", "r2")
			__asmeq("%3", "r3")
			__SMC(0)
		: "+r" (function_id)
		: "r" (arg0), "r" (arg1), "r" (arg2));

	return function_id;
}

static int psci_get_version(void)
{
	int err;

	err = invoke_psci_fn(PSCI_0_2_FN_PSCI_VERSION, 0, 0, 0);
	return err;
}

static int psci_cpu_suspend(struct psci_power_state state,
			    unsigned long entry_point)
{
	int err;
	u32 fn, power_state;

	fn = psci_function_id[PSCI_FN_CPU_SUSPEND];
	power_state = psci_power_state_pack(state);
	err = invoke_psci_fn(fn, power_state, entry_point, 0);
	return psci_to_linux_errno(err);
}

static int psci_cpu_off(struct psci_power_state state)
{
	int err;
	u32 fn, power_state;

	fn = psci_function_id[PSCI_FN_CPU_OFF];
	power_state = psci_power_state_pack(state);
	err = invoke_psci_fn(fn, power_state, 0, 0);
	return psci_to_linux_errno(err);
}

static int psci_cpu_on(unsigned long cpuid, unsigned long entry_point)
{
	int err;
	u32 fn;

	fn = psci_function_id[PSCI_FN_CPU_ON];
	err = invoke_psci_fn(fn, cpuid, entry_point, 0);
	return psci_to_linux_errno(err);
}

static int psci_migrate(unsigned long cpuid)
{
	int err;
	u32 fn;

	fn = psci_function_id[PSCI_FN_MIGRATE];
	err = invoke_psci_fn(fn, cpuid, 0, 0);
	return psci_to_linux_errno(err);
}

static int psci_affinity_info(unsigned long target_affinity,
		unsigned long lowest_affinity_level)
{
	int err;
	u32 fn;

	fn = psci_function_id[PSCI_FN_AFFINITY_INFO];
	err = invoke_psci_fn(fn, target_affinity, lowest_affinity_level, 0);
	return err;
}

<<<<<<< HEAD
void __init psci_init(void)
=======
static int psci_migrate_info_type(void)
>>>>>>> c0131386
{
	int err;
	u32 fn;

<<<<<<< HEAD
	if (psci == PSCI_SUP_DISABLED)
		return;

	np = of_find_matching_node(NULL, psci_of_match);
	if (!np)
		return;
=======
	fn = psci_function_id[PSCI_FN_MIGRATE_INFO_TYPE];
	err = invoke_psci_fn(fn, 0, 0, 0);
	return err;
}

static int get_set_conduit_method(struct device_node *np)
{
	const char *method;
>>>>>>> c0131386

	pr_info("probing for conduit method from DT.\n");

	if (of_property_read_string(np, "method", &method)) {
		pr_warn("missing \"method\" property\n");
		return -ENXIO;
	}

	if (!strcmp("hvc", method)) {
		invoke_psci_fn = __invoke_psci_fn_hvc;
	} else if (!strcmp("smc", method)) {
		invoke_psci_fn = __invoke_psci_fn_smc;
	} else {
		pr_warn("invalid \"method\" property: %s\n", method);
		return -EINVAL;
	}
	return 0;
}

static void psci_sys_reset(enum reboot_mode reboot_mode, const char *cmd)
{
	invoke_psci_fn(PSCI_0_2_FN_SYSTEM_RESET, 0, 0, 0);
}

static void psci_sys_poweroff(void)
{
	invoke_psci_fn(PSCI_0_2_FN_SYSTEM_OFF, 0, 0, 0);
}

/*
 * PSCI Function IDs for v0.2+ are well defined so use
 * standard values.
 */
static int psci_0_2_init(struct device_node *np)
{
	int err, ver;

	err = get_set_conduit_method(np);

	if (err)
		goto out_put_node;

	ver = psci_get_version();

	if (ver == PSCI_RET_NOT_SUPPORTED) {
		/* PSCI v0.2 mandates implementation of PSCI_ID_VERSION. */
		pr_err("PSCI firmware does not comply with the v0.2 spec.\n");
		err = -EOPNOTSUPP;
		goto out_put_node;
	} else {
		pr_info("PSCIv%d.%d detected in firmware.\n",
				PSCI_VERSION_MAJOR(ver),
				PSCI_VERSION_MINOR(ver));

		if (PSCI_VERSION_MAJOR(ver) == 0 &&
				PSCI_VERSION_MINOR(ver) < 2) {
			err = -EINVAL;
			pr_err("Conflicting PSCI version detected.\n");
			goto out_put_node;
		}
	}

	pr_info("Using standard PSCI v0.2 function IDs\n");
	psci_function_id[PSCI_FN_CPU_SUSPEND] = PSCI_0_2_FN_CPU_SUSPEND;
	psci_ops.cpu_suspend = psci_cpu_suspend;

	psci_function_id[PSCI_FN_CPU_OFF] = PSCI_0_2_FN_CPU_OFF;
	psci_ops.cpu_off = psci_cpu_off;

	psci_function_id[PSCI_FN_CPU_ON] = PSCI_0_2_FN_CPU_ON;
	psci_ops.cpu_on = psci_cpu_on;

	psci_function_id[PSCI_FN_MIGRATE] = PSCI_0_2_FN_MIGRATE;
	psci_ops.migrate = psci_migrate;

	psci_function_id[PSCI_FN_AFFINITY_INFO] = PSCI_0_2_FN_AFFINITY_INFO;
	psci_ops.affinity_info = psci_affinity_info;

	psci_function_id[PSCI_FN_MIGRATE_INFO_TYPE] =
		PSCI_0_2_FN_MIGRATE_INFO_TYPE;
	psci_ops.migrate_info_type = psci_migrate_info_type;

	arm_pm_restart = psci_sys_reset;

	pm_power_off = psci_sys_poweroff;

out_put_node:
	of_node_put(np);
	return err;
}

/*
 * PSCI < v0.2 get PSCI Function IDs via DT.
 */
static int psci_0_1_init(struct device_node *np)
{
	u32 id;
	int err;

	err = get_set_conduit_method(np);

	if (err)
		goto out_put_node;

	pr_info("Using PSCI v0.1 Function IDs from DT\n");

	if (!of_property_read_u32(np, "cpu_suspend", &id)) {
		psci_function_id[PSCI_FN_CPU_SUSPEND] = id;
		psci_ops.cpu_suspend = psci_cpu_suspend;
	}

	if (!of_property_read_u32(np, "cpu_off", &id)) {
		psci_function_id[PSCI_FN_CPU_OFF] = id;
		psci_ops.cpu_off = psci_cpu_off;
	}

	if (!of_property_read_u32(np, "cpu_on", &id)) {
		psci_function_id[PSCI_FN_CPU_ON] = id;
		psci_ops.cpu_on = psci_cpu_on;
	}

	if (!of_property_read_u32(np, "migrate", &id)) {
		psci_function_id[PSCI_FN_MIGRATE] = id;
		psci_ops.migrate = psci_migrate;
	}

out_put_node:
	of_node_put(np);
<<<<<<< HEAD
	return;
}

int __init psci_probe(void)
{
	struct device_node *np;
	int ret = -ENODEV;

	if (psci == PSCI_SUP_ENABLED) {
		np = of_find_matching_node(NULL, psci_of_match);
		if (np)
			ret = 0;
	}

	of_node_put(np);
	return ret;
}

static int __init early_psci(char *val)
{
	int ret = 0;

	if (strcmp(val, "enable") == 0)
		psci = PSCI_SUP_ENABLED;
	else if (strcmp(val, "disable") == 0)
		psci = PSCI_SUP_DISABLED;
	else
		ret = -EINVAL;

	return ret;
}
early_param("psci", early_psci);
=======
	return err;
}

static const struct of_device_id psci_of_match[] __initconst = {
	{ .compatible = "arm,psci", .data = psci_0_1_init},
	{ .compatible = "arm,psci-0.2", .data = psci_0_2_init},
	{},
};

int __init psci_init(void)
{
	struct device_node *np;
	const struct of_device_id *matched_np;
	psci_initcall_t init_fn;

	np = of_find_matching_node_and_match(NULL, psci_of_match, &matched_np);
	if (!np)
		return -ENODEV;

	init_fn = (psci_initcall_t)matched_np->data;
	return init_fn(np);
}
>>>>>>> c0131386
<|MERGE_RESOLUTION|>--- conflicted
+++ resolved
@@ -17,13 +17,10 @@
 
 #include <linux/init.h>
 #include <linux/of.h>
-<<<<<<< HEAD
 #include <linux/string.h>
-=======
 #include <linux/reboot.h>
 #include <linux/pm.h>
 #include <uapi/linux/psci.h>
->>>>>>> c0131386
 
 #include <asm/compiler.h>
 #include <asm/errno.h>
@@ -38,7 +35,6 @@
 #define PSCI_SUP_DISABLED		0
 #define PSCI_SUP_ENABLED		1
 
-static unsigned int psci;
 static int (*invoke_psci_fn)(u32, u32, u32, u32);
 typedef int (*psci_initcall_t)(const struct device_node *);
 
@@ -54,15 +50,6 @@
 
 static u32 psci_function_id[PSCI_FN_MAX];
 
-<<<<<<< HEAD
-#define PSCI_RET_SUCCESS		0
-#define PSCI_RET_EOPNOTSUPP		-1
-#define PSCI_RET_EINVAL			-2
-#define PSCI_RET_EPERM			-3
-#define PSCI_RET_EALREADYON		-4
-
-=======
->>>>>>> c0131386
 static int psci_to_linux_errno(int errno)
 {
 	switch (errno) {
@@ -74,7 +61,7 @@
 		return -EINVAL;
 	case PSCI_RET_DENIED:
 		return -EPERM;
-	case PSCI_RET_EALREADYON:
+	case PSCI_RET_ALREADY_ON:
 		return -EAGAIN;
 	};
 
@@ -187,23 +174,11 @@
 	return err;
 }
 
-<<<<<<< HEAD
-void __init psci_init(void)
-=======
 static int psci_migrate_info_type(void)
->>>>>>> c0131386
 {
 	int err;
 	u32 fn;
 
-<<<<<<< HEAD
-	if (psci == PSCI_SUP_DISABLED)
-		return;
-
-	np = of_find_matching_node(NULL, psci_of_match);
-	if (!np)
-		return;
-=======
 	fn = psci_function_id[PSCI_FN_MIGRATE_INFO_TYPE];
 	err = invoke_psci_fn(fn, 0, 0, 0);
 	return err;
@@ -212,7 +187,6 @@
 static int get_set_conduit_method(struct device_node *np)
 {
 	const char *method;
->>>>>>> c0131386
 
 	pr_info("probing for conduit method from DT.\n");
 
@@ -341,40 +315,6 @@
 
 out_put_node:
 	of_node_put(np);
-<<<<<<< HEAD
-	return;
-}
-
-int __init psci_probe(void)
-{
-	struct device_node *np;
-	int ret = -ENODEV;
-
-	if (psci == PSCI_SUP_ENABLED) {
-		np = of_find_matching_node(NULL, psci_of_match);
-		if (np)
-			ret = 0;
-	}
-
-	of_node_put(np);
-	return ret;
-}
-
-static int __init early_psci(char *val)
-{
-	int ret = 0;
-
-	if (strcmp(val, "enable") == 0)
-		psci = PSCI_SUP_ENABLED;
-	else if (strcmp(val, "disable") == 0)
-		psci = PSCI_SUP_DISABLED;
-	else
-		ret = -EINVAL;
-
-	return ret;
-}
-early_param("psci", early_psci);
-=======
 	return err;
 }
 
@@ -396,5 +336,4 @@
 
 	init_fn = (psci_initcall_t)matched_np->data;
 	return init_fn(np);
-}
->>>>>>> c0131386
+}