menu "Kernel hacking"

source "lib/Kconfig.debug"

config STRICT_DEVMEM
	bool "Filter access to /dev/mem"
	depends on MMU
	---help---
	  If this option is disabled, you allow userspace (root) access to all
	  of memory, including kernel and userspace memory. Accidental
	  access to this is obviously disastrous, but specific access can
	  be used by people debugging the kernel.

	  If this option is switched on, the /dev/mem file only allows
	  userspace access to memory mapped peripherals.

          If in doubt, say Y.

# RMK wants arm kernels compiled with frame pointers or stack unwinding.
# If you know what you are doing and are willing to live without stack
# traces, you can get a slightly smaller kernel by setting this option to
# n, but then RMK will have to kill you ;).
config FRAME_POINTER
	bool
	depends on !THUMB2_KERNEL
	default y if !ARM_UNWIND || FUNCTION_GRAPH_TRACER
	help
	  If you say N here, the resulting kernel will be slightly smaller and
	  faster. However, if neither FRAME_POINTER nor ARM_UNWIND are enabled,
	  when a problem occurs with the kernel, the information that is
	  reported is severely limited.

config ARM_UNWIND
	bool "Enable stack unwinding support (EXPERIMENTAL)"
	depends on AEABI
	default y
	help
	  This option enables stack unwinding support in the kernel
	  using the information automatically generated by the
	  compiler. The resulting kernel image is slightly bigger but
	  the performance is not affected. Currently, this feature
	  only works with EABI compilers. If unsure say Y.

config OLD_MCOUNT
	bool
	depends on FUNCTION_TRACER && FRAME_POINTER
	default y

config DEBUG_USER
	bool "Verbose user fault messages"
	help
	  When a user program crashes due to an exception, the kernel can
	  print a brief message explaining what the problem was. This is
	  sometimes helpful for debugging but serves no purpose on a
	  production system. Most people should say N here.

	  In addition, you need to pass user_debug=N on the kernel command
	  line to enable this feature.  N consists of the sum of:

	      1 - undefined instruction events
	      2 - system calls
	      4 - invalid data aborts
	      8 - SIGSEGV faults
	     16 - SIGBUS faults

config DEBUG_RODATA
	bool "Write protect kernel text section"
	default n
	depends on DEBUG_KERNEL && MMU
	---help---
	  Mark the kernel text section as write-protected in the pagetables,
	  in order to catch accidental (and incorrect) writes to such const
	  data. This will cause the size of the kernel, plus up to 4MB, to
	  be mapped as pages instead of sections, which will increase TLB
	  pressure.
	  If in doubt, say "N".

config DEBUG_RODATA_TEST
	bool "Testcase for the DEBUG_RODATA feature"
	depends on DEBUG_RODATA
	default n
	---help---
	  This option enables a testcase for the DEBUG_RODATA
	  feature.
	  If in doubt, say "N"

# These options are only for real kernel hackers who want to get their hands dirty.
config DEBUG_LL
	bool "Kernel low-level debugging functions (read help!)"
	depends on DEBUG_KERNEL
	help
	  Say Y here to include definitions of printascii, printch, printhex
	  in the kernel.  This is helpful if you are debugging code that
	  executes before the console is initialized.

	  Note that selecting this option will limit the kernel to a single
	  UART definition, as specified below. Attempting to boot the kernel
	  image on a different platform *will not work*, so this option should
	  not be enabled for kernels that are intended to be portable.

choice
	prompt "Kernel low-level debugging port"
	depends on DEBUG_LL

	config AT91_DEBUG_LL_DBGU0
		bool "Kernel low-level debugging on rm9200, 9260/9g20, 9261/9g10 and 9rl"
		depends on HAVE_AT91_DBGU0

	config AT91_DEBUG_LL_DBGU1
		bool "Kernel low-level debugging on 9263 and 9g45"
		depends on HAVE_AT91_DBGU1

	config DEBUG_BCM2835
		bool "Kernel low-level debugging on BCM2835 PL011 UART"
		depends on ARCH_BCM2835

	config DEBUG_CLPS711X_UART1
		bool "Kernel low-level debugging messages via UART1"
		depends on ARCH_CLPS711X
		help
		  Say Y here if you want the debug print routines to direct
		  their output to the first serial port on these devices.

	config DEBUG_CLPS711X_UART2
		bool "Kernel low-level debugging messages via UART2"
		depends on ARCH_CLPS711X
		help
		  Say Y here if you want the debug print routines to direct
		  their output to the second serial port on these devices.

	config DEBUG_CNS3XXX
		bool "Kernel Kernel low-level debugging on Cavium Networks CNS3xxx"
		depends on ARCH_CNS3XXX
		help
		  Say Y here if you want the debug print routines to direct
                  their output to the CNS3xxx UART0.

	config DEBUG_DAVINCI_DA8XX_UART1
		bool "Kernel low-level debugging on DaVinci DA8XX using UART1"
		depends on ARCH_DAVINCI_DA8XX
		help
		  Say Y here if you want the debug print routines to direct
		  their output to UART1 serial port on DaVinci DA8XX devices.

	config DEBUG_DAVINCI_DA8XX_UART2
		bool "Kernel low-level debugging on DaVinci DA8XX using UART2"
		depends on ARCH_DAVINCI_DA8XX
		help
		  Say Y here if you want the debug print routines to direct
		  their output to UART2 serial port on DaVinci DA8XX devices.

	config DEBUG_DAVINCI_DMx_UART0
		bool "Kernel low-level debugging on DaVinci DMx using UART0"
		depends on ARCH_DAVINCI_DMx
		help
		  Say Y here if you want the debug print routines to direct
		  their output to UART0 serial port on DaVinci DMx devices.

	config DEBUG_DAVINCI_TNETV107X_UART1
		bool "Kernel low-level debugging on DaVinci TNETV107x using UART1"
		depends on ARCH_DAVINCI_TNETV107X
		help
		  Say Y here if you want the debug print routines to direct
		  their output to UART1 serial port on DaVinci TNETV107X
		  devices.

	config DEBUG_ZYNQ_UART0
		bool "Kernel low-level debugging on Xilinx Zynq using UART0"
		depends on ARCH_ZYNQ
		help
		  Say Y here if you want the debug print routines to direct
		  their output to UART0 on the Zynq platform.

	config DEBUG_ZYNQ_UART1
		bool "Kernel low-level debugging on Xilinx Zynq using UART1"
		depends on ARCH_ZYNQ
		help
		  Say Y here if you want the debug print routines to direct
		  their output to UART1 on the Zynq platform.

		  If you have a ZC702 board and want early boot messages to
		  appear on the USB serial adaptor, select this option.

	config DEBUG_DC21285_PORT
		bool "Kernel low-level debugging messages via footbridge serial port"
		depends on FOOTBRIDGE
		help
		  Say Y here if you want the debug print routines to direct
		  their output to the serial port in the DC21285 (Footbridge).

	config DEBUG_FOOTBRIDGE_COM1
		bool "Kernel low-level debugging messages via footbridge 8250 at PCI COM1"
		depends on FOOTBRIDGE
		help
		  Say Y here if you want the debug print routines to direct
		  their output to the 8250 at PCI COM1.

	config DEBUG_HIGHBANK_UART
		bool "Kernel low-level debugging messages via Highbank UART"
		depends on ARCH_HIGHBANK
		help
		  Say Y here if you want the debug print routines to direct
		  their output to the UART on Highbank based devices.

	config DEBUG_IMX1_UART
		bool "i.MX1 Debug UART"
		depends on SOC_IMX1
		help
		  Say Y here if you want kernel low-level debugging support
		  on i.MX1.

	config DEBUG_IMX23_UART
		bool "i.MX23 Debug UART"
		depends on SOC_IMX23
		help
		  Say Y here if you want kernel low-level debugging support
		  on i.MX23.

	config DEBUG_IMX25_UART
		bool "i.MX25 Debug UART"
		depends on SOC_IMX25
		help
		  Say Y here if you want kernel low-level debugging support
		  on i.MX25.

	config DEBUG_IMX21_IMX27_UART
		bool "i.MX21 and i.MX27 Debug UART"
		depends on SOC_IMX21 || SOC_IMX27
		help
		  Say Y here if you want kernel low-level debugging support
		  on i.MX21 or i.MX27.

	config DEBUG_IMX28_UART
		bool "i.MX28 Debug UART"
		depends on SOC_IMX28
		help
		  Say Y here if you want kernel low-level debugging support
		  on i.MX28.

	config DEBUG_IMX31_UART
		bool "i.MX31 Debug UART"
		depends on SOC_IMX31
		help
		  Say Y here if you want kernel low-level debugging support
		  on i.MX31.

	config DEBUG_IMX35_UART
		bool "i.MX35 Debug UART"
		depends on SOC_IMX35
		help
		  Say Y here if you want kernel low-level debugging support
		  on i.MX35.

	config DEBUG_IMX51_UART
		bool "i.MX51 Debug UART"
		depends on SOC_IMX51
		help
		  Say Y here if you want kernel low-level debugging support
		  on i.MX51.

	config DEBUG_IMX53_UART
		bool "i.MX53 Debug UART"
		depends on SOC_IMX53
		help
		  Say Y here if you want kernel low-level debugging support
		  on i.MX53.

	config DEBUG_IMX6Q_UART
		bool "i.MX6Q/DL Debug UART"
		depends on SOC_IMX6Q
		help
		  Say Y here if you want kernel low-level debugging support
		  on i.MX6Q/DL.

	config DEBUG_MMP_UART2
		bool "Kernel low-level debugging message via MMP UART2"
		depends on ARCH_MMP
		help
		  Say Y here if you want kernel low-level debugging support
		  on MMP UART2.

	config DEBUG_MMP_UART3
		bool "Kernel low-level debugging message via MMP UART3"
		depends on ARCH_MMP
		help
		  Say Y here if you want kernel low-level debugging support
		  on MMP UART3.

	config DEBUG_MSM_UART1
		bool "Kernel low-level debugging messages via MSM UART1"
		depends on ARCH_MSM7X00A || ARCH_MSM7X30 || ARCH_QSD8X50
		help
		  Say Y here if you want the debug print routines to direct
		  their output to the first serial port on MSM devices.

	config DEBUG_MSM_UART2
		bool "Kernel low-level debugging messages via MSM UART2"
		depends on ARCH_MSM7X00A || ARCH_MSM7X30 || ARCH_QSD8X50
		help
		  Say Y here if you want the debug print routines to direct
		  their output to the second serial port on MSM devices.

	config DEBUG_MSM_UART3
		bool "Kernel low-level debugging messages via MSM UART3"
		depends on ARCH_MSM7X00A || ARCH_MSM7X30 || ARCH_QSD8X50
		help
		  Say Y here if you want the debug print routines to direct
		  their output to the third serial port on MSM devices.

	config DEBUG_MSM8660_UART
		bool "Kernel low-level debugging messages via MSM 8660 UART"
		depends on ARCH_MSM8X60
		select MSM_HAS_DEBUG_UART_HS
		help
		  Say Y here if you want the debug print routines to direct
		  their output to the serial port on MSM 8660 devices.

	config DEBUG_MSM8960_UART
		bool "Kernel low-level debugging messages via MSM 8960 UART"
		depends on ARCH_MSM8960
		select MSM_HAS_DEBUG_UART_HS
		help
		  Say Y here if you want the debug print routines to direct
		  their output to the serial port on MSM 8960 devices.

	config DEBUG_MVEBU_UART
		bool "Kernel low-level debugging messages via MVEBU UART"
		depends on ARCH_MVEBU
		help
		  Say Y here if you want kernel low-level debugging support
		  on MVEBU based platforms.

	config DEBUG_NOMADIK_UART
		bool "Kernel low-level debugging messages via NOMADIK UART"
		depends on ARCH_NOMADIK
		help
		  Say Y here if you want kernel low-level debugging support
		  on NOMADIK based platforms.

	config DEBUG_OMAP2PLUS_UART
		bool "Kernel low-level debugging messages via OMAP2PLUS UART"
		depends on ARCH_OMAP2PLUS
		help
		  Say Y here if you want kernel low-level debugging support
		  on OMAP2PLUS based platforms.

	config DEBUG_PICOXCELL_UART
		depends on ARCH_PICOXCELL
		bool "Use PicoXcell UART for low-level debug"
		help
		  Say Y here if you want kernel low-level debugging support
		  on PicoXcell based platforms.

	config DEBUG_PXA_UART1
		depends on ARCH_PXA
		bool "Use PXA UART1 for low-level debug"
		help
		  Say Y here if you want kernel low-level debugging support
		  on PXA UART1.

	config DEBUG_REALVIEW_STD_PORT
		bool "RealView Default UART"
		depends on ARCH_REALVIEW
		help
		  Say Y here if you want the debug print routines to direct
		  their output to the serial port on RealView EB, PB11MP, PBA8
		  and PBX platforms.

	config DEBUG_REALVIEW_PB1176_PORT
		bool "RealView PB1176 UART"
		depends on MACH_REALVIEW_PB1176
		help
		  Say Y here if you want the debug print routines to direct
		  their output to the standard serial port on the RealView
		  PB1176 platform.

	config DEBUG_ROCKCHIP_UART
		depends on ARCH_ROCKCHIP
		bool "Use UART on Rockchip SoCs"
		help
		  Say Y here if you want kernel low-level debugging support
		  on Rockchip SoCs.

	config DEBUG_S3C_UART0
		depends on PLAT_SAMSUNG
		select DEBUG_EXYNOS_UART if ARCH_EXYNOS
		bool "Use S3C UART 0 for low-level debug"
		help
		  Say Y here if you want the debug print routines to direct
		  their output to UART 0. The port must have been initialised
		  by the boot-loader before use.

		  The uncompressor code port configuration is now handled
		  by CONFIG_S3C_LOWLEVEL_UART_PORT.

	config DEBUG_S3C_UART1
		depends on PLAT_SAMSUNG
		select DEBUG_EXYNOS_UART if ARCH_EXYNOS
		bool "Use S3C UART 1 for low-level debug"
		help
		  Say Y here if you want the debug print routines to direct
		  their output to UART 1. The port must have been initialised
		  by the boot-loader before use.

		  The uncompressor code port configuration is now handled
		  by CONFIG_S3C_LOWLEVEL_UART_PORT.

	config DEBUG_S3C_UART2
		depends on PLAT_SAMSUNG
		select DEBUG_EXYNOS_UART if ARCH_EXYNOS
		bool "Use S3C UART 2 for low-level debug"
		help
		  Say Y here if you want the debug print routines to direct
		  their output to UART 2. The port must have been initialised
		  by the boot-loader before use.

		  The uncompressor code port configuration is now handled
		  by CONFIG_S3C_LOWLEVEL_UART_PORT.

	config DEBUG_S3C_UART3
		depends on PLAT_SAMSUNG && ARCH_EXYNOS
		select DEBUG_EXYNOS_UART
		bool "Use S3C UART 3 for low-level debug"
		help
		  Say Y here if you want the debug print routines to direct
		  their output to UART 3. The port must have been initialised
		  by the boot-loader before use.

		  The uncompressor code port configuration is now handled
		  by CONFIG_S3C_LOWLEVEL_UART_PORT.

	config DEBUG_SOCFPGA_UART
		depends on ARCH_SOCFPGA
		bool "Use SOCFPGA UART for low-level debug"
		help
		  Say Y here if you want kernel low-level debugging support
		  on SOCFPGA based platforms.

	config DEBUG_SUNXI_UART0
		bool "Kernel low-level debugging messages via sunXi UART0"
		depends on ARCH_SUNXI
		help
		  Say Y here if you want kernel low-level debugging support
		  on Allwinner A1X based platforms on the UART0.

	config DEBUG_SUNXI_UART1
		bool "Kernel low-level debugging messages via sunXi UART1"
		depends on ARCH_SUNXI
		help
		  Say Y here if you want kernel low-level debugging support
		  on Allwinner A1X based platforms on the UART1.

	config DEBUG_TEGRA_UART
		depends on ARCH_TEGRA
		bool "Use Tegra UART for low-level debug"
		help
		  Say Y here if you want kernel low-level debugging support
		  on Tegra based platforms.

	config DEBUG_SIRFPRIMA2_UART1
		bool "Kernel low-level debugging messages via SiRFprimaII UART1"
		depends on ARCH_PRIMA2
		help
		  Say Y here if you want the debug print routines to direct
		  their output to the uart1 port on SiRFprimaII devices.

	config DEBUG_SIRFMARCO_UART1
		bool "Kernel low-level debugging messages via SiRFmarco UART1"
		depends on ARCH_MARCO
		help
		  Say Y here if you want the debug print routines to direct
		  their output to the uart1 port on SiRFmarco devices.

	config DEBUG_UX500_UART
		depends on ARCH_U8500
		bool "Use Ux500 UART for low-level debug"
		help
		  Say Y here if you want kernel low-level debugging support
		  on Ux500 based platforms.

	config DEBUG_VEXPRESS_UART0_DETECT
		bool "Autodetect UART0 on Versatile Express Cortex-A core tiles"
		depends on ARCH_VEXPRESS && CPU_CP15_MMU
		help
		  This option enables a simple heuristic which tries to determine
		  the motherboard's memory map variant (original or RS1) and then
		  choose the relevant UART0 base address.

		  Note that this will only work with standard A-class core tiles,
		  and may fail with non-standard SMM or custom software models.

	config DEBUG_VEXPRESS_UART0_CA9
		bool "Use PL011 UART0 at 0x10009000 (V2P-CA9 core tile)"
		depends on ARCH_VEXPRESS
		help
		  This option selects UART0 at 0x10009000. Except for custom models,
		  this applies only to the V2P-CA9 tile.

	config DEBUG_VEXPRESS_UART0_RS1
		bool "Use PL011 UART0 at 0x1c090000 (RS1 complaint tiles)"
		depends on ARCH_VEXPRESS
		help
		  This option selects UART0 at 0x1c090000. This applies to most
		  of the tiles using the RS1 memory map, including all new A-class
		  core tiles, FPGA-based SMMs and software models.

	config DEBUG_VT8500_UART0
		bool "Use UART0 on VIA/Wondermedia SoCs"
		depends on ARCH_VT8500
		help
		  This option selects UART0 on VIA/Wondermedia System-on-a-chip
		  devices, including VT8500, WM8505, WM8650 and WM8850.

	config DEBUG_LL_UART_NONE
		bool "No low-level debugging UART"
		depends on !ARCH_MULTIPLATFORM
		help
		  Say Y here if your platform doesn't provide a UART option
		  below. This relies on your platform choosing the right UART
		  definition internally in order for low-level debugging to
		  work.

	config DEBUG_ICEDCC
		bool "Kernel low-level debugging via EmbeddedICE DCC channel"
		help
		  Say Y here if you want the debug print routines to direct
		  their output to the EmbeddedICE macrocell's DCC channel using
		  co-processor 14. This is known to work on the ARM9 style ICE
		  channel and on the XScale with the PEEDI.

		  Note that the system will appear to hang during boot if there
		  is nothing connected to read from the DCC.

	config DEBUG_SEMIHOSTING
		bool "Kernel low-level debug output via semihosting I/O"
		help
		  Semihosting enables code running on an ARM target to use
		  the I/O facilities on a host debugger/emulator through a
		  simple SVC call. The host debugger or emulator must have
		  semihosting enabled for the special svc call to be trapped
		  otherwise the kernel will crash.

		  This is known to work with OpenOCD, as well as
		  ARM's Fast Models, or any other controlling environment
		  that implements semihosting.

		  For more details about semihosting, please see
		  chapter 8 of DUI0203I_rvct_developer_guide.pdf from ARM Ltd.

endchoice

config DEBUG_EXYNOS_UART
	bool

config DEBUG_IMX_UART_PORT
	int "i.MX Debug UART Port Selection" if DEBUG_IMX1_UART || \
						DEBUG_IMX25_UART || \
						DEBUG_IMX21_IMX27_UART || \
						DEBUG_IMX31_UART || \
						DEBUG_IMX35_UART || \
						DEBUG_IMX51_UART || \
						DEBUG_IMX53_UART || \
						DEBUG_IMX6Q_UART
	default 1
	depends on ARCH_MXC
	help
	  Choose UART port on which kernel low-level debug messages
	  should be output.

choice
	prompt "Low-level debug console UART"
	depends on DEBUG_OMAP2PLUS_UART

	config DEBUG_OMAP2UART1
		bool "OMAP2/3/4 UART1 (omap2/3 sdp boards and some omap3 boards)"
		help
		  This covers at least h4, 2430sdp, 3430sdp, 3630sdp,
		  omap3 torpedo and 3530 lv som.

	config DEBUG_OMAP2UART2
		bool "OMAP2/3/4 UART2"

	config DEBUG_OMAP2UART3
		bool "OMAP2 UART3 (n8x0)"

	config DEBUG_OMAP3UART3
		bool "OMAP3 UART3 (most omap3 boards)"
		help
		  This covers at least cm_t3x, beagle, crane, devkit8000,
		  igep00x0, ldp, n900, n9(50), pandora, overo, touchbook,
		  and 3517evm.

	config DEBUG_OMAP4UART3
		bool "OMAP4/5 UART3 (omap4 blaze, panda, omap5 sevm)"

	config DEBUG_OMAP3UART4
		bool "OMAP36XX UART4"

	config DEBUG_OMAP4UART4
		bool "OMAP4/5 UART4"

	config DEBUG_TI81XXUART1
		bool "TI81XX UART1 (ti8148evm)"

	config DEBUG_TI81XXUART2
		bool "TI81XX UART2"

	config DEBUG_TI81XXUART3
		bool "TI81XX UART3 (ti8168evm)"

	config DEBUG_AM33XXUART1
		bool "AM33XX UART1"

	config DEBUG_ZOOM_UART
		bool "Zoom2/3 UART"
endchoice

choice
	prompt "Low-level debug console UART"
	depends on DEBUG_LL && DEBUG_TEGRA_UART

	config TEGRA_DEBUG_UART_AUTO_ODMDATA
	bool "Via ODMDATA"
	help
	  Automatically determines which UART to use for low-level debug based
	  on the ODMDATA value. This value is part of the BCT, and is written
	  to the boot memory device using nvflash, or other flashing tool.
	  When bits 19:18 are 3, then bits 17:15 indicate which UART to use;
	  0/1/2/3/4 are UART A/B/C/D/E.

	config TEGRA_DEBUG_UARTA
		bool "UART A"

	config TEGRA_DEBUG_UARTB
		bool "UART B"

	config TEGRA_DEBUG_UARTC
		bool "UART C"

	config TEGRA_DEBUG_UARTD
		bool "UART D"

	config TEGRA_DEBUG_UARTE
		bool "UART E"

endchoice

config DEBUG_LL_INCLUDE
	string
	default "debug/bcm2835.S" if DEBUG_BCM2835
	default "debug/cns3xxx.S" if DEBUG_CNS3XXX
	default "debug/exynos.S" if DEBUG_EXYNOS_UART
	default "debug/highbank.S" if DEBUG_HIGHBANK_UART
	default "debug/icedcc.S" if DEBUG_ICEDCC
	default "debug/imx.S" if DEBUG_IMX1_UART || \
				 DEBUG_IMX25_UART || \
				 DEBUG_IMX21_IMX27_UART || \
				 DEBUG_IMX31_UART || \
				 DEBUG_IMX35_UART || \
				 DEBUG_IMX51_UART || \
				 DEBUG_IMX53_UART ||\
				 DEBUG_IMX6Q_UART
	default "debug/mvebu.S" if DEBUG_MVEBU_UART
	default "debug/mxs.S" if DEBUG_IMX23_UART || DEBUG_IMX28_UART
	default "debug/nomadik.S" if DEBUG_NOMADIK_UART
	default "debug/omap2plus.S" if DEBUG_OMAP2PLUS_UART
	default "debug/picoxcell.S" if DEBUG_PICOXCELL_UART
	default "debug/pxa.S" if DEBUG_PXA_UART1 || DEBUG_MMP_UART2 || \
				 DEBUG_MMP_UART3
	default "debug/rockchip.S" if DEBUG_ROCKCHIP_UART
	default "debug/sirf.S" if DEBUG_SIRFPRIMA2_UART1 || DEBUG_SIRFMARCO_UART1
	default "debug/socfpga.S" if DEBUG_SOCFPGA_UART
	default "debug/sunxi.S" if DEBUG_SUNXI_UART0 || DEBUG_SUNXI_UART1
	default "debug/tegra.S" if DEBUG_TEGRA_UART
	default "debug/ux500.S" if DEBUG_UX500_UART
	default "debug/vexpress.S" if DEBUG_VEXPRESS_UART0_DETECT || \
		DEBUG_VEXPRESS_UART0_CA9 || DEBUG_VEXPRESS_UART0_RS1
	default "debug/vt8500.S" if DEBUG_VT8500_UART0
	default "debug/zynq.S" if DEBUG_ZYNQ_UART0 || DEBUG_ZYNQ_UART1
	default "mach/debug-macro.S"

config DEBUG_UNCOMPRESS
	bool
	default y if ARCH_MULTIPLATFORM && DEBUG_LL && \
		     !DEBUG_OMAP2PLUS_UART && \
		     !DEBUG_TEGRA_UART

config UNCOMPRESS_INCLUDE
	string
	default "debug/uncompress.h" if ARCH_MULTIPLATFORM
	default "mach/uncompress.h"

config EARLY_PRINTK
	bool "Early printk"
	depends on DEBUG_LL
	help
	  Say Y here if you want to have an early console using the
	  kernel low-level debugging functions. Add earlyprintk to your
	  kernel parameters to enable this console.

<<<<<<< HEAD
config EARLY_PRINTK_DIRECT
	bool "Early printk direct"
	depends on DEBUG_LL
	help
	  Say Y here if you want to have an early console using the
	  kernel low-level debugging functions and EARLY_PRINTK is
	  not early enough.

config OC_ETM
	bool "On-chip ETM and ETB"
	depends on ARM_AMBA
	help
	  Enables the on-chip embedded trace macrocell and embedded trace
	  buffer driver that will allow you to collect traces of the
	  kernel code.

=======
>>>>>>> 429421a8
config ARM_KPROBES_TEST
	tristate "Kprobes test module"
	depends on KPROBES && MODULES
	help
	  Perform tests of kprobes API and instruction set simulation.

config PID_IN_CONTEXTIDR
	bool "Write the current PID to the CONTEXTIDR register"
	depends on CPU_COPY_V6
	help
	  Enabling this option causes the kernel to write the current PID to
	  the PROCID field of the CONTEXTIDR register, at the expense of some
	  additional instructions during context switch. Say Y here only if you
	  are planning to use hardware trace tools with this kernel.

config DEBUG_SET_MODULE_RONX
	bool "Set loadable kernel module data as NX and text as RO"
	depends on MODULES
	---help---
	  This option helps catch unintended modifications to loadable
	  kernel module's text and read-only data. It also prevents execution
	  of module data. Such protection may interfere with run-time code
	  patching and dynamic kernel tracing - and they might also protect
	  against certain classes of kernel exploits.
	  If in doubt, say "N".

menuconfig CORESIGHT
	bool "CoreSight Tracing Support"
	select ARM_AMBA
	help
	  This framework provides a kernel interface for the CoreSight debug
	  and trace drivers to register themselves with. It's intended to build
	  a topological view of the CoreSight components based on a DT
	  specification and configure the right serie of components when a
	  trace source gets enabled.

if CORESIGHT
config CORESIGHT_LINKS_AND_SINKS
	bool "CoreSight Link and Sink drivers"
	help
	  This enables support for CoreSight link and sink drivers that are
	  responsible for transporting and collecting the trace data
	  respectively.  Link and sinks are dynamically aggregated with a trace
	  entity at run time to form a complete trace path.

config CORESIGHT_LINK_AND_SINK_TMC
	bool "Coresight generic TMC driver"
	depends on CORESIGHT_LINKS_AND_SINKS
	help
	  This enables support for the Trace Memory Controller driver.  Depending
	  on its configuration the device can act as a link (embedded trace router
	  - ETR) or sink (embedded trace FIFO).  The driver complies with the
	  generic implementation of the component without special enhancement or
	  added features.

config CORESIGHT_SINK_TPIU
	bool "Coresight generic TPIU driver"
	depends on CORESIGHT_LINKS_AND_SINKS
	help
	  This enables support for the Trace Port Interface Unit driver, responsible
	  for bridging the gap between the on-chip coresight components and a trace
	  port collection engine, typically connected to an external host for use
	  case capturing more traces than the on-board coresight memory can handle.

config CORESIGHT_SINK_ETBV10
	bool "Coresight ETBv1.0 driver"
	depends on CORESIGHT_LINKS_AND_SINKS
	help
	  This enables support for the Embedded Trace Buffer version 1.0 driver
	  that complies with the generic implementation of the component without
	  special enhancement or added features.

config CORESIGHT_SOURCE_ETM3X
	bool "CoreSight Embedded Trace Macrocell 3.x driver"
	select CORESIGHT_LINKS_AND_SINKS
	help
	  This driver provides support for processor ETM3.x and PTM1.x modules,
	  which allows tracing the instructions that a processor is executing
	  This is primarily useful for instruction level tracing.  Depending
	  the ETM version data tracing may also be available.
endif
endmenu<|MERGE_RESOLUTION|>--- conflicted
+++ resolved
@@ -698,7 +698,6 @@
 	  kernel low-level debugging functions. Add earlyprintk to your
 	  kernel parameters to enable this console.
 
-<<<<<<< HEAD
 config EARLY_PRINTK_DIRECT
 	bool "Early printk direct"
 	depends on DEBUG_LL
@@ -707,16 +706,6 @@
 	  kernel low-level debugging functions and EARLY_PRINTK is
 	  not early enough.
 
-config OC_ETM
-	bool "On-chip ETM and ETB"
-	depends on ARM_AMBA
-	help
-	  Enables the on-chip embedded trace macrocell and embedded trace
-	  buffer driver that will allow you to collect traces of the
-	  kernel code.
-
-=======
->>>>>>> 429421a8
 config ARM_KPROBES_TEST
 	tristate "Kprobes test module"
 	depends on KPROBES && MODULES
