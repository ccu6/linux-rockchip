#
# Makefile for the linux kernel.
#

obj-$(CONFIG_ARM_GIC)		+= gic.o
obj-$(CONFIG_ARM_VIC)		+= vic.o
<<<<<<< HEAD
obj-$(CONFIG_ICST525)		+= icst525.o
obj-$(CONFIG_PL330)		+= pl330.o
obj-$(CONFIG_ICST307)		+= icst307.o
=======
obj-$(CONFIG_ICST)		+= icst.o
obj-$(CONFIG_PL330)		+= pl330.o
>>>>>>> f937994b
obj-$(CONFIG_SA1111)		+= sa1111.o
obj-$(CONFIG_PCI_HOST_VIA82C505) += via82c505.o
obj-$(CONFIG_DMABOUNCE)		+= dmabounce.o
obj-$(CONFIG_TIMER_ACORN)	+= time-acorn.o
obj-$(CONFIG_SHARP_LOCOMO)	+= locomo.o
obj-$(CONFIG_SHARP_PARAM)	+= sharpsl_param.o
obj-$(CONFIG_SHARP_SCOOP)	+= scoop.o
obj-$(CONFIG_ARCH_IXP2000)	+= uengine.o
obj-$(CONFIG_ARCH_IXP23XX)	+= uengine.o
obj-$(CONFIG_PCI_HOST_ITE8152)  += it8152.o
obj-$(CONFIG_COMMON_CLKDEV)	+= clkdev.o
obj-$(CONFIG_FIQ_GLUE)		+= fiq_glue.o fiq_glue_setup.o
obj-$(CONFIG_FIQ_DEBUGGER)	+= fiq_debugger.o<|MERGE_RESOLUTION|>--- conflicted
+++ resolved
@@ -4,14 +4,8 @@
 
 obj-$(CONFIG_ARM_GIC)		+= gic.o
 obj-$(CONFIG_ARM_VIC)		+= vic.o
-<<<<<<< HEAD
-obj-$(CONFIG_ICST525)		+= icst525.o
-obj-$(CONFIG_PL330)		+= pl330.o
-obj-$(CONFIG_ICST307)		+= icst307.o
-=======
 obj-$(CONFIG_ICST)		+= icst.o
 obj-$(CONFIG_PL330)		+= pl330.o
->>>>>>> f937994b
 obj-$(CONFIG_SA1111)		+= sa1111.o
 obj-$(CONFIG_PCI_HOST_VIA82C505) += via82c505.o
 obj-$(CONFIG_DMABOUNCE)		+= dmabounce.o
