/*
 * Copyright (C) 2012 ARM Ltd.
 *
 * This program is free software; you can redistribute it and/or modify
 * it under the terms of the GNU General Public License version 2 as
 * published by the Free Software Foundation.
 *
 * This program is distributed in the hope that it will be useful,
 * but WITHOUT ANY WARRANTY; without even the implied warranty of
 * MERCHANTABILITY or FITNESS FOR A PARTICULAR PURPOSE.  See the
 * GNU General Public License for more details.
 *
 * You should have received a copy of the GNU General Public License
 * along with this program.  If not, see <http://www.gnu.org/licenses/>.
 */
#ifndef _UAPI__ASM_HWCAP_H
#define _UAPI__ASM_HWCAP_H

/*
 * HWCAP flags - for elf_hwcap (in kernel) and AT_HWCAP
 */
#define HWCAP_FP		(1 << 0)
#define HWCAP_ASIMD		(1 << 1)
#define HWCAP_EVTSTRM		(1 << 2)
<<<<<<< HEAD

=======
#define HWCAP_AES		(1 << 3)
#define HWCAP_PMULL		(1 << 4)
#define HWCAP_SHA1		(1 << 5)
#define HWCAP_SHA2		(1 << 6)
#define HWCAP_CRC32		(1 << 7)
>>>>>>> fa981628

#endif /* _UAPI__ASM_HWCAP_H */<|MERGE_RESOLUTION|>--- conflicted
+++ resolved
@@ -22,14 +22,10 @@
 #define HWCAP_FP		(1 << 0)
 #define HWCAP_ASIMD		(1 << 1)
 #define HWCAP_EVTSTRM		(1 << 2)
-<<<<<<< HEAD
-
-=======
 #define HWCAP_AES		(1 << 3)
 #define HWCAP_PMULL		(1 << 4)
 #define HWCAP_SHA1		(1 << 5)
 #define HWCAP_SHA2		(1 << 6)
 #define HWCAP_CRC32		(1 << 7)
->>>>>>> fa981628
 
 #endif /* _UAPI__ASM_HWCAP_H */