// SPDX-License-Identifier: (GPL-2.0+ OR MIT)
/*
 * Copyright (c) 2016-2017 Fuzhou Rockchip Electronics Co., Ltd
 */

#include "rk3399-sched-energy.dtsi"

/ {
	cluster0_opp: opp-table-0 {
		compatible = "operating-points-v2";
		opp-shared;

		rockchip,temp-hysteresis = <5000>;
		rockchip,low-temp = <10000>;
		rockchip,low-temp-min-volt = <900000>;

		nvmem-cells = <&cpul_leakage>, <&specification_serial_number>,
			      <&customer_demand>;
		nvmem-cell-names = "cpu_leakage",
				   "specification_serial_number",
				   "customer_demand";
		clocks = <&cru PLL_APLLL>;
		rockchip,avs-scale = <20>;
		rockchip,bin-scaling-sel = <
			0	30
			1	34
		>;

		rockchip,pvtm-voltage-sel = <
			0        143500   0
			143501   148500   1
			148501   152000   2
			152001   999999   3
		>;
		rockchip,pvtm-freq = <408000>;
		rockchip,pvtm-volt = <1000000>;
		rockchip,pvtm-ch = <0 0>;
		rockchip,pvtm-sample-time = <1000>;
		rockchip,pvtm-number = <10>;
		rockchip,pvtm-error = <1000>;
		rockchip,pvtm-ref-temp = <41>;
		rockchip,pvtm-temp-prop = <115 66>;
		rockchip,pvtm-thermal-zone = "soc-thermal";

		opp-408000000 {
			opp-hz = /bits/ 64 <408000000>;
			opp-microvolt = <825000 825000 1250000>;
<<<<<<< HEAD
=======
			opp-microvolt-L0 = <825000 825000 1250000>;
			opp-microvolt-L1 = <825000 825000 1250000>;
			opp-microvolt-L2 = <825000 825000 1250000>;
			opp-microvolt-L3 = <825000 825000 1250000>;
>>>>>>> 52f971ee
			clock-latency-ns = <40000>;
		};
		opp-600000000 {
			opp-hz = /bits/ 64 <600000000>;
			opp-microvolt = <825000 825000 1250000>;
<<<<<<< HEAD
=======
			opp-microvolt-L0 = <825000 825000 1250000>;
			opp-microvolt-L1 = <825000 825000 1250000>;
			opp-microvolt-L2 = <825000 825000 1250000>;
			opp-microvolt-L3 = <825000 825000 1250000>;
			clock-latency-ns = <40000>;
>>>>>>> 52f971ee
		};
		opp-816000000 {
			opp-hz = /bits/ 64 <816000000>;
			opp-microvolt = <850000 850000 1250000>;
<<<<<<< HEAD
=======
			opp-microvolt-L0 = <850000 850000 1250000>;
			opp-microvolt-L1 = <825000 825000 1250000>;
			opp-microvolt-L2 = <825000 825000 1250000>;
			opp-microvolt-L3 = <825000 825000 1250000>;
			clock-latency-ns = <40000>;
			opp-suspend;
>>>>>>> 52f971ee
		};
		opp-1008000000 {
			opp-hz = /bits/ 64 <1008000000>;
			opp-microvolt = <925000 925000 1250000>;
<<<<<<< HEAD
=======
			opp-microvolt-L0 = <925000 925000 1250000>;
			opp-microvolt-L1 = <900000 900000 1250000>;
			opp-microvolt-L2 = <875000 875000 1250000>;
			opp-microvolt-L3 = <850000 850000 1250000>;
			clock-latency-ns = <40000>;
>>>>>>> 52f971ee
		};
		opp-1200000000 {
			opp-hz = /bits/ 64 <1200000000>;
			opp-microvolt = <1000000 1000000 1250000>;
<<<<<<< HEAD
=======
			opp-microvolt-L0 = <1000000 1000000 1250000>;
			opp-microvolt-L1 = <975000 975000 1250000>;
			opp-microvolt-L2 = <950000 950000 1250000>;
			opp-microvolt-L3 = <925000 925000 1250000>;
			clock-latency-ns = <40000>;
>>>>>>> 52f971ee
		};
		opp-1416000000 {
			opp-hz = /bits/ 64 <1416000000>;
			opp-microvolt = <1125000 1125000 1250000>;
<<<<<<< HEAD
=======
			opp-microvolt-L0 = <1125000 1125000 1250000>;
			opp-microvolt-L1 = <1100000 1100000 1250000>;
			opp-microvolt-L2 = <1075000 1075000 1200000>;
			opp-microvolt-L3 = <1050000 1050000 1250000>;
			clock-latency-ns = <40000>;
>>>>>>> 52f971ee
		};
	};

	cluster1_opp: opp-table-1 {
		compatible = "operating-points-v2";
		opp-shared;

		rockchip,temp-hysteresis = <5000>;
		rockchip,low-temp = <10000>;
		rockchip,low-temp-min-volt = <900000>;

		nvmem-cells = <&cpub_leakage>, <&specification_serial_number>,
			      <&customer_demand>;
		nvmem-cell-names = "cpu_leakage",
				   "specification_serial_number",
				   "customer_demand";
		clocks = <&cru PLL_APLLB>;
		rockchip,avs-scale = <8>;
		rockchip,bin-scaling-sel = <
			0	8
			1	17
		>;

		rockchip,pvtm-voltage-sel = <
			0        149000   0
			149001   155000   1
			155001   159000   2
			159001   161000   3
			161001   999999   4
		>;
		rockchip,pvtm-freq = <408000>;
		rockchip,pvtm-volt = <1000000>;
		rockchip,pvtm-ch = <1 0>;
		rockchip,pvtm-sample-time = <1000>;
		rockchip,pvtm-number = <10>;
		rockchip,pvtm-error = <1000>;
		rockchip,pvtm-ref-temp = <41>;
		rockchip,pvtm-temp-prop = <71 35>;
		rockchip,pvtm-thermal-zone = "soc-thermal";

		opp-408000000 {
			opp-hz = /bits/ 64 <408000000>;
			opp-microvolt = <825000 825000 1250000>;
<<<<<<< HEAD
=======
			opp-microvolt-L0 = <825000 825000 1250000>;
			opp-microvolt-L1 = <825000 825000 1250000>;
			opp-microvolt-L2 = <825000 825000 1250000>;
			opp-microvolt-L3 = <825000 825000 1250000>;
			opp-microvolt-L4 = <825000 825000 1250000>;
>>>>>>> 52f971ee
			clock-latency-ns = <40000>;
		};
		opp-600000000 {
			opp-hz = /bits/ 64 <600000000>;
			opp-microvolt = <825000 825000 1250000>;
<<<<<<< HEAD
=======
			opp-microvolt-L0 = <825000 825000 1250000>;
			opp-microvolt-L1 = <825000 825000 1250000>;
			opp-microvolt-L2 = <825000 825000 1250000>;
			opp-microvolt-L3 = <825000 825000 1250000>;
			opp-microvolt-L4 = <825000 825000 1250000>;
			clock-latency-ns = <40000>;
>>>>>>> 52f971ee
		};
		opp-816000000 {
			opp-hz = /bits/ 64 <816000000>;
			opp-microvolt = <825000 825000 1250000>;
<<<<<<< HEAD
=======
			opp-microvolt-L0 = <825000 825000 1250000>;
			opp-microvolt-L1 = <825000 825000 1250000>;
			opp-microvolt-L2 = <825000 825000 1250000>;
			opp-microvolt-L3 = <825000 825000 1250000>;
			opp-microvolt-L4 = <825000 825000 1250000>;
			clock-latency-ns = <40000>;
			opp-suspend;
>>>>>>> 52f971ee
		};
		opp-1008000000 {
			opp-hz = /bits/ 64 <1008000000>;
			opp-microvolt = <875000 875000 1250000>;
<<<<<<< HEAD
=======
			opp-microvolt-L0 = <875000 875000 1250000>;
			opp-microvolt-L1 = <850000 850000 1250000>;
			opp-microvolt-L2 = <850000 850000 1250000>;
			opp-microvolt-L3 = <850000 850000 1250000>;
			opp-microvolt-L4 = <850000 850000 1250000>;
			clock-latency-ns = <40000>;
>>>>>>> 52f971ee
		};
		opp-1200000000 {
			opp-hz = /bits/ 64 <1200000000>;
			opp-microvolt = <950000 950000 1250000>;
<<<<<<< HEAD
=======
			opp-microvolt-L0 = <950000 950000 1250000>;
			opp-microvolt-L1 = <925000 925000 1250000>;
			opp-microvolt-L2 = <900000 900000 1250000>;
			opp-microvolt-L3 = <875000 875000 1250000>;
			opp-microvolt-L4 = <875000 875000 1250000>;
			clock-latency-ns = <40000>;
>>>>>>> 52f971ee
		};
		opp-1416000000 {
			opp-hz = /bits/ 64 <1416000000>;
			opp-microvolt = <1025000 1025000 1250000>;
<<<<<<< HEAD
=======
			opp-microvolt-L0 = <1025000 1025000 1250000>;
			opp-microvolt-L1 = <1000000 1000000 1250000>;
			opp-microvolt-L2 = <1000000 1000000 1250000>;
			opp-microvolt-L3 = <975000 975000 1250000>;
			opp-microvolt-L4 = <975000 975000 1250000>;
			clock-latency-ns = <40000>;
>>>>>>> 52f971ee
		};
		opp-1608000000 {
			opp-hz = /bits/ 64 <1608000000>;
			opp-microvolt = <1100000 1100000 1250000>;
<<<<<<< HEAD
=======
			opp-microvolt-L0 = <1100000 1100000 1250000>;
			opp-microvolt-L1 = <1075000 1075000 1250000>;
			opp-microvolt-L2 = <1050000 1050000 1250000>;
			opp-microvolt-L3 = <1025000 1025000 1250000>;
			opp-microvolt-L4 = <1025000 1025000 1250000>;
			clock-latency-ns = <40000>;
>>>>>>> 52f971ee
		};
		opp-1800000000 {
			opp-hz = /bits/ 64 <1800000000>;
			opp-microvolt = <1200000 1200000 1250000>;
<<<<<<< HEAD
=======
			opp-microvolt-L0 = <1200000 1200000 1250000>;
			opp-microvolt-L1 = <1175000 1175000 1250000>;
			opp-microvolt-L2 = <1150000 1150000 1250000>;
			opp-microvolt-L3 = <1125000 1125000 1250000>;
			opp-microvolt-L4 = <1100000 1100000 1250000>;
			clock-latency-ns = <40000>;
>>>>>>> 52f971ee
		};
	};

	gpu_opp_table: opp-table-2 {
		compatible = "operating-points-v2";

		rockchip,thermal-zone = "soc-thermal";
		rockchip,temp-hysteresis = <5000>;
		rockchip,low-temp = <10000>;
		rockchip,low-temp-min-volt = <900000>;

		nvmem-cells = <&gpu_leakage>;
		nvmem-cell-names = "gpu_leakage";

		rockchip,pvtm-voltage-sel = <
			0        121000   0
			121001   125500   1
			125501   128500   2
			128501   999999   3
		>;
		rockchip,pvtm-freq = <200000>;
		rockchip,pvtm-volt = <900000>;
		rockchip,pvtm-ch = <3 0>;
		rockchip,pvtm-sample-time = <1000>;
		rockchip,pvtm-number = <10>;
		rockchip,pvtm-error = <1000>;
		rockchip,pvtm-ref-temp = <41>;
		rockchip,pvtm-temp-prop = <46 12>;
		rockchip,pvtm-thermal-zone = "gpu-thermal";

		opp-200000000 {
			opp-hz = /bits/ 64 <200000000>;
<<<<<<< HEAD
			opp-microvolt = <825000 825000 1150000>;
		};
		opp01 {
			opp-hz = /bits/ 64 <297000000>;
			opp-microvolt = <825000 825000 1150000>;
=======
			opp-microvolt = <825000>;
			opp-microvolt-L0 = <825000>;
			opp-microvolt-L1 = <825000>;
			opp-microvolt-L2 = <825000>;
			opp-microvolt-L3 = <825000>;
		};
		opp-300000000 {
			opp-hz = /bits/ 64 <300000000>;
			opp-microvolt = <825000>;
			opp-microvolt-L0 = <825000>;
			opp-microvolt-L1 = <825000>;
			opp-microvolt-L2 = <825000>;
			opp-microvolt-L3 = <825000>;
>>>>>>> 52f971ee
		};
		opp-400000000 {
			opp-hz = /bits/ 64 <400000000>;
<<<<<<< HEAD
			opp-microvolt = <825000 825000 1150000>;
		};
		opp03 {
			opp-hz = /bits/ 64 <500000000>;
			opp-microvolt = <875000 875000 1150000>;
		};
		opp04 {
			opp-hz = /bits/ 64 <600000000>;
			opp-microvolt = <925000 925000 1150000>;
=======
			opp-microvolt = <825000>;
			opp-microvolt-L0 = <825000>;
			opp-microvolt-L1 = <825000>;
			opp-microvolt-L2 = <825000>;
			opp-microvolt-L3 = <825000>;
		};
		opp-600000000 {
			opp-hz = /bits/ 64 <600000000>;
			opp-microvolt = <925000>;
			opp-microvolt-L0 = <925000>;
			opp-microvolt-L1 = <925000>;
			opp-microvolt-L2 = <900000>;
			opp-microvolt-L3 = <900000>;
>>>>>>> 52f971ee
		};
		opp-800000000 {
			opp-hz = /bits/ 64 <800000000>;
<<<<<<< HEAD
			opp-microvolt = <1100000 1100000 1150000>;
=======
			opp-microvolt = <1100000>;
			opp-microvolt-L0 = <1100000>;
			opp-microvolt-L1 = <1075000>;
			opp-microvolt-L2 = <1050000>;
			opp-microvolt-L3 = <1025000>;
		};
	};

	dmc_opp_table: opp-table3 {
		compatible = "operating-points-v2";

		opp-200000000 {
			opp-hz = /bits/ 64 <200000000>;
			opp-microvolt = <900000>;
		};
		opp-300000000 {
			opp-hz = /bits/ 64 <300000000>;
			opp-microvolt = <900000>;
		};
		opp-400000000 {
			opp-hz = /bits/ 64 <400000000>;
			opp-microvolt = <900000>;
		};
		opp-528000000 {
			opp-hz = /bits/ 64 <528000000>;
			opp-microvolt = <900000>;
		};
		opp-600000000 {
			opp-hz = /bits/ 64 <600000000>;
			opp-microvolt = <900000>;
		};
		opp-800000000 {
			opp-hz = /bits/ 64 <800000000>;
			opp-microvolt = <900000>;
>>>>>>> 52f971ee
		};
	};
};

&cpu_l0 {
	operating-points-v2 = <&cluster0_opp>;
	sched-energy-costs = <&RK3399_CPU_COST_0 &RK3399_CLUSTER_COST_0>;
};

&cpu_l1 {
	operating-points-v2 = <&cluster0_opp>;
	sched-energy-costs = <&RK3399_CPU_COST_0 &RK3399_CLUSTER_COST_0>;
};

&cpu_l2 {
	operating-points-v2 = <&cluster0_opp>;
	sched-energy-costs = <&RK3399_CPU_COST_0 &RK3399_CLUSTER_COST_0>;
};

&cpu_l3 {
	operating-points-v2 = <&cluster0_opp>;
	sched-energy-costs = <&RK3399_CPU_COST_0 &RK3399_CLUSTER_COST_0>;
};

&cpu_b0 {
	operating-points-v2 = <&cluster1_opp>;
	sched-energy-costs = <&RK3399_CPU_COST_1 &RK3399_CLUSTER_COST_1>;
};

&cpu_b1 {
	operating-points-v2 = <&cluster1_opp>;
	sched-energy-costs = <&RK3399_CPU_COST_1 &RK3399_CLUSTER_COST_1>;
};

&dmc {
	operating-points-v2 = <&dmc_opp_table>;
};

&gpu {
	operating-points-v2 = <&gpu_opp_table>;
};<|MERGE_RESOLUTION|>--- conflicted
+++ resolved
@@ -45,75 +45,57 @@
 		opp-408000000 {
 			opp-hz = /bits/ 64 <408000000>;
 			opp-microvolt = <825000 825000 1250000>;
-<<<<<<< HEAD
-=======
-			opp-microvolt-L0 = <825000 825000 1250000>;
-			opp-microvolt-L1 = <825000 825000 1250000>;
-			opp-microvolt-L2 = <825000 825000 1250000>;
-			opp-microvolt-L3 = <825000 825000 1250000>;
->>>>>>> 52f971ee
+			opp-microvolt-L0 = <825000 825000 1250000>;
+			opp-microvolt-L1 = <825000 825000 1250000>;
+			opp-microvolt-L2 = <825000 825000 1250000>;
+			opp-microvolt-L3 = <825000 825000 1250000>;
 			clock-latency-ns = <40000>;
 		};
 		opp-600000000 {
 			opp-hz = /bits/ 64 <600000000>;
 			opp-microvolt = <825000 825000 1250000>;
-<<<<<<< HEAD
-=======
-			opp-microvolt-L0 = <825000 825000 1250000>;
-			opp-microvolt-L1 = <825000 825000 1250000>;
-			opp-microvolt-L2 = <825000 825000 1250000>;
-			opp-microvolt-L3 = <825000 825000 1250000>;
-			clock-latency-ns = <40000>;
->>>>>>> 52f971ee
+			opp-microvolt-L0 = <825000 825000 1250000>;
+			opp-microvolt-L1 = <825000 825000 1250000>;
+			opp-microvolt-L2 = <825000 825000 1250000>;
+			opp-microvolt-L3 = <825000 825000 1250000>;
+			clock-latency-ns = <40000>;
 		};
 		opp-816000000 {
 			opp-hz = /bits/ 64 <816000000>;
 			opp-microvolt = <850000 850000 1250000>;
-<<<<<<< HEAD
-=======
 			opp-microvolt-L0 = <850000 850000 1250000>;
 			opp-microvolt-L1 = <825000 825000 1250000>;
 			opp-microvolt-L2 = <825000 825000 1250000>;
 			opp-microvolt-L3 = <825000 825000 1250000>;
 			clock-latency-ns = <40000>;
 			opp-suspend;
->>>>>>> 52f971ee
 		};
 		opp-1008000000 {
 			opp-hz = /bits/ 64 <1008000000>;
 			opp-microvolt = <925000 925000 1250000>;
-<<<<<<< HEAD
-=======
 			opp-microvolt-L0 = <925000 925000 1250000>;
 			opp-microvolt-L1 = <900000 900000 1250000>;
 			opp-microvolt-L2 = <875000 875000 1250000>;
 			opp-microvolt-L3 = <850000 850000 1250000>;
 			clock-latency-ns = <40000>;
->>>>>>> 52f971ee
 		};
 		opp-1200000000 {
 			opp-hz = /bits/ 64 <1200000000>;
 			opp-microvolt = <1000000 1000000 1250000>;
-<<<<<<< HEAD
-=======
 			opp-microvolt-L0 = <1000000 1000000 1250000>;
 			opp-microvolt-L1 = <975000 975000 1250000>;
 			opp-microvolt-L2 = <950000 950000 1250000>;
 			opp-microvolt-L3 = <925000 925000 1250000>;
 			clock-latency-ns = <40000>;
->>>>>>> 52f971ee
 		};
 		opp-1416000000 {
 			opp-hz = /bits/ 64 <1416000000>;
 			opp-microvolt = <1125000 1125000 1250000>;
-<<<<<<< HEAD
-=======
 			opp-microvolt-L0 = <1125000 1125000 1250000>;
 			opp-microvolt-L1 = <1100000 1100000 1250000>;
 			opp-microvolt-L2 = <1075000 1075000 1200000>;
 			opp-microvolt-L3 = <1050000 1050000 1250000>;
 			clock-latency-ns = <40000>;
->>>>>>> 52f971ee
 		};
 	};
 
@@ -157,34 +139,26 @@
 		opp-408000000 {
 			opp-hz = /bits/ 64 <408000000>;
 			opp-microvolt = <825000 825000 1250000>;
-<<<<<<< HEAD
-=======
 			opp-microvolt-L0 = <825000 825000 1250000>;
 			opp-microvolt-L1 = <825000 825000 1250000>;
 			opp-microvolt-L2 = <825000 825000 1250000>;
 			opp-microvolt-L3 = <825000 825000 1250000>;
 			opp-microvolt-L4 = <825000 825000 1250000>;
->>>>>>> 52f971ee
 			clock-latency-ns = <40000>;
 		};
 		opp-600000000 {
 			opp-hz = /bits/ 64 <600000000>;
 			opp-microvolt = <825000 825000 1250000>;
-<<<<<<< HEAD
-=======
 			opp-microvolt-L0 = <825000 825000 1250000>;
 			opp-microvolt-L1 = <825000 825000 1250000>;
 			opp-microvolt-L2 = <825000 825000 1250000>;
 			opp-microvolt-L3 = <825000 825000 1250000>;
 			opp-microvolt-L4 = <825000 825000 1250000>;
 			clock-latency-ns = <40000>;
->>>>>>> 52f971ee
 		};
 		opp-816000000 {
 			opp-hz = /bits/ 64 <816000000>;
 			opp-microvolt = <825000 825000 1250000>;
-<<<<<<< HEAD
-=======
 			opp-microvolt-L0 = <825000 825000 1250000>;
 			opp-microvolt-L1 = <825000 825000 1250000>;
 			opp-microvolt-L2 = <825000 825000 1250000>;
@@ -192,72 +166,56 @@
 			opp-microvolt-L4 = <825000 825000 1250000>;
 			clock-latency-ns = <40000>;
 			opp-suspend;
->>>>>>> 52f971ee
 		};
 		opp-1008000000 {
 			opp-hz = /bits/ 64 <1008000000>;
 			opp-microvolt = <875000 875000 1250000>;
-<<<<<<< HEAD
-=======
 			opp-microvolt-L0 = <875000 875000 1250000>;
 			opp-microvolt-L1 = <850000 850000 1250000>;
 			opp-microvolt-L2 = <850000 850000 1250000>;
 			opp-microvolt-L3 = <850000 850000 1250000>;
 			opp-microvolt-L4 = <850000 850000 1250000>;
 			clock-latency-ns = <40000>;
->>>>>>> 52f971ee
 		};
 		opp-1200000000 {
 			opp-hz = /bits/ 64 <1200000000>;
 			opp-microvolt = <950000 950000 1250000>;
-<<<<<<< HEAD
-=======
 			opp-microvolt-L0 = <950000 950000 1250000>;
 			opp-microvolt-L1 = <925000 925000 1250000>;
 			opp-microvolt-L2 = <900000 900000 1250000>;
 			opp-microvolt-L3 = <875000 875000 1250000>;
 			opp-microvolt-L4 = <875000 875000 1250000>;
 			clock-latency-ns = <40000>;
->>>>>>> 52f971ee
 		};
 		opp-1416000000 {
 			opp-hz = /bits/ 64 <1416000000>;
 			opp-microvolt = <1025000 1025000 1250000>;
-<<<<<<< HEAD
-=======
 			opp-microvolt-L0 = <1025000 1025000 1250000>;
 			opp-microvolt-L1 = <1000000 1000000 1250000>;
 			opp-microvolt-L2 = <1000000 1000000 1250000>;
 			opp-microvolt-L3 = <975000 975000 1250000>;
 			opp-microvolt-L4 = <975000 975000 1250000>;
 			clock-latency-ns = <40000>;
->>>>>>> 52f971ee
 		};
 		opp-1608000000 {
 			opp-hz = /bits/ 64 <1608000000>;
 			opp-microvolt = <1100000 1100000 1250000>;
-<<<<<<< HEAD
-=======
 			opp-microvolt-L0 = <1100000 1100000 1250000>;
 			opp-microvolt-L1 = <1075000 1075000 1250000>;
 			opp-microvolt-L2 = <1050000 1050000 1250000>;
 			opp-microvolt-L3 = <1025000 1025000 1250000>;
 			opp-microvolt-L4 = <1025000 1025000 1250000>;
 			clock-latency-ns = <40000>;
->>>>>>> 52f971ee
 		};
 		opp-1800000000 {
 			opp-hz = /bits/ 64 <1800000000>;
 			opp-microvolt = <1200000 1200000 1250000>;
-<<<<<<< HEAD
-=======
 			opp-microvolt-L0 = <1200000 1200000 1250000>;
 			opp-microvolt-L1 = <1175000 1175000 1250000>;
 			opp-microvolt-L2 = <1150000 1150000 1250000>;
 			opp-microvolt-L3 = <1125000 1125000 1250000>;
 			opp-microvolt-L4 = <1100000 1100000 1250000>;
 			clock-latency-ns = <40000>;
->>>>>>> 52f971ee
 		};
 	};
 
@@ -290,96 +248,72 @@
 
 		opp-200000000 {
 			opp-hz = /bits/ 64 <200000000>;
-<<<<<<< HEAD
 			opp-microvolt = <825000 825000 1150000>;
-		};
-		opp01 {
-			opp-hz = /bits/ 64 <297000000>;
-			opp-microvolt = <825000 825000 1150000>;
-=======
-			opp-microvolt = <825000>;
-			opp-microvolt-L0 = <825000>;
-			opp-microvolt-L1 = <825000>;
-			opp-microvolt-L2 = <825000>;
-			opp-microvolt-L3 = <825000>;
+			opp-microvolt-L0 = <825000 825000 1150000>;
+			opp-microvolt-L1 = <825000 825000 1150000>;
+			opp-microvolt-L2 = <825000 825000 1150000>;
+			opp-microvolt-L3 = <825000 825000 1150000>;
 		};
 		opp-300000000 {
 			opp-hz = /bits/ 64 <300000000>;
-			opp-microvolt = <825000>;
-			opp-microvolt-L0 = <825000>;
-			opp-microvolt-L1 = <825000>;
-			opp-microvolt-L2 = <825000>;
-			opp-microvolt-L3 = <825000>;
->>>>>>> 52f971ee
+			opp-microvolt = <825000 825000 1150000>;
+			opp-microvolt-L0 = <825000 825000 1150000>;
+			opp-microvolt-L1 = <825000 825000 1150000>;
+			opp-microvolt-L2 = <825000 825000 1150000>;
+			opp-microvolt-L3 = <825000 825000 1150000>;
 		};
 		opp-400000000 {
 			opp-hz = /bits/ 64 <400000000>;
-<<<<<<< HEAD
 			opp-microvolt = <825000 825000 1150000>;
-		};
-		opp03 {
-			opp-hz = /bits/ 64 <500000000>;
-			opp-microvolt = <875000 875000 1150000>;
-		};
-		opp04 {
+			opp-microvolt-L0 = <825000 825000 1150000>;
+			opp-microvolt-L1 = <825000 825000 1150000>;
+			opp-microvolt-L2 = <825000 825000 1150000>;
+			opp-microvolt-L3 = <825000 825000 1150000>;
+		};
+		opp-600000000 {
 			opp-hz = /bits/ 64 <600000000>;
 			opp-microvolt = <925000 925000 1150000>;
-=======
-			opp-microvolt = <825000>;
-			opp-microvolt-L0 = <825000>;
-			opp-microvolt-L1 = <825000>;
-			opp-microvolt-L2 = <825000>;
-			opp-microvolt-L3 = <825000>;
+			opp-microvolt-L0 = <925000 925000 1150000>;
+			opp-microvolt-L1 = <925000 925000 1150000>;
+			opp-microvolt-L2 = <900000 900000 1150000>;
+			opp-microvolt-L3 = <900000 900000 1150000>;
+		};
+		opp-800000000 {
+			opp-hz = /bits/ 64 <800000000>;
+			opp-microvolt = <1100000 1100000 1150000>;
+			opp-microvolt-L0 = <1100000 1100000 1150000>;
+			opp-microvolt-L1 = <1075000 1075000 1150000>;
+			opp-microvolt-L2 = <1050000 1050000 1150000>;
+			opp-microvolt-L3 = <1025000 1025000 1150000>;
+		};
+	};
+
+	dmc_opp_table: opp-table-3 {
+		compatible = "operating-points-v2";
+
+		opp-200000000 {
+			opp-hz = /bits/ 64 <200000000>;
+			opp-microvolt = <900000>;
+		};
+		opp-300000000 {
+			opp-hz = /bits/ 64 <300000000>;
+			opp-microvolt = <900000>;
+		};
+		opp-400000000 {
+			opp-hz = /bits/ 64 <400000000>;
+			opp-microvolt = <900000>;
+		};
+		opp-528000000 {
+			opp-hz = /bits/ 64 <528000000>;
+			opp-microvolt = <900000>;
 		};
 		opp-600000000 {
 			opp-hz = /bits/ 64 <600000000>;
-			opp-microvolt = <925000>;
-			opp-microvolt-L0 = <925000>;
-			opp-microvolt-L1 = <925000>;
-			opp-microvolt-L2 = <900000>;
-			opp-microvolt-L3 = <900000>;
->>>>>>> 52f971ee
+			opp-microvolt = <900000>;
 		};
 		opp-800000000 {
 			opp-hz = /bits/ 64 <800000000>;
-<<<<<<< HEAD
-			opp-microvolt = <1100000 1100000 1150000>;
-=======
-			opp-microvolt = <1100000>;
-			opp-microvolt-L0 = <1100000>;
-			opp-microvolt-L1 = <1075000>;
-			opp-microvolt-L2 = <1050000>;
-			opp-microvolt-L3 = <1025000>;
-		};
-	};
-
-	dmc_opp_table: opp-table3 {
-		compatible = "operating-points-v2";
-
-		opp-200000000 {
-			opp-hz = /bits/ 64 <200000000>;
-			opp-microvolt = <900000>;
-		};
-		opp-300000000 {
-			opp-hz = /bits/ 64 <300000000>;
-			opp-microvolt = <900000>;
-		};
-		opp-400000000 {
-			opp-hz = /bits/ 64 <400000000>;
-			opp-microvolt = <900000>;
-		};
-		opp-528000000 {
-			opp-hz = /bits/ 64 <528000000>;
-			opp-microvolt = <900000>;
-		};
-		opp-600000000 {
-			opp-hz = /bits/ 64 <600000000>;
-			opp-microvolt = <900000>;
-		};
-		opp-800000000 {
-			opp-hz = /bits/ 64 <800000000>;
-			opp-microvolt = <900000>;
->>>>>>> 52f971ee
+			opp-microvolt = <900000>;
 		};
 	};
 };
