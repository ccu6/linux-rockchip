// SPDX-License-Identifier: GPL-2.0-only
/*
 * Based on arch/arm/kernel/process.c
 *
 * Original Copyright (C) 1995  Linus Torvalds
 * Copyright (C) 1996-2000 Russell King - Converted to ARM.
 * Copyright (C) 2012 ARM Ltd.
 */

#include <stdarg.h>

#include <linux/compat.h>
#include <linux/efi.h>
#include <linux/elf.h>
#include <linux/export.h>
#include <linux/sched.h>
#include <linux/sched/debug.h>
#include <linux/sched/task.h>
#include <linux/sched/task_stack.h>
#include <linux/kernel.h>
#include <linux/lockdep.h>
#include <linux/mman.h>
#include <linux/mm.h>
#include <linux/nospec.h>
#include <linux/stddef.h>
#include <linux/sysctl.h>
#include <linux/unistd.h>
#include <linux/user.h>
#include <linux/delay.h>
#include <linux/reboot.h>
#include <linux/interrupt.h>
#include <linux/init.h>
#include <linux/cpu.h>
#include <linux/elfcore.h>
#include <linux/pm.h>
#include <linux/tick.h>
#include <linux/utsname.h>
#include <linux/uaccess.h>
#include <linux/random.h>
#include <linux/hw_breakpoint.h>
#include <linux/personality.h>
#include <linux/notifier.h>
#include <trace/events/power.h>
#include <linux/percpu.h>
#include <linux/thread_info.h>
#include <linux/prctl.h>
#include <trace/hooks/fpsimd.h>

#include <asm/alternative.h>
#include <asm/arch_gicv3.h>
#include <asm/compat.h>
#include <asm/cpufeature.h>
#include <asm/cacheflush.h>
#include <asm/exec.h>
#include <asm/fpsimd.h>
#include <asm/mmu_context.h>
#include <asm/mte.h>
#include <asm/processor.h>
#include <asm/pointer_auth.h>
#include <asm/stacktrace.h>

#if defined(CONFIG_STACKPROTECTOR) && !defined(CONFIG_STACKPROTECTOR_PER_TASK)
#include <linux/stackprotector.h>
unsigned long __stack_chk_guard __ro_after_init;
EXPORT_SYMBOL(__stack_chk_guard);
#endif

/*
 * Function pointers to optional machine specific functions
 */
void (*pm_power_off)(void);
EXPORT_SYMBOL_GPL(pm_power_off);

static void noinstr __cpu_do_idle(void)
{
	dsb(sy);
	wfi();
}

static void noinstr __cpu_do_idle_irqprio(void)
{
	unsigned long pmr;
	unsigned long daif_bits;

	daif_bits = read_sysreg(daif);
	write_sysreg(daif_bits | PSR_I_BIT, daif);

	/*
	 * Unmask PMR before going idle to make sure interrupts can
	 * be raised.
	 */
	pmr = gic_read_pmr();
	gic_write_pmr(GIC_PRIO_IRQON | GIC_PRIO_PSR_I_SET);

	__cpu_do_idle();

	gic_write_pmr(pmr);
	write_sysreg(daif_bits, daif);
}

/*
 *	cpu_do_idle()
 *
 *	Idle the processor (wait for interrupt).
 *
 *	If the CPU supports priority masking we must do additional work to
 *	ensure that interrupts are not masked at the PMR (because the core will
 *	not wake up if we block the wake up signal in the interrupt controller).
 */
void noinstr cpu_do_idle(void)
{
	if (system_uses_irq_prio_masking())
		__cpu_do_idle_irqprio();
	else
		__cpu_do_idle();
}

/*
 * This is our default idle handler.
 */
void noinstr arch_cpu_idle(void)
{
	/*
	 * This should do all the clock switching and wait for interrupt
	 * tricks
	 */
	cpu_do_idle();
	raw_local_irq_enable();
}

#ifdef CONFIG_HOTPLUG_CPU
void arch_cpu_idle_dead(void)
{
       cpu_die();
}
#endif

/*
 * Called by kexec, immediately prior to machine_kexec().
 *
 * This must completely disable all secondary CPUs; simply causing those CPUs
 * to execute e.g. a RAM-based pin loop is not sufficient. This allows the
 * kexec'd kernel to use any and all RAM as it sees fit, without having to
 * avoid any code or data used by any SW CPU pin loop. The CPU hotplug
 * functionality embodied in smpt_shutdown_nonboot_cpus() to achieve this.
 */
void machine_shutdown(void)
{
	smp_shutdown_nonboot_cpus(reboot_cpu);
}

/*
 * Halting simply requires that the secondary CPUs stop performing any
 * activity (executing tasks, handling interrupts). smp_send_stop()
 * achieves this.
 */
void machine_halt(void)
{
	local_irq_disable();
	smp_send_stop();
	while (1);
}

/*
 * Power-off simply requires that the secondary CPUs stop performing any
 * activity (executing tasks, handling interrupts). smp_send_stop()
 * achieves this. When the system power is turned off, it will take all CPUs
 * with it.
 */
void machine_power_off(void)
{
	local_irq_disable();
	smp_send_stop();
	if (pm_power_off)
		pm_power_off();
}

/*
 * Restart requires that the secondary CPUs stop performing any activity
 * while the primary CPU resets the system. Systems with multiple CPUs must
 * provide a HW restart implementation, to ensure that all CPUs reset at once.
 * This is required so that any code running after reset on the primary CPU
 * doesn't have to co-ordinate with other CPUs to ensure they aren't still
 * executing pre-reset code, and using RAM that the primary CPU's code wishes
 * to use. Implementing such co-ordination would be essentially impossible.
 */
void machine_restart(char *cmd)
{
	/* Disable interrupts first */
	local_irq_disable();
	smp_send_stop();

	/*
	 * UpdateCapsule() depends on the system being reset via
	 * ResetSystem().
	 */
	if (efi_enabled(EFI_RUNTIME_SERVICES))
		efi_reboot(reboot_mode, NULL);

	/* Now call the architecture specific reboot code. */
	do_kernel_restart(cmd);

	/*
	 * Whoops - the architecture was unable to reboot.
	 */
	printk("Reboot failed -- System halted\n");
	while (1);
}

#define bstr(suffix, str) [PSR_BTYPE_ ## suffix >> PSR_BTYPE_SHIFT] = str
static const char *const btypes[] = {
	bstr(NONE, "--"),
	bstr(  JC, "jc"),
	bstr(   C, "-c"),
	bstr(  J , "j-")
};
#undef bstr

static void print_pstate(struct pt_regs *regs)
{
	u64 pstate = regs->pstate;

	if (compat_user_mode(regs)) {
		printk("pstate: %08llx (%c%c%c%c %c %s %s %c%c%c)\n",
			pstate,
			pstate & PSR_AA32_N_BIT ? 'N' : 'n',
			pstate & PSR_AA32_Z_BIT ? 'Z' : 'z',
			pstate & PSR_AA32_C_BIT ? 'C' : 'c',
			pstate & PSR_AA32_V_BIT ? 'V' : 'v',
			pstate & PSR_AA32_Q_BIT ? 'Q' : 'q',
			pstate & PSR_AA32_T_BIT ? "T32" : "A32",
			pstate & PSR_AA32_E_BIT ? "BE" : "LE",
			pstate & PSR_AA32_A_BIT ? 'A' : 'a',
			pstate & PSR_AA32_I_BIT ? 'I' : 'i',
			pstate & PSR_AA32_F_BIT ? 'F' : 'f');
	} else {
		const char *btype_str = btypes[(pstate & PSR_BTYPE_MASK) >>
					       PSR_BTYPE_SHIFT];

		printk("pstate: %08llx (%c%c%c%c %c%c%c%c %cPAN %cUAO %cTCO BTYPE=%s)\n",
			pstate,
			pstate & PSR_N_BIT ? 'N' : 'n',
			pstate & PSR_Z_BIT ? 'Z' : 'z',
			pstate & PSR_C_BIT ? 'C' : 'c',
			pstate & PSR_V_BIT ? 'V' : 'v',
			pstate & PSR_D_BIT ? 'D' : 'd',
			pstate & PSR_A_BIT ? 'A' : 'a',
			pstate & PSR_I_BIT ? 'I' : 'i',
			pstate & PSR_F_BIT ? 'F' : 'f',
			pstate & PSR_PAN_BIT ? '+' : '-',
			pstate & PSR_UAO_BIT ? '+' : '-',
			pstate & PSR_TCO_BIT ? '+' : '-',
			btype_str);
	}
}

void __show_regs(struct pt_regs *regs)
{
	int i, top_reg;
	u64 lr, sp;

	if (compat_user_mode(regs)) {
		lr = regs->compat_lr;
		sp = regs->compat_sp;
		top_reg = 12;
	} else {
		lr = regs->regs[30];
		sp = regs->sp;
		top_reg = 29;
	}

	show_regs_print_info(KERN_DEFAULT);
	print_pstate(regs);

	if (!user_mode(regs)) {
		printk("pc : %pS\n", (void *)regs->pc);
		printk("lr : %pS\n", (void *)ptrauth_strip_insn_pac(lr));
	} else {
		printk("pc : %016llx\n", regs->pc);
		printk("lr : %016llx\n", lr);
	}

	printk("sp : %016llx\n", sp);

	if (system_uses_irq_prio_masking())
		printk("pmr_save: %08llx\n", regs->pmr_save);

	i = top_reg;

	while (i >= 0) {
		printk("x%-2d: %016llx ", i, regs->regs[i]);
		i--;

		if (i % 2 == 0) {
			pr_cont("x%-2d: %016llx ", i, regs->regs[i]);
			i--;
		}

		pr_cont("\n");
	}
}

void show_regs(struct pt_regs * regs)
{
	__show_regs(regs);
	dump_backtrace(regs, NULL, KERN_DEFAULT);
}
EXPORT_SYMBOL_GPL(show_regs);

static void tls_thread_flush(void)
{
	write_sysreg(0, tpidr_el0);

	if (is_compat_task()) {
		current->thread.uw.tp_value = 0;

		/*
		 * We need to ensure ordering between the shadow state and the
		 * hardware state, so that we don't corrupt the hardware state
		 * with a stale shadow state during context switch.
		 */
		barrier();
		write_sysreg(0, tpidrro_el0);
	}
}

static void flush_tagged_addr_state(void)
{
	if (IS_ENABLED(CONFIG_ARM64_TAGGED_ADDR_ABI))
		clear_thread_flag(TIF_TAGGED_ADDR);
}

void flush_thread(void)
{
	fpsimd_flush_thread();
	tls_thread_flush();
	flush_ptrace_hw_breakpoint(current);
	flush_tagged_addr_state();
}

void release_thread(struct task_struct *dead_task)
{
}

void arch_release_task_struct(struct task_struct *tsk)
{
	fpsimd_release_task(tsk);
}

int arch_dup_task_struct(struct task_struct *dst, struct task_struct *src)
{
	if (current->mm)
		fpsimd_preserve_current_state();
	*dst = *src;

	/* We rely on the above assignment to initialize dst's thread_flags: */
	BUILD_BUG_ON(!IS_ENABLED(CONFIG_THREAD_INFO_IN_TASK));

	/*
	 * Detach src's sve_state (if any) from dst so that it does not
	 * get erroneously used or freed prematurely.  dst's sve_state
	 * will be allocated on demand later on if dst uses SVE.
	 * For consistency, also clear TIF_SVE here: this could be done
	 * later in copy_process(), but to avoid tripping up future
	 * maintainers it is best not to leave TIF_SVE and sve_state in
	 * an inconsistent state, even temporarily.
	 */
	dst->thread.sve_state = NULL;
	clear_tsk_thread_flag(dst, TIF_SVE);

	/* clear any pending asynchronous tag fault raised by the parent */
	clear_tsk_thread_flag(dst, TIF_MTE_ASYNC_FAULT);

	return 0;
}

asmlinkage void ret_from_fork(void) asm("ret_from_fork");

int copy_thread(unsigned long clone_flags, unsigned long stack_start,
		unsigned long stk_sz, struct task_struct *p, unsigned long tls)
{
	struct pt_regs *childregs = task_pt_regs(p);

	memset(&p->thread.cpu_context, 0, sizeof(struct cpu_context));

	/*
	 * In case p was allocated the same task_struct pointer as some
	 * other recently-exited task, make sure p is disassociated from
	 * any cpu that may have run that now-exited task recently.
	 * Otherwise we could erroneously skip reloading the FPSIMD
	 * registers for p.
	 */
	fpsimd_flush_task_state(p);

	ptrauth_thread_init_kernel(p);

	if (likely(!(p->flags & PF_KTHREAD))) {
		*childregs = *current_pt_regs();
		childregs->regs[0] = 0;

		/*
		 * Read the current TLS pointer from tpidr_el0 as it may be
		 * out-of-sync with the saved value.
		 */
		*task_user_tls(p) = read_sysreg(tpidr_el0);

		if (stack_start) {
			if (is_compat_thread(task_thread_info(p)))
				childregs->compat_sp = stack_start;
			else
				childregs->sp = stack_start;
		}

		/*
		 * If a TLS pointer was passed to clone, use it for the new
		 * thread.
		 */
		if (clone_flags & CLONE_SETTLS)
			p->thread.uw.tp_value = tls;
	} else {
		/*
		 * A kthread has no context to ERET to, so ensure any buggy
		 * ERET is treated as an illegal exception return.
		 *
		 * When a user task is created from a kthread, childregs will
		 * be initialized by start_thread() or start_compat_thread().
		 */
		memset(childregs, 0, sizeof(struct pt_regs));
		childregs->pstate = PSR_MODE_EL1h | PSR_IL_BIT;

		p->thread.cpu_context.x19 = stack_start;
		p->thread.cpu_context.x20 = stk_sz;
	}
	p->thread.cpu_context.pc = (unsigned long)ret_from_fork;
	p->thread.cpu_context.sp = (unsigned long)childregs;

	ptrace_hw_copy_thread(p);

	return 0;
}

void tls_preserve_current_state(void)
{
	*task_user_tls(current) = read_sysreg(tpidr_el0);
}

static void tls_thread_switch(struct task_struct *next)
{
	tls_preserve_current_state();

	if (is_compat_thread(task_thread_info(next)))
		write_sysreg(next->thread.uw.tp_value, tpidrro_el0);
	else if (!arm64_kernel_unmapped_at_el0())
		write_sysreg(0, tpidrro_el0);

	write_sysreg(*task_user_tls(next), tpidr_el0);
}

/* Restore the UAO state depending on next's addr_limit */
void uao_thread_switch(struct task_struct *next)
{
	if (IS_ENABLED(CONFIG_ARM64_UAO)) {
		if (task_thread_info(next)->addr_limit == KERNEL_DS)
			asm(ALTERNATIVE("nop", SET_PSTATE_UAO(1), ARM64_HAS_UAO));
		else
			asm(ALTERNATIVE("nop", SET_PSTATE_UAO(0), ARM64_HAS_UAO));
	}
}

/*
 * Force SSBS state on context-switch, since it may be lost after migrating
 * from a CPU which treats the bit as RES0 in a heterogeneous system.
 */
static void ssbs_thread_switch(struct task_struct *next)
{
	/*
	 * Nothing to do for kernel threads, but 'regs' may be junk
	 * (e.g. idle task) so check the flags and bail early.
	 */
	if (unlikely(next->flags & PF_KTHREAD))
		return;

	/*
	 * If all CPUs implement the SSBS extension, then we just need to
	 * context-switch the PSTATE field.
	 */
	if (cpus_have_const_cap(ARM64_SSBS))
		return;

	spectre_v4_enable_task_mitigation(next);
}

/*
 * We store our current task in sp_el0, which is clobbered by userspace. Keep a
 * shadow copy so that we can restore this upon entry from userspace.
 *
 * This is *only* for exception entry from EL0, and is not valid until we
 * __switch_to() a user task.
 */
DEFINE_PER_CPU(struct task_struct *, __entry_task);

static void entry_task_switch(struct task_struct *next)
{
	__this_cpu_write(__entry_task, next);
}

/*
 * ARM erratum 1418040 handling, affecting the 32bit view of CNTVCT.
 * Ensure access is disabled when switching to a 32bit task, ensure
 * access is enabled when switching to a 64bit task.
 */
static void erratum_1418040_thread_switch(struct task_struct *next)
{
	if (!IS_ENABLED(CONFIG_ARM64_ERRATUM_1418040) ||
	    !this_cpu_has_cap(ARM64_WORKAROUND_1418040))
		return;

	if (is_compat_thread(task_thread_info(next)))
		sysreg_clear_set(cntkctl_el1, ARCH_TIMER_USR_VCT_ACCESS_EN, 0);
	else
		sysreg_clear_set(cntkctl_el1, 0, ARCH_TIMER_USR_VCT_ACCESS_EN);
}

static void erratum_1418040_new_exec(void)
{
	preempt_disable();
	erratum_1418040_thread_switch(current);
	preempt_enable();
}

/*
 * __switch_to() checks current->thread.sctlr_user as an optimisation. Therefore
 * this function must be called with preemption disabled and the update to
 * sctlr_user must be made in the same preemption disabled block so that
 * __switch_to() does not see the variable update before the SCTLR_EL1 one.
 */
void update_sctlr_el1(u64 sctlr)
{
	/*
	 * EnIA must not be cleared while in the kernel as this is necessary for
	 * in-kernel PAC. It will be cleared on kernel exit if needed.
	 */
	sysreg_clear_set(sctlr_el1, SCTLR_USER_MASK & ~SCTLR_ELx_ENIA, sctlr);

	/* ISB required for the kernel uaccess routines when setting TCF0. */
	isb();
}

/*
 * Thread switching.
 */
__notrace_funcgraph struct task_struct *__switch_to(struct task_struct *prev,
				struct task_struct *next)
{
	struct task_struct *last;

	fpsimd_thread_switch(next);
	tls_thread_switch(next);
	hw_breakpoint_thread_switch(next);
	contextidr_thread_switch(next);
	entry_task_switch(next);
	uao_thread_switch(next);
	ssbs_thread_switch(next);
<<<<<<< HEAD
	erratum_1418040_thread_switch(prev, next);
	ptrauth_thread_switch_user(next);
=======
	erratum_1418040_thread_switch(next);
>>>>>>> f255ac9e

	/*
	 * Complete any pending TLB or cache maintenance on this CPU in case
	 * the thread migrates to a different CPU.
	 * This full barrier is also required by the membarrier system
	 * call.
	 */
	dsb(ish);

	/*
	 * MTE thread switching must happen after the DSB above to ensure that
	 * any asynchronous tag check faults have been logged in the TFSR*_EL1
	 * registers.
	 */
	mte_thread_switch(next);
	/* avoid expensive SCTLR_EL1 accesses if no change */
	if (prev->thread.sctlr_user != next->thread.sctlr_user)
		update_sctlr_el1(next->thread.sctlr_user);

	trace_android_vh_is_fpsimd_save(prev, next);

	/* the actual thread switch */
	last = cpu_switch_to(prev, next);

	return last;
}

unsigned long get_wchan(struct task_struct *p)
{
	struct stackframe frame;
	unsigned long stack_page, ret = 0;
	int count = 0;
	if (!p || p == current || p->state == TASK_RUNNING)
		return 0;

	stack_page = (unsigned long)try_get_task_stack(p);
	if (!stack_page)
		return 0;

	start_backtrace(&frame, thread_saved_fp(p), thread_saved_pc(p));

	do {
		if (unwind_frame(p, &frame))
			goto out;
		if (!in_sched_functions(frame.pc)) {
			ret = frame.pc;
			goto out;
		}
	} while (count ++ < 16);

out:
	put_task_stack(p);
	return ret;
}
EXPORT_SYMBOL_GPL(get_wchan);

unsigned long arch_align_stack(unsigned long sp)
{
	if (!(current->personality & ADDR_NO_RANDOMIZE) && randomize_va_space)
		sp -= get_random_int() & ~PAGE_MASK;
	return sp & ~0xf;
}

/*
 * Called from setup_new_exec() after (COMPAT_)SET_PERSONALITY.
 */
void arch_setup_new_exec(void)
{
	unsigned long mmflags = 0;

	if (is_compat_task()) {
		mmflags = MMCF_AARCH32;

		/*
		 * Restrict the CPU affinity mask for a 32-bit task so that
		 * it contains only 32-bit-capable CPUs.
		 *
		 * From the perspective of the task, this looks similar to
		 * what would happen if the 64-bit-only CPUs were hot-unplugged
		 * at the point of execve(), although we try a bit harder to
		 * honour the cpuset hierarchy.
		 */
		if (static_branch_unlikely(&arm64_mismatched_32bit_el0))
			force_compatible_cpus_allowed_ptr(current);
	}

<<<<<<< HEAD
	current->mm->context.flags = mmflags;
	ptrauth_thread_init_user();
	mte_thread_init_user();
=======
	ptrauth_thread_init_user(current);
	erratum_1418040_new_exec();
>>>>>>> f255ac9e

	if (task_spec_ssb_noexec(current)) {
		arch_prctl_spec_ctrl_set(current, PR_SPEC_STORE_BYPASS,
					 PR_SPEC_ENABLE);
	}
}

#ifdef CONFIG_ARM64_TAGGED_ADDR_ABI
/*
 * Control the relaxed ABI allowing tagged user addresses into the kernel.
 */
static unsigned int tagged_addr_disabled;

long set_tagged_addr_ctrl(struct task_struct *task, unsigned long arg)
{
	unsigned long valid_mask = PR_TAGGED_ADDR_ENABLE;
	struct thread_info *ti = task_thread_info(task);

	if (is_compat_thread(ti))
		return -EINVAL;

	if (system_supports_mte())
		valid_mask |= PR_MTE_TCF_MASK | PR_MTE_TAG_MASK;

	if (arg & ~valid_mask)
		return -EINVAL;

	/*
	 * Do not allow the enabling of the tagged address ABI if globally
	 * disabled via sysctl abi.tagged_addr_disabled.
	 */
	if (arg & PR_TAGGED_ADDR_ENABLE && tagged_addr_disabled)
		return -EINVAL;

	if (set_mte_ctrl(task, arg) != 0)
		return -EINVAL;

	update_ti_thread_flag(ti, TIF_TAGGED_ADDR, arg & PR_TAGGED_ADDR_ENABLE);

	return 0;
}

long get_tagged_addr_ctrl(struct task_struct *task)
{
	long ret = 0;
	struct thread_info *ti = task_thread_info(task);

	if (is_compat_thread(ti))
		return -EINVAL;

	if (test_ti_thread_flag(ti, TIF_TAGGED_ADDR))
		ret = PR_TAGGED_ADDR_ENABLE;

	ret |= get_mte_ctrl(task);

	return ret;
}

/*
 * Global sysctl to disable the tagged user addresses support. This control
 * only prevents the tagged address ABI enabling via prctl() and does not
 * disable it for tasks that already opted in to the relaxed ABI.
 */

static struct ctl_table tagged_addr_sysctl_table[] = {
	{
		.procname	= "tagged_addr_disabled",
		.mode		= 0644,
		.data		= &tagged_addr_disabled,
		.maxlen		= sizeof(int),
		.proc_handler	= proc_dointvec_minmax,
		.extra1		= SYSCTL_ZERO,
		.extra2		= SYSCTL_ONE,
	},
	{ }
};

static int __init tagged_addr_init(void)
{
	if (!register_sysctl("abi", tagged_addr_sysctl_table))
		return -EINVAL;
	return 0;
}

core_initcall(tagged_addr_init);
#endif	/* CONFIG_ARM64_TAGGED_ADDR_ABI */

asmlinkage void __sched arm64_preempt_schedule_irq(void)
{
	lockdep_assert_irqs_disabled();

	/*
	 * Preempting a task from an IRQ means we leave copies of PSTATE
	 * on the stack. cpufeature's enable calls may modify PSTATE, but
	 * resuming one of these preempted tasks would undo those changes.
	 *
	 * Only allow a task to be preempted once cpufeatures have been
	 * enabled.
	 */
	if (system_capabilities_finalized())
		preempt_schedule_irq();
}

#ifdef CONFIG_BINFMT_ELF
int arch_elf_adjust_prot(int prot, const struct arch_elf_state *state,
			 bool has_interp, bool is_interp)
{
	/*
	 * For dynamically linked executables the interpreter is
	 * responsible for setting PROT_BTI on everything except
	 * itself.
	 */
	if (is_interp != has_interp)
		return prot;

	if (!(state->flags & ARM64_ELF_BTI))
		return prot;

	if (prot & PROT_EXEC)
		prot |= PROT_BTI;

	return prot;
}
#endif<|MERGE_RESOLUTION|>--- conflicted
+++ resolved
@@ -561,12 +561,8 @@
 	entry_task_switch(next);
 	uao_thread_switch(next);
 	ssbs_thread_switch(next);
-<<<<<<< HEAD
-	erratum_1418040_thread_switch(prev, next);
+	erratum_1418040_thread_switch(next);
 	ptrauth_thread_switch_user(next);
-=======
-	erratum_1418040_thread_switch(next);
->>>>>>> f255ac9e
 
 	/*
 	 * Complete any pending TLB or cache maintenance on this CPU in case
@@ -653,14 +649,10 @@
 			force_compatible_cpus_allowed_ptr(current);
 	}
 
-<<<<<<< HEAD
 	current->mm->context.flags = mmflags;
 	ptrauth_thread_init_user();
 	mte_thread_init_user();
-=======
-	ptrauth_thread_init_user(current);
 	erratum_1418040_new_exec();
->>>>>>> f255ac9e
 
 	if (task_spec_ssb_noexec(current)) {
 		arch_prctl_spec_ctrl_set(current, PR_SPEC_STORE_BYPASS,
