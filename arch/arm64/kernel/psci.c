--- conflicted
+++ resolved
@@ -19,25 +19,19 @@
 #include <linux/init.h>
 #include <linux/of.h>
 #include <linux/smp.h>
-<<<<<<< HEAD
 #include <linux/slab.h>
-=======
 #include <linux/reboot.h>
 #include <linux/pm.h>
 #include <linux/delay.h>
 #include <uapi/linux/psci.h>
->>>>>>> c0131386
 
 #include <asm/compiler.h>
 #include <asm/cpu_ops.h>
 #include <asm/errno.h>
 #include <asm/psci.h>
 #include <asm/smp_plat.h>
-<<<<<<< HEAD
 #include <asm/suspend.h>
-=======
 #include <asm/system_misc.h>
->>>>>>> c0131386
 
 #define PSCI_POWER_STATE_TYPE_STANDBY		0
 #define PSCI_POWER_STATE_TYPE_POWER_DOWN	1
@@ -107,12 +101,12 @@
 static void psci_power_state_unpack(u32 power_state,
 				    struct psci_power_state *state)
 {
-	state->id = (power_state >> PSCI_POWER_STATE_ID_SHIFT)
-			& PSCI_POWER_STATE_ID_MASK;
-	state->type = (power_state >> PSCI_POWER_STATE_TYPE_SHIFT)
-			& PSCI_POWER_STATE_TYPE_MASK;
-	state->affinity_level = (power_state >> PSCI_POWER_STATE_AFFL_SHIFT)
-			& PSCI_POWER_STATE_AFFL_MASK;
+	state->id = (power_state >> PSCI_0_2_POWER_STATE_ID_SHIFT)
+			& PSCI_0_2_POWER_STATE_ID_MASK;
+	state->type = (power_state >> PSCI_0_2_POWER_STATE_TYPE_SHIFT)
+			& PSCI_0_2_POWER_STATE_TYPE_MASK;
+	state->affinity_level = (power_state >> PSCI_0_2_POWER_STATE_AFFL_SHIFT)
+			& PSCI_0_2_POWER_STATE_AFFL_MASK;
 }
 
 /*
@@ -211,82 +205,7 @@
 	return err;
 }
 
-<<<<<<< HEAD
-int __init psci_dt_register_idle_states(struct cpuidle_driver *drv,
-					struct device_node *state_nodes[])
-{
-	int cpu, i;
-	struct psci_power_state *psci_states;
-	const struct cpu_operations *cpu_ops_ptr;
-
-	if (!state_nodes)
-		return -EINVAL;
-	/*
-	 * This is belt-and-braces: make sure that if the idle
-	 * specified protocol is psci, the cpu_ops have been
-	 * initialized to psci operations. Anything else is
-	 * a recipe for mayhem.
-	 */
-	for_each_cpu(cpu, drv->cpumask) {
-		cpu_ops_ptr = cpu_ops[cpu];
-		if (WARN_ON(!cpu_ops_ptr || strcmp(cpu_ops_ptr->name, "psci")))
-			return -EOPNOTSUPP;
-	}
-
-	psci_states = kcalloc(drv->state_count, sizeof(*psci_states),
-			      GFP_KERNEL);
-
-	if (!psci_states) {
-		pr_warn("psci idle state allocation failed\n");
-		return -ENOMEM;
-	}
-
-	for_each_cpu(cpu, drv->cpumask) {
-		if (per_cpu(psci_power_state, cpu)) {
-			pr_warn("idle states already initialized on cpu %u\n",
-				cpu);
-			continue;
-		}
-		per_cpu(psci_power_state, cpu) = psci_states;
-	}
-
-
-	for (i = 0; i < drv->state_count; i++) {
-		u32 psci_power_state;
-
-		if (!state_nodes[i]) {
-			/*
-			 * An index with a missing node pointer falls back to
-			 * simple STANDBYWFI
-			 */
-			psci_states[i].type = PSCI_POWER_STATE_TYPE_STANDBY;
-			continue;
-		}
-
-		if (of_property_read_u32(state_nodes[i], "entry-method-param",
-					 &psci_power_state)) {
-			pr_warn(" * %s missing entry-method-param property\n",
-				state_nodes[i]->full_name);
-			/*
-			 * If entry-method-param property is missing, fall
-			 * back to STANDBYWFI state
-			 */
-			psci_states[i].type = PSCI_POWER_STATE_TYPE_STANDBY;
-			continue;
-		}
-
-		pr_debug("psci-power-state %#x index %u\n",
-			 psci_power_state, i);
-		psci_power_state_unpack(psci_power_state, &psci_states[i]);
-	}
-
-	return 0;
-}
-
-void __init psci_init(void)
-=======
 static int psci_migrate_info_type(void)
->>>>>>> c0131386
 {
 	int err;
 	u32 fn;
@@ -318,7 +237,7 @@
 	return 0;
 }
 
-static void psci_sys_reset(enum reboot_mode reboot_mode, const char *cmd)
+static void psci_sys_reset(char str, const char *cmd)
 {
 	invoke_psci_fn(PSCI_0_2_FN_SYSTEM_RESET, 0, 0, 0);
 }
