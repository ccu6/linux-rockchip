--- conflicted
+++ resolved
@@ -637,13 +637,9 @@
 
 	/* Op1 = 0, CRn = 0, CRm = 6 */
 	ARM64_FTR_REG(SYS_ID_AA64ISAR0_EL1, ftr_id_aa64isar0),
-<<<<<<< HEAD
 	ARM64_FTR_REG_OVERRIDE(SYS_ID_AA64ISAR1_EL1, ftr_id_aa64isar1,
 			       &id_aa64isar1_override),
-=======
-	ARM64_FTR_REG(SYS_ID_AA64ISAR1_EL1, ftr_id_aa64isar1),
 	ARM64_FTR_REG(SYS_ID_AA64ISAR2_EL1, ftr_id_aa64isar2),
->>>>>>> 56cf5326
 
 	/* Op1 = 0, CRn = 0, CRm = 7 */
 	ARM64_FTR_REG(SYS_ID_AA64MMFR0_EL1, ftr_id_aa64mmfr0),
