// SPDX-License-Identifier: GPL-2.0
/*
 *  Copyright (C) 1995  Linus Torvalds
 *  Copyright (C) 2001, 2002 Andi Kleen, SuSE Labs.
 *  Copyright (C) 2008-2009, Red Hat Inc., Ingo Molnar
 */
#include <linux/sched.h>		/* test_thread_flag(), ...	*/
#include <linux/sched/task_stack.h>	/* task_stack_*(), ...		*/
#include <linux/kdebug.h>		/* oops_begin/end, ...		*/
#include <linux/extable.h>		/* search_exception_tables	*/
#include <linux/memblock.h>		/* max_low_pfn			*/
#include <linux/kprobes.h>		/* NOKPROBE_SYMBOL, ...		*/
#include <linux/mmiotrace.h>		/* kmmio_handler, ...		*/
#include <linux/perf_event.h>		/* perf_sw_event		*/
#include <linux/hugetlb.h>		/* hstate_index_to_shift	*/
#include <linux/prefetch.h>		/* prefetchw			*/
#include <linux/context_tracking.h>	/* exception_enter(), ...	*/
#include <linux/uaccess.h>		/* faulthandler_disabled()	*/
#include <linux/efi.h>			/* efi_recover_from_page_fault()*/
#include <linux/mm_types.h>

#include <asm/cpufeature.h>		/* boot_cpu_has, ...		*/
#include <asm/traps.h>			/* dotraplinkage, ...		*/
#include <asm/pgalloc.h>		/* pgd_*(), ...			*/
#include <asm/fixmap.h>			/* VSYSCALL_ADDR		*/
#include <asm/vsyscall.h>		/* emulate_vsyscall		*/
#include <asm/vm86.h>			/* struct vm86			*/
#include <asm/mmu_context.h>		/* vma_pkey()			*/
#include <asm/efi.h>			/* efi_recover_from_page_fault()*/
#include <asm/desc.h>			/* store_idt(), ...		*/
<<<<<<< HEAD
=======
#include <asm/cpu_entry_area.h>		/* exception stack		*/
>>>>>>> 0ecfebd2

#define CREATE_TRACE_POINTS
#include <asm/trace/exceptions.h>

/*
 * Returns 0 if mmiotrace is disabled, or if the fault is not
 * handled by mmiotrace:
 */
static nokprobe_inline int
kmmio_fault(struct pt_regs *regs, unsigned long addr)
{
	if (unlikely(is_kmmio_active()))
		if (kmmio_handler(regs, addr) == 1)
			return -1;
	return 0;
}

static nokprobe_inline int kprobes_fault(struct pt_regs *regs)
{
	if (!kprobes_built_in())
		return 0;
	if (user_mode(regs))
		return 0;
	/*
	 * To be potentially processing a kprobe fault and to be allowed to call
	 * kprobe_running(), we have to be non-preemptible.
	 */
	if (preemptible())
		return 0;
	if (!kprobe_running())
		return 0;
	return kprobe_fault_handler(regs, X86_TRAP_PF);
}

/*
 * Prefetch quirks:
 *
 * 32-bit mode:
 *
 *   Sometimes AMD Athlon/Opteron CPUs report invalid exceptions on prefetch.
 *   Check that here and ignore it.
 *
 * 64-bit mode:
 *
 *   Sometimes the CPU reports invalid exceptions on prefetch.
 *   Check that here and ignore it.
 *
 * Opcode checker based on code by Richard Brunner.
 */
static inline int
check_prefetch_opcode(struct pt_regs *regs, unsigned char *instr,
		      unsigned char opcode, int *prefetch)
{
	unsigned char instr_hi = opcode & 0xf0;
	unsigned char instr_lo = opcode & 0x0f;

	switch (instr_hi) {
	case 0x20:
	case 0x30:
		/*
		 * Values 0x26,0x2E,0x36,0x3E are valid x86 prefixes.
		 * In X86_64 long mode, the CPU will signal invalid
		 * opcode if some of these prefixes are present so
		 * X86_64 will never get here anyway
		 */
		return ((instr_lo & 7) == 0x6);
#ifdef CONFIG_X86_64
	case 0x40:
		/*
		 * In AMD64 long mode 0x40..0x4F are valid REX prefixes
		 * Need to figure out under what instruction mode the
		 * instruction was issued. Could check the LDT for lm,
		 * but for now it's good enough to assume that long
		 * mode only uses well known segments or kernel.
		 */
		return (!user_mode(regs) || user_64bit_mode(regs));
#endif
	case 0x60:
		/* 0x64 thru 0x67 are valid prefixes in all modes. */
		return (instr_lo & 0xC) == 0x4;
	case 0xF0:
		/* 0xF0, 0xF2, 0xF3 are valid prefixes in all modes. */
		return !instr_lo || (instr_lo>>1) == 1;
	case 0x00:
		/* Prefetch instruction is 0x0F0D or 0x0F18 */
		if (probe_kernel_address(instr, opcode))
			return 0;

		*prefetch = (instr_lo == 0xF) &&
			(opcode == 0x0D || opcode == 0x18);
		return 0;
	default:
		return 0;
	}
}

static int
is_prefetch(struct pt_regs *regs, unsigned long error_code, unsigned long addr)
{
	unsigned char *max_instr;
	unsigned char *instr;
	int prefetch = 0;

	/*
	 * If it was a exec (instruction fetch) fault on NX page, then
	 * do not ignore the fault:
	 */
	if (error_code & X86_PF_INSTR)
		return 0;

	instr = (void *)convert_ip_to_linear(current, regs);
	max_instr = instr + 15;

	if (user_mode(regs) && instr >= (unsigned char *)TASK_SIZE_MAX)
		return 0;

	while (instr < max_instr) {
		unsigned char opcode;

		if (probe_kernel_address(instr, opcode))
			break;

		instr++;

		if (!check_prefetch_opcode(regs, instr, opcode, &prefetch))
			break;
	}
	return prefetch;
}

DEFINE_SPINLOCK(pgd_lock);
LIST_HEAD(pgd_list);

#ifdef CONFIG_X86_32
static inline pmd_t *vmalloc_sync_one(pgd_t *pgd, unsigned long address)
{
	unsigned index = pgd_index(address);
	pgd_t *pgd_k;
	p4d_t *p4d, *p4d_k;
	pud_t *pud, *pud_k;
	pmd_t *pmd, *pmd_k;

	pgd += index;
	pgd_k = init_mm.pgd + index;

	if (!pgd_present(*pgd_k))
		return NULL;

	/*
	 * set_pgd(pgd, *pgd_k); here would be useless on PAE
	 * and redundant with the set_pmd() on non-PAE. As would
	 * set_p4d/set_pud.
	 */
	p4d = p4d_offset(pgd, address);
	p4d_k = p4d_offset(pgd_k, address);
	if (!p4d_present(*p4d_k))
		return NULL;

	pud = pud_offset(p4d, address);
	pud_k = pud_offset(p4d_k, address);
	if (!pud_present(*pud_k))
		return NULL;

	pmd = pmd_offset(pud, address);
	pmd_k = pmd_offset(pud_k, address);
	if (!pmd_present(*pmd_k))
		return NULL;

	if (!pmd_present(*pmd))
		set_pmd(pmd, *pmd_k);
	else
		BUG_ON(pmd_page(*pmd) != pmd_page(*pmd_k));

	return pmd_k;
}

void vmalloc_sync_all(void)
{
	unsigned long address;

	if (SHARED_KERNEL_PMD)
		return;

	for (address = VMALLOC_START & PMD_MASK;
	     address >= TASK_SIZE_MAX && address < FIXADDR_TOP;
	     address += PMD_SIZE) {
		struct page *page;

		spin_lock(&pgd_lock);
		list_for_each_entry(page, &pgd_list, lru) {
			spinlock_t *pgt_lock;
			pmd_t *ret;

			/* the pgt_lock only for Xen */
			pgt_lock = &pgd_page_get_mm(page)->page_table_lock;

			spin_lock(pgt_lock);
			ret = vmalloc_sync_one(page_address(page), address);
			spin_unlock(pgt_lock);

			if (!ret)
				break;
		}
		spin_unlock(&pgd_lock);
	}
}

/*
 * 32-bit:
 *
 *   Handle a fault on the vmalloc or module mapping area
 */
static noinline int vmalloc_fault(unsigned long address)
{
	unsigned long pgd_paddr;
	pmd_t *pmd_k;
	pte_t *pte_k;

	/* Make sure we are in vmalloc area: */
	if (!(address >= VMALLOC_START && address < VMALLOC_END))
		return -1;

	/*
	 * Synchronize this task's top level page-table
	 * with the 'reference' page table.
	 *
	 * Do _not_ use "current" here. We might be inside
	 * an interrupt in the middle of a task switch..
	 */
	pgd_paddr = read_cr3_pa();
	pmd_k = vmalloc_sync_one(__va(pgd_paddr), address);
	if (!pmd_k)
		return -1;

	if (pmd_large(*pmd_k))
		return 0;

	pte_k = pte_offset_kernel(pmd_k, address);
	if (!pte_present(*pte_k))
		return -1;

	return 0;
}
NOKPROBE_SYMBOL(vmalloc_fault);

/*
 * Did it hit the DOS screen memory VA from vm86 mode?
 */
static inline void
check_v8086_mode(struct pt_regs *regs, unsigned long address,
		 struct task_struct *tsk)
{
#ifdef CONFIG_VM86
	unsigned long bit;

	if (!v8086_mode(regs) || !tsk->thread.vm86)
		return;

	bit = (address - 0xA0000) >> PAGE_SHIFT;
	if (bit < 32)
		tsk->thread.vm86->screen_bitmap |= 1 << bit;
#endif
}

static bool low_pfn(unsigned long pfn)
{
	return pfn < max_low_pfn;
}

static void dump_pagetable(unsigned long address)
{
	pgd_t *base = __va(read_cr3_pa());
	pgd_t *pgd = &base[pgd_index(address)];
	p4d_t *p4d;
	pud_t *pud;
	pmd_t *pmd;
	pte_t *pte;

#ifdef CONFIG_X86_PAE
	pr_info("*pdpt = %016Lx ", pgd_val(*pgd));
	if (!low_pfn(pgd_val(*pgd) >> PAGE_SHIFT) || !pgd_present(*pgd))
		goto out;
#define pr_pde pr_cont
#else
#define pr_pde pr_info
#endif
	p4d = p4d_offset(pgd, address);
	pud = pud_offset(p4d, address);
	pmd = pmd_offset(pud, address);
	pr_pde("*pde = %0*Lx ", sizeof(*pmd) * 2, (u64)pmd_val(*pmd));
#undef pr_pde

	/*
	 * We must not directly access the pte in the highpte
	 * case if the page table is located in highmem.
	 * And let's rather not kmap-atomic the pte, just in case
	 * it's allocated already:
	 */
	if (!low_pfn(pmd_pfn(*pmd)) || !pmd_present(*pmd) || pmd_large(*pmd))
		goto out;

	pte = pte_offset_kernel(pmd, address);
	pr_cont("*pte = %0*Lx ", sizeof(*pte) * 2, (u64)pte_val(*pte));
out:
	pr_cont("\n");
}

#else /* CONFIG_X86_64: */

void vmalloc_sync_all(void)
{
	sync_global_pgds(VMALLOC_START & PGDIR_MASK, VMALLOC_END);
}

/*
 * 64-bit:
 *
 *   Handle a fault on the vmalloc area
 */
static noinline int vmalloc_fault(unsigned long address)
{
	pgd_t *pgd, *pgd_k;
	p4d_t *p4d, *p4d_k;
	pud_t *pud;
	pmd_t *pmd;
	pte_t *pte;

	/* Make sure we are in vmalloc area: */
	if (!(address >= VMALLOC_START && address < VMALLOC_END))
		return -1;

	/*
	 * Copy kernel mappings over when needed. This can also
	 * happen within a race in page table update. In the later
	 * case just flush:
	 */
	pgd = (pgd_t *)__va(read_cr3_pa()) + pgd_index(address);
	pgd_k = pgd_offset_k(address);
	if (pgd_none(*pgd_k))
		return -1;

	if (pgtable_l5_enabled()) {
		if (pgd_none(*pgd)) {
			set_pgd(pgd, *pgd_k);
			arch_flush_lazy_mmu_mode();
		} else {
			BUG_ON(pgd_page_vaddr(*pgd) != pgd_page_vaddr(*pgd_k));
		}
	}

	/* With 4-level paging, copying happens on the p4d level. */
	p4d = p4d_offset(pgd, address);
	p4d_k = p4d_offset(pgd_k, address);
	if (p4d_none(*p4d_k))
		return -1;

	if (p4d_none(*p4d) && !pgtable_l5_enabled()) {
		set_p4d(p4d, *p4d_k);
		arch_flush_lazy_mmu_mode();
	} else {
		BUG_ON(p4d_pfn(*p4d) != p4d_pfn(*p4d_k));
	}

	BUILD_BUG_ON(CONFIG_PGTABLE_LEVELS < 4);

	pud = pud_offset(p4d, address);
	if (pud_none(*pud))
		return -1;

	if (pud_large(*pud))
		return 0;

	pmd = pmd_offset(pud, address);
	if (pmd_none(*pmd))
		return -1;

	if (pmd_large(*pmd))
		return 0;

	pte = pte_offset_kernel(pmd, address);
	if (!pte_present(*pte))
		return -1;

	return 0;
}
NOKPROBE_SYMBOL(vmalloc_fault);

#ifdef CONFIG_CPU_SUP_AMD
static const char errata93_warning[] =
KERN_ERR 
"******* Your BIOS seems to not contain a fix for K8 errata #93\n"
"******* Working around it, but it may cause SEGVs or burn power.\n"
"******* Please consider a BIOS update.\n"
"******* Disabling USB legacy in the BIOS may also help.\n";
#endif

/*
 * No vm86 mode in 64-bit mode:
 */
static inline void
check_v8086_mode(struct pt_regs *regs, unsigned long address,
		 struct task_struct *tsk)
{
}

static int bad_address(void *p)
{
	unsigned long dummy;

	return probe_kernel_address((unsigned long *)p, dummy);
}

static void dump_pagetable(unsigned long address)
{
	pgd_t *base = __va(read_cr3_pa());
	pgd_t *pgd = base + pgd_index(address);
	p4d_t *p4d;
	pud_t *pud;
	pmd_t *pmd;
	pte_t *pte;

	if (bad_address(pgd))
		goto bad;

	pr_info("PGD %lx ", pgd_val(*pgd));

	if (!pgd_present(*pgd))
		goto out;

	p4d = p4d_offset(pgd, address);
	if (bad_address(p4d))
		goto bad;

	pr_cont("P4D %lx ", p4d_val(*p4d));
	if (!p4d_present(*p4d) || p4d_large(*p4d))
		goto out;

	pud = pud_offset(p4d, address);
	if (bad_address(pud))
		goto bad;

	pr_cont("PUD %lx ", pud_val(*pud));
	if (!pud_present(*pud) || pud_large(*pud))
		goto out;

	pmd = pmd_offset(pud, address);
	if (bad_address(pmd))
		goto bad;

	pr_cont("PMD %lx ", pmd_val(*pmd));
	if (!pmd_present(*pmd) || pmd_large(*pmd))
		goto out;

	pte = pte_offset_kernel(pmd, address);
	if (bad_address(pte))
		goto bad;

	pr_cont("PTE %lx", pte_val(*pte));
out:
	pr_cont("\n");
	return;
bad:
	pr_info("BAD\n");
}

#endif /* CONFIG_X86_64 */

/*
 * Workaround for K8 erratum #93 & buggy BIOS.
 *
 * BIOS SMM functions are required to use a specific workaround
 * to avoid corruption of the 64bit RIP register on C stepping K8.
 *
 * A lot of BIOS that didn't get tested properly miss this.
 *
 * The OS sees this as a page fault with the upper 32bits of RIP cleared.
 * Try to work around it here.
 *
 * Note we only handle faults in kernel here.
 * Does nothing on 32-bit.
 */
static int is_errata93(struct pt_regs *regs, unsigned long address)
{
#if defined(CONFIG_X86_64) && defined(CONFIG_CPU_SUP_AMD)
	if (boot_cpu_data.x86_vendor != X86_VENDOR_AMD
	    || boot_cpu_data.x86 != 0xf)
		return 0;

	if (address != regs->ip)
		return 0;

	if ((address >> 32) != 0)
		return 0;

	address |= 0xffffffffUL << 32;
	if ((address >= (u64)_stext && address <= (u64)_etext) ||
	    (address >= MODULES_VADDR && address <= MODULES_END)) {
		printk_once(errata93_warning);
		regs->ip = address;
		return 1;
	}
#endif
	return 0;
}

/*
 * Work around K8 erratum #100 K8 in compat mode occasionally jumps
 * to illegal addresses >4GB.
 *
 * We catch this in the page fault handler because these addresses
 * are not reachable. Just detect this case and return.  Any code
 * segment in LDT is compatibility mode.
 */
static int is_errata100(struct pt_regs *regs, unsigned long address)
{
#ifdef CONFIG_X86_64
	if ((regs->cs == __USER32_CS || (regs->cs & (1<<2))) && (address >> 32))
		return 1;
#endif
	return 0;
}

static int is_f00f_bug(struct pt_regs *regs, unsigned long address)
{
#ifdef CONFIG_X86_F00F_BUG
	unsigned long nr;

	/*
	 * Pentium F0 0F C7 C8 bug workaround:
	 */
	if (boot_cpu_has_bug(X86_BUG_F00F)) {
		nr = (address - idt_descr.address) >> 3;

		if (nr == 6) {
			do_invalid_op(regs, 0);
			return 1;
		}
	}
#endif
	return 0;
}

static void show_ldttss(const struct desc_ptr *gdt, const char *name, u16 index)
{
	u32 offset = (index >> 3) * sizeof(struct desc_struct);
	unsigned long addr;
	struct ldttss_desc desc;

	if (index == 0) {
		pr_alert("%s: NULL\n", name);
		return;
	}

	if (offset + sizeof(struct ldttss_desc) >= gdt->size) {
		pr_alert("%s: 0x%hx -- out of bounds\n", name, index);
		return;
	}

	if (probe_kernel_read(&desc, (void *)(gdt->address + offset),
			      sizeof(struct ldttss_desc))) {
		pr_alert("%s: 0x%hx -- GDT entry is not readable\n",
			 name, index);
		return;
	}

	addr = desc.base0 | (desc.base1 << 16) | ((unsigned long)desc.base2 << 24);
#ifdef CONFIG_X86_64
	addr |= ((u64)desc.base3 << 32);
#endif
	pr_alert("%s: 0x%hx -- base=0x%lx limit=0x%x\n",
		 name, index, addr, (desc.limit0 | (desc.limit1 << 16)));
}

<<<<<<< HEAD
/*
 * This helper function transforms the #PF error_code bits into
 * "[PROT] [USER]" type of descriptive, almost human-readable error strings:
 */
static void err_str_append(unsigned long error_code, char *buf, unsigned long mask, const char *txt)
{
	if (error_code & mask) {
		if (buf[0])
			strcat(buf, " ");
		strcat(buf, txt);
	}
}

=======
>>>>>>> 0ecfebd2
static void
show_fault_oops(struct pt_regs *regs, unsigned long error_code, unsigned long address)
{
	char err_txt[64];

	if (!oops_may_print())
		return;

	if (error_code & X86_PF_INSTR) {
		unsigned int level;
		pgd_t *pgd;
		pte_t *pte;

		pgd = __va(read_cr3_pa());
		pgd += pgd_index(address);

		pte = lookup_address_in_pgd(pgd, address, &level);

		if (pte && pte_present(*pte) && !pte_exec(*pte))
			pr_crit("kernel tried to execute NX-protected page - exploit attempt? (uid: %d)\n",
				from_kuid(&init_user_ns, current_uid()));
		if (pte && pte_present(*pte) && pte_exec(*pte) &&
				(pgd_flags(*pgd) & _PAGE_USER) &&
				(__read_cr4() & X86_CR4_SMEP))
			pr_crit("unable to execute userspace code (SMEP?) (uid: %d)\n",
				from_kuid(&init_user_ns, current_uid()));
	}

	if (address < PAGE_SIZE && !user_mode(regs))
		pr_alert("BUG: kernel NULL pointer dereference, address: %px\n",
			(void *)address);
	else
		pr_alert("BUG: unable to handle page fault for address: %px\n",
			(void *)address);

	pr_alert("#PF: %s %s in %s mode\n",
		 (error_code & X86_PF_USER)  ? "user" : "supervisor",
		 (error_code & X86_PF_INSTR) ? "instruction fetch" :
		 (error_code & X86_PF_WRITE) ? "write access" :
					       "read access",
			     user_mode(regs) ? "user" : "kernel");
	pr_alert("#PF: error_code(0x%04lx) - %s\n", error_code,
		 !(error_code & X86_PF_PROT) ? "not-present page" :
		 (error_code & X86_PF_RSVD)  ? "reserved bit violation" :
		 (error_code & X86_PF_PK)    ? "protection keys violation" :
					       "permissions violation");

	if (!(error_code & X86_PF_USER) && user_mode(regs)) {
		struct desc_ptr idt, gdt;
		u16 ldtr, tr;

		/*
		 * This can happen for quite a few reasons.  The more obvious
		 * ones are faults accessing the GDT, or LDT.  Perhaps
		 * surprisingly, if the CPU tries to deliver a benign or
		 * contributory exception from user code and gets a page fault
		 * during delivery, the page fault can be delivered as though
		 * it originated directly from user code.  This could happen
		 * due to wrong permissions on the IDT, GDT, LDT, TSS, or
		 * kernel or IST stack.
		 */
		store_idt(&idt);

		/* Usable even on Xen PV -- it's just slow. */
		native_store_gdt(&gdt);

		pr_alert("IDT: 0x%lx (limit=0x%hx) GDT: 0x%lx (limit=0x%hx)\n",
			 idt.address, idt.size, gdt.address, gdt.size);

		store_ldt(ldtr);
		show_ldttss(&gdt, "LDTR", ldtr);

		store_tr(tr);
		show_ldttss(&gdt, "TR", tr);
	}

	err_txt[0] = 0;

	/*
	 * Note: length of these appended strings including the separation space and the
	 * zero delimiter must fit into err_txt[].
	 */
	err_str_append(error_code, err_txt, X86_PF_PROT,  "[PROT]" );
	err_str_append(error_code, err_txt, X86_PF_WRITE, "[WRITE]");
	err_str_append(error_code, err_txt, X86_PF_USER,  "[USER]" );
	err_str_append(error_code, err_txt, X86_PF_RSVD,  "[RSVD]" );
	err_str_append(error_code, err_txt, X86_PF_INSTR, "[INSTR]");
	err_str_append(error_code, err_txt, X86_PF_PK,    "[PK]"   );

	pr_alert("#PF error: %s\n", error_code ? err_txt : "[normal kernel read fault]");

	if (!(error_code & X86_PF_USER) && user_mode(regs)) {
		struct desc_ptr idt, gdt;
		u16 ldtr, tr;

		pr_alert("This was a system access from user code\n");

		/*
		 * This can happen for quite a few reasons.  The more obvious
		 * ones are faults accessing the GDT, or LDT.  Perhaps
		 * surprisingly, if the CPU tries to deliver a benign or
		 * contributory exception from user code and gets a page fault
		 * during delivery, the page fault can be delivered as though
		 * it originated directly from user code.  This could happen
		 * due to wrong permissions on the IDT, GDT, LDT, TSS, or
		 * kernel or IST stack.
		 */
		store_idt(&idt);

		/* Usable even on Xen PV -- it's just slow. */
		native_store_gdt(&gdt);

		pr_alert("IDT: 0x%lx (limit=0x%hx) GDT: 0x%lx (limit=0x%hx)\n",
			 idt.address, idt.size, gdt.address, gdt.size);

		store_ldt(ldtr);
		show_ldttss(&gdt, "LDTR", ldtr);

		store_tr(tr);
		show_ldttss(&gdt, "TR", tr);
	}

	dump_pagetable(address);
}

static noinline void
pgtable_bad(struct pt_regs *regs, unsigned long error_code,
	    unsigned long address)
{
	struct task_struct *tsk;
	unsigned long flags;
	int sig;

	flags = oops_begin();
	tsk = current;
	sig = SIGKILL;

	printk(KERN_ALERT "%s: Corrupted page table at address %lx\n",
	       tsk->comm, address);
	dump_pagetable(address);

	if (__die("Bad pagetable", regs, error_code))
		sig = 0;

	oops_end(flags, regs, sig);
}

static void set_signal_archinfo(unsigned long address,
				unsigned long error_code)
{
	struct task_struct *tsk = current;

	/*
	 * To avoid leaking information about the kernel page
	 * table layout, pretend that user-mode accesses to
	 * kernel addresses are always protection faults.
	 */
	if (address >= TASK_SIZE_MAX)
		error_code |= X86_PF_PROT;

	tsk->thread.trap_nr = X86_TRAP_PF;
	tsk->thread.error_code = error_code | X86_PF_USER;
	tsk->thread.cr2 = address;
}

static noinline void
no_context(struct pt_regs *regs, unsigned long error_code,
	   unsigned long address, int signal, int si_code)
{
	struct task_struct *tsk = current;
	unsigned long flags;
	int sig;

	if (user_mode(regs)) {
		/*
		 * This is an implicit supervisor-mode access from user
		 * mode.  Bypass all the kernel-mode recovery code and just
		 * OOPS.
		 */
		goto oops;
	}

	/* Are we prepared to handle this kernel fault? */
	if (fixup_exception(regs, X86_TRAP_PF, error_code, address)) {
		/*
		 * Any interrupt that takes a fault gets the fixup. This makes
		 * the below recursive fault logic only apply to a faults from
		 * task context.
		 */
		if (in_interrupt())
			return;

		/*
		 * Per the above we're !in_interrupt(), aka. task context.
		 *
		 * In this case we need to make sure we're not recursively
		 * faulting through the emulate_vsyscall() logic.
		 */
		if (current->thread.sig_on_uaccess_err && signal) {
			set_signal_archinfo(address, error_code);

			/* XXX: hwpoison faults will set the wrong code. */
			force_sig_fault(signal, si_code, (void __user *)address,
					tsk);
		}

		/*
		 * Barring that, we can do the fixup and be happy.
		 */
		return;
	}

#ifdef CONFIG_VMAP_STACK
	/*
	 * Stack overflow?  During boot, we can fault near the initial
	 * stack in the direct map, but that's not an overflow -- check
	 * that we're in vmalloc space to avoid this.
	 */
	if (is_vmalloc_addr((void *)address) &&
	    (((unsigned long)tsk->stack - 1 - address < PAGE_SIZE) ||
	     address - ((unsigned long)tsk->stack + THREAD_SIZE) < PAGE_SIZE)) {
		unsigned long stack = __this_cpu_ist_top_va(DF) - sizeof(void *);
		/*
		 * We're likely to be running with very little stack space
		 * left.  It's plausible that we'd hit this condition but
		 * double-fault even before we get this far, in which case
		 * we're fine: the double-fault handler will deal with it.
		 *
		 * We don't want to make it all the way into the oops code
		 * and then double-fault, though, because we're likely to
		 * break the console driver and lose most of the stack dump.
		 */
		asm volatile ("movq %[stack], %%rsp\n\t"
			      "call handle_stack_overflow\n\t"
			      "1: jmp 1b"
			      : ASM_CALL_CONSTRAINT
			      : "D" ("kernel stack overflow (page fault)"),
				"S" (regs), "d" (address),
				[stack] "rm" (stack));
		unreachable();
	}
#endif

	/*
	 * 32-bit:
	 *
	 *   Valid to do another page fault here, because if this fault
	 *   had been triggered by is_prefetch fixup_exception would have
	 *   handled it.
	 *
	 * 64-bit:
	 *
	 *   Hall of shame of CPU/BIOS bugs.
	 */
	if (is_prefetch(regs, error_code, address))
		return;

	if (is_errata93(regs, address))
		return;

	/*
	 * Buggy firmware could access regions which might page fault, try to
	 * recover from such faults.
	 */
	if (IS_ENABLED(CONFIG_EFI))
		efi_recover_from_page_fault(address);

oops:
	/*
	 * Oops. The kernel tried to access some bad page. We'll have to
	 * terminate things with extreme prejudice:
	 */
	flags = oops_begin();

	show_fault_oops(regs, error_code, address);

	if (task_stack_end_corrupted(tsk))
		printk(KERN_EMERG "Thread overran stack, or stack corrupted\n");

	sig = SIGKILL;
	if (__die("Oops", regs, error_code))
		sig = 0;

	/* Executive summary in case the body of the oops scrolled away */
	printk(KERN_DEFAULT "CR2: %016lx\n", address);

	oops_end(flags, regs, sig);
}

/*
 * Print out info about fatal segfaults, if the show_unhandled_signals
 * sysctl is set:
 */
static inline void
show_signal_msg(struct pt_regs *regs, unsigned long error_code,
		unsigned long address, struct task_struct *tsk)
{
	const char *loglvl = task_pid_nr(tsk) > 1 ? KERN_INFO : KERN_EMERG;

	if (!unhandled_signal(tsk, SIGSEGV))
		return;

	if (!printk_ratelimit())
		return;

	printk("%s%s[%d]: segfault at %lx ip %px sp %px error %lx",
		loglvl, tsk->comm, task_pid_nr(tsk), address,
		(void *)regs->ip, (void *)regs->sp, error_code);

	print_vma_addr(KERN_CONT " in ", regs->ip);

	printk(KERN_CONT "\n");

	show_opcodes(regs, loglvl);
}

/*
 * The (legacy) vsyscall page is the long page in the kernel portion
 * of the address space that has user-accessible permissions.
 */
static bool is_vsyscall_vaddr(unsigned long vaddr)
{
	return unlikely((vaddr & PAGE_MASK) == VSYSCALL_ADDR);
}

static void
__bad_area_nosemaphore(struct pt_regs *regs, unsigned long error_code,
		       unsigned long address, u32 pkey, int si_code)
{
	struct task_struct *tsk = current;

	/* User mode accesses just cause a SIGSEGV */
	if (user_mode(regs) && (error_code & X86_PF_USER)) {
		/*
		 * It's possible to have interrupts off here:
		 */
		local_irq_enable();

		/*
		 * Valid to do another page fault here because this one came
		 * from user space:
		 */
		if (is_prefetch(regs, error_code, address))
			return;

		if (is_errata100(regs, address))
			return;

		/*
		 * To avoid leaking information about the kernel page table
		 * layout, pretend that user-mode accesses to kernel addresses
		 * are always protection faults.
		 */
		if (address >= TASK_SIZE_MAX)
			error_code |= X86_PF_PROT;

		if (likely(show_unhandled_signals))
			show_signal_msg(regs, error_code, address, tsk);

		set_signal_archinfo(address, error_code);

		if (si_code == SEGV_PKUERR)
			force_sig_pkuerr((void __user *)address, pkey);

		force_sig_fault(SIGSEGV, si_code, (void __user *)address, tsk);

		return;
	}

	if (is_f00f_bug(regs, address))
		return;

	no_context(regs, error_code, address, SIGSEGV, si_code);
}

static noinline void
bad_area_nosemaphore(struct pt_regs *regs, unsigned long error_code,
		     unsigned long address)
{
	__bad_area_nosemaphore(regs, error_code, address, 0, SEGV_MAPERR);
}

static void
__bad_area(struct pt_regs *regs, unsigned long error_code,
	   unsigned long address, u32 pkey, int si_code)
{
	struct mm_struct *mm = current->mm;
	/*
	 * Something tried to access memory that isn't in our memory map..
	 * Fix it, but check if it's kernel or user first..
	 */
	up_read(&mm->mmap_sem);

	__bad_area_nosemaphore(regs, error_code, address, pkey, si_code);
}

static noinline void
bad_area(struct pt_regs *regs, unsigned long error_code, unsigned long address)
{
	__bad_area(regs, error_code, address, 0, SEGV_MAPERR);
}

static inline bool bad_area_access_from_pkeys(unsigned long error_code,
		struct vm_area_struct *vma)
{
	/* This code is always called on the current mm */
	bool foreign = false;

	if (!boot_cpu_has(X86_FEATURE_OSPKE))
		return false;
	if (error_code & X86_PF_PK)
		return true;
	/* this checks permission keys on the VMA: */
	if (!arch_vma_access_permitted(vma, (error_code & X86_PF_WRITE),
				       (error_code & X86_PF_INSTR), foreign))
		return true;
	return false;
}

static noinline void
bad_area_access_error(struct pt_regs *regs, unsigned long error_code,
		      unsigned long address, struct vm_area_struct *vma)
{
	/*
	 * This OSPKE check is not strictly necessary at runtime.
	 * But, doing it this way allows compiler optimizations
	 * if pkeys are compiled out.
	 */
	if (bad_area_access_from_pkeys(error_code, vma)) {
		/*
		 * A protection key fault means that the PKRU value did not allow
		 * access to some PTE.  Userspace can figure out what PKRU was
		 * from the XSAVE state.  This function captures the pkey from
		 * the vma and passes it to userspace so userspace can discover
		 * which protection key was set on the PTE.
		 *
		 * If we get here, we know that the hardware signaled a X86_PF_PK
		 * fault and that there was a VMA once we got in the fault
		 * handler.  It does *not* guarantee that the VMA we find here
		 * was the one that we faulted on.
		 *
		 * 1. T1   : mprotect_key(foo, PAGE_SIZE, pkey=4);
		 * 2. T1   : set PKRU to deny access to pkey=4, touches page
		 * 3. T1   : faults...
		 * 4.    T2: mprotect_key(foo, PAGE_SIZE, pkey=5);
		 * 5. T1   : enters fault handler, takes mmap_sem, etc...
		 * 6. T1   : reaches here, sees vma_pkey(vma)=5, when we really
		 *	     faulted on a pte with its pkey=4.
		 */
		u32 pkey = vma_pkey(vma);

		__bad_area(regs, error_code, address, pkey, SEGV_PKUERR);
	} else {
		__bad_area(regs, error_code, address, 0, SEGV_ACCERR);
	}
}

static void
do_sigbus(struct pt_regs *regs, unsigned long error_code, unsigned long address,
	  vm_fault_t fault)
{
	struct task_struct *tsk = current;

	/* Kernel mode? Handle exceptions or die: */
	if (!(error_code & X86_PF_USER)) {
		no_context(regs, error_code, address, SIGBUS, BUS_ADRERR);
		return;
	}

	/* User-space => ok to do another page fault: */
	if (is_prefetch(regs, error_code, address))
		return;

	set_signal_archinfo(address, error_code);

#ifdef CONFIG_MEMORY_FAILURE
	if (fault & (VM_FAULT_HWPOISON|VM_FAULT_HWPOISON_LARGE)) {
		unsigned lsb = 0;

		pr_err(
	"MCE: Killing %s:%d due to hardware memory corruption fault at %lx\n",
			tsk->comm, tsk->pid, address);
		if (fault & VM_FAULT_HWPOISON_LARGE)
			lsb = hstate_index_to_shift(VM_FAULT_GET_HINDEX(fault));
		if (fault & VM_FAULT_HWPOISON)
			lsb = PAGE_SHIFT;
		force_sig_mceerr(BUS_MCEERR_AR, (void __user *)address, lsb, tsk);
		return;
	}
#endif
	force_sig_fault(SIGBUS, BUS_ADRERR, (void __user *)address, tsk);
}

static noinline void
mm_fault_error(struct pt_regs *regs, unsigned long error_code,
	       unsigned long address, vm_fault_t fault)
{
	if (fatal_signal_pending(current) && !(error_code & X86_PF_USER)) {
		no_context(regs, error_code, address, 0, 0);
		return;
	}

	if (fault & VM_FAULT_OOM) {
		/* Kernel mode? Handle exceptions or die: */
		if (!(error_code & X86_PF_USER)) {
			no_context(regs, error_code, address,
				   SIGSEGV, SEGV_MAPERR);
			return;
		}

		/*
		 * We ran out of memory, call the OOM killer, and return the
		 * userspace (which will retry the fault, or kill us if we got
		 * oom-killed):
		 */
		pagefault_out_of_memory();
	} else {
		if (fault & (VM_FAULT_SIGBUS|VM_FAULT_HWPOISON|
			     VM_FAULT_HWPOISON_LARGE))
			do_sigbus(regs, error_code, address, fault);
		else if (fault & VM_FAULT_SIGSEGV)
			bad_area_nosemaphore(regs, error_code, address);
		else
			BUG();
	}
}

static int spurious_kernel_fault_check(unsigned long error_code, pte_t *pte)
{
	if ((error_code & X86_PF_WRITE) && !pte_write(*pte))
		return 0;

	if ((error_code & X86_PF_INSTR) && !pte_exec(*pte))
		return 0;

	return 1;
}

/*
 * Handle a spurious fault caused by a stale TLB entry.
 *
 * This allows us to lazily refresh the TLB when increasing the
 * permissions of a kernel page (RO -> RW or NX -> X).  Doing it
 * eagerly is very expensive since that implies doing a full
 * cross-processor TLB flush, even if no stale TLB entries exist
 * on other processors.
 *
 * Spurious faults may only occur if the TLB contains an entry with
 * fewer permission than the page table entry.  Non-present (P = 0)
 * and reserved bit (R = 1) faults are never spurious.
 *
 * There are no security implications to leaving a stale TLB when
 * increasing the permissions on a page.
 *
 * Returns non-zero if a spurious fault was handled, zero otherwise.
 *
 * See Intel Developer's Manual Vol 3 Section 4.10.4.3, bullet 3
 * (Optional Invalidation).
 */
static noinline int
spurious_kernel_fault(unsigned long error_code, unsigned long address)
{
	pgd_t *pgd;
	p4d_t *p4d;
	pud_t *pud;
	pmd_t *pmd;
	pte_t *pte;
	int ret;

	/*
	 * Only writes to RO or instruction fetches from NX may cause
	 * spurious faults.
	 *
	 * These could be from user or supervisor accesses but the TLB
	 * is only lazily flushed after a kernel mapping protection
	 * change, so user accesses are not expected to cause spurious
	 * faults.
	 */
	if (error_code != (X86_PF_WRITE | X86_PF_PROT) &&
	    error_code != (X86_PF_INSTR | X86_PF_PROT))
		return 0;

	pgd = init_mm.pgd + pgd_index(address);
	if (!pgd_present(*pgd))
		return 0;

	p4d = p4d_offset(pgd, address);
	if (!p4d_present(*p4d))
		return 0;

	if (p4d_large(*p4d))
		return spurious_kernel_fault_check(error_code, (pte_t *) p4d);

	pud = pud_offset(p4d, address);
	if (!pud_present(*pud))
		return 0;

	if (pud_large(*pud))
		return spurious_kernel_fault_check(error_code, (pte_t *) pud);

	pmd = pmd_offset(pud, address);
	if (!pmd_present(*pmd))
		return 0;

	if (pmd_large(*pmd))
		return spurious_kernel_fault_check(error_code, (pte_t *) pmd);

	pte = pte_offset_kernel(pmd, address);
	if (!pte_present(*pte))
		return 0;

	ret = spurious_kernel_fault_check(error_code, pte);
	if (!ret)
		return 0;

	/*
	 * Make sure we have permissions in PMD.
	 * If not, then there's a bug in the page tables:
	 */
	ret = spurious_kernel_fault_check(error_code, (pte_t *) pmd);
	WARN_ONCE(!ret, "PMD has incorrect permission bits\n");

	return ret;
}
NOKPROBE_SYMBOL(spurious_kernel_fault);

int show_unhandled_signals = 1;

static inline int
access_error(unsigned long error_code, struct vm_area_struct *vma)
{
	/* This is only called for the current mm, so: */
	bool foreign = false;

	/*
	 * Read or write was blocked by protection keys.  This is
	 * always an unconditional error and can never result in
	 * a follow-up action to resolve the fault, like a COW.
	 */
	if (error_code & X86_PF_PK)
		return 1;

	/*
	 * Make sure to check the VMA so that we do not perform
	 * faults just to hit a X86_PF_PK as soon as we fill in a
	 * page.
	 */
	if (!arch_vma_access_permitted(vma, (error_code & X86_PF_WRITE),
				       (error_code & X86_PF_INSTR), foreign))
		return 1;

	if (error_code & X86_PF_WRITE) {
		/* write, present and write, not present: */
		if (unlikely(!(vma->vm_flags & VM_WRITE)))
			return 1;
		return 0;
	}

	/* read, present: */
	if (unlikely(error_code & X86_PF_PROT))
		return 1;

	/* read, not present: */
	if (unlikely(!(vma->vm_flags & (VM_READ | VM_EXEC | VM_WRITE))))
		return 1;

	return 0;
}

static int fault_in_kernel_space(unsigned long address)
{
	/*
	 * On 64-bit systems, the vsyscall page is at an address above
	 * TASK_SIZE_MAX, but is not considered part of the kernel
	 * address space.
	 */
	if (IS_ENABLED(CONFIG_X86_64) && is_vsyscall_vaddr(address))
		return false;

	return address >= TASK_SIZE_MAX;
}

/*
 * Called for all faults where 'address' is part of the kernel address
 * space.  Might get called for faults that originate from *code* that
 * ran in userspace or the kernel.
 */
static void
do_kern_addr_fault(struct pt_regs *regs, unsigned long hw_error_code,
		   unsigned long address)
{
	/*
	 * Protection keys exceptions only happen on user pages.  We
	 * have no user pages in the kernel portion of the address
	 * space, so do not expect them here.
	 */
	WARN_ON_ONCE(hw_error_code & X86_PF_PK);

	/*
	 * We can fault-in kernel-space virtual memory on-demand. The
	 * 'reference' page table is init_mm.pgd.
	 *
	 * NOTE! We MUST NOT take any locks for this case. We may
	 * be in an interrupt or a critical region, and should
	 * only copy the information from the master page table,
	 * nothing more.
	 *
	 * Before doing this on-demand faulting, ensure that the
	 * fault is not any of the following:
	 * 1. A fault on a PTE with a reserved bit set.
	 * 2. A fault caused by a user-mode access.  (Do not demand-
	 *    fault kernel memory due to user-mode accesses).
	 * 3. A fault caused by a page-level protection violation.
	 *    (A demand fault would be on a non-present page which
	 *     would have X86_PF_PROT==0).
	 */
	if (!(hw_error_code & (X86_PF_RSVD | X86_PF_USER | X86_PF_PROT))) {
		if (vmalloc_fault(address) >= 0)
			return;
	}

	/* Was the fault spurious, caused by lazy TLB invalidation? */
	if (spurious_kernel_fault(hw_error_code, address))
		return;

	/* kprobes don't want to hook the spurious faults: */
	if (kprobes_fault(regs))
		return;

	/*
	 * Note, despite being a "bad area", there are quite a few
	 * acceptable reasons to get here, such as erratum fixups
	 * and handling kernel code that can fault, like get_user().
	 *
	 * Don't take the mm semaphore here. If we fixup a prefetch
	 * fault we could otherwise deadlock:
	 */
	bad_area_nosemaphore(regs, hw_error_code, address);
}
NOKPROBE_SYMBOL(do_kern_addr_fault);

/* Handle faults in the user portion of the address space */
static inline
void do_user_addr_fault(struct pt_regs *regs,
			unsigned long hw_error_code,
			unsigned long address)
{
	struct vm_area_struct *vma;
	struct task_struct *tsk;
	struct mm_struct *mm;
	vm_fault_t fault, major = 0;
	unsigned int flags = FAULT_FLAG_ALLOW_RETRY | FAULT_FLAG_KILLABLE;

	tsk = current;
	mm = tsk->mm;

	/* kprobes don't want to hook the spurious faults: */
	if (unlikely(kprobes_fault(regs)))
		return;

	/*
	 * Reserved bits are never expected to be set on
	 * entries in the user portion of the page tables.
	 */
	if (unlikely(hw_error_code & X86_PF_RSVD))
		pgtable_bad(regs, hw_error_code, address);

	/*
	 * If SMAP is on, check for invalid kernel (supervisor) access to user
	 * pages in the user address space.  The odd case here is WRUSS,
	 * which, according to the preliminary documentation, does not respect
	 * SMAP and will have the USER bit set so, in all cases, SMAP
	 * enforcement appears to be consistent with the USER bit.
	 */
	if (unlikely(cpu_feature_enabled(X86_FEATURE_SMAP) &&
		     !(hw_error_code & X86_PF_USER) &&
		     !(regs->flags & X86_EFLAGS_AC)))
	{
		bad_area_nosemaphore(regs, hw_error_code, address);
		return;
	}

	/*
	 * If we're in an interrupt, have no user context or are running
	 * in a region with pagefaults disabled then we must not take the fault
	 */
	if (unlikely(faulthandler_disabled() || !mm)) {
		bad_area_nosemaphore(regs, hw_error_code, address);
		return;
	}

	/*
	 * It's safe to allow irq's after cr2 has been saved and the
	 * vmalloc fault has been handled.
	 *
	 * User-mode registers count as a user access even for any
	 * potential system fault or CPU buglet:
	 */
	if (user_mode(regs)) {
		local_irq_enable();
		flags |= FAULT_FLAG_USER;
	} else {
		if (regs->flags & X86_EFLAGS_IF)
			local_irq_enable();
	}

	perf_sw_event(PERF_COUNT_SW_PAGE_FAULTS, 1, regs, address);

	if (hw_error_code & X86_PF_WRITE)
		flags |= FAULT_FLAG_WRITE;
	if (hw_error_code & X86_PF_INSTR)
		flags |= FAULT_FLAG_INSTRUCTION;

#ifdef CONFIG_X86_64
	/*
	 * Instruction fetch faults in the vsyscall page might need
	 * emulation.  The vsyscall page is at a high address
	 * (>PAGE_OFFSET), but is considered to be part of the user
	 * address space.
	 *
	 * The vsyscall page does not have a "real" VMA, so do this
	 * emulation before we go searching for VMAs.
	 */
	if ((hw_error_code & X86_PF_INSTR) && is_vsyscall_vaddr(address)) {
		if (emulate_vsyscall(regs, address))
			return;
	}
#endif

	/*
	 * Kernel-mode access to the user address space should only occur
	 * on well-defined single instructions listed in the exception
	 * tables.  But, an erroneous kernel fault occurring outside one of
	 * those areas which also holds mmap_sem might deadlock attempting
	 * to validate the fault against the address space.
	 *
	 * Only do the expensive exception table search when we might be at
	 * risk of a deadlock.  This happens if we
	 * 1. Failed to acquire mmap_sem, and
	 * 2. The access did not originate in userspace.
	 */
	if (unlikely(!down_read_trylock(&mm->mmap_sem))) {
		if (!user_mode(regs) && !search_exception_tables(regs->ip)) {
			/*
			 * Fault from code in kernel from
			 * which we do not expect faults.
			 */
			bad_area_nosemaphore(regs, hw_error_code, address);
			return;
		}
retry:
		down_read(&mm->mmap_sem);
	} else {
		/*
		 * The above down_read_trylock() might have succeeded in
		 * which case we'll have missed the might_sleep() from
		 * down_read():
		 */
		might_sleep();
	}

	vma = find_vma(mm, address);
	if (unlikely(!vma)) {
		bad_area(regs, hw_error_code, address);
		return;
	}
	if (likely(vma->vm_start <= address))
		goto good_area;
	if (unlikely(!(vma->vm_flags & VM_GROWSDOWN))) {
		bad_area(regs, hw_error_code, address);
		return;
	}
	if (unlikely(expand_stack(vma, address))) {
		bad_area(regs, hw_error_code, address);
		return;
	}

	/*
	 * Ok, we have a good vm_area for this memory access, so
	 * we can handle it..
	 */
good_area:
	if (unlikely(access_error(hw_error_code, vma))) {
		bad_area_access_error(regs, hw_error_code, address, vma);
		return;
	}

	/*
	 * If for any reason at all we couldn't handle the fault,
	 * make sure we exit gracefully rather than endlessly redo
	 * the fault.  Since we never set FAULT_FLAG_RETRY_NOWAIT, if
	 * we get VM_FAULT_RETRY back, the mmap_sem has been unlocked.
	 *
	 * Note that handle_userfault() may also release and reacquire mmap_sem
	 * (and not return with VM_FAULT_RETRY), when returning to userland to
	 * repeat the page fault later with a VM_FAULT_NOPAGE retval
	 * (potentially after handling any pending signal during the return to
	 * userland). The return to userland is identified whenever
	 * FAULT_FLAG_USER|FAULT_FLAG_KILLABLE are both set in flags.
	 */
	fault = handle_mm_fault(vma, address, flags);
	major |= fault & VM_FAULT_MAJOR;

	/*
	 * If we need to retry the mmap_sem has already been released,
	 * and if there is a fatal signal pending there is no guarantee
	 * that we made any progress. Handle this case first.
	 */
	if (unlikely(fault & VM_FAULT_RETRY)) {
		/* Retry at most once */
		if (flags & FAULT_FLAG_ALLOW_RETRY) {
			flags &= ~FAULT_FLAG_ALLOW_RETRY;
			flags |= FAULT_FLAG_TRIED;
			if (!fatal_signal_pending(tsk))
				goto retry;
		}

		/* User mode? Just return to handle the fatal exception */
		if (flags & FAULT_FLAG_USER)
			return;

		/* Not returning to user mode? Handle exceptions or die: */
		no_context(regs, hw_error_code, address, SIGBUS, BUS_ADRERR);
		return;
	}

	up_read(&mm->mmap_sem);
	if (unlikely(fault & VM_FAULT_ERROR)) {
		mm_fault_error(regs, hw_error_code, address, fault);
		return;
	}

	/*
	 * Major/minor page fault accounting. If any of the events
	 * returned VM_FAULT_MAJOR, we account it as a major fault.
	 */
	if (major) {
		tsk->maj_flt++;
		perf_sw_event(PERF_COUNT_SW_PAGE_FAULTS_MAJ, 1, regs, address);
	} else {
		tsk->min_flt++;
		perf_sw_event(PERF_COUNT_SW_PAGE_FAULTS_MIN, 1, regs, address);
	}

	check_v8086_mode(regs, address, tsk);
}
NOKPROBE_SYMBOL(do_user_addr_fault);

/*
 * This routine handles page faults.  It determines the address,
 * and the problem, and then passes it off to one of the appropriate
 * routines.
 */
static noinline void
__do_page_fault(struct pt_regs *regs, unsigned long hw_error_code,
		unsigned long address)
{
	prefetchw(&current->mm->mmap_sem);

	if (unlikely(kmmio_fault(regs, address)))
		return;

	/* Was the fault on kernel-controlled part of the address space? */
	if (unlikely(fault_in_kernel_space(address)))
		do_kern_addr_fault(regs, hw_error_code, address);
	else
		do_user_addr_fault(regs, hw_error_code, address);
}
NOKPROBE_SYMBOL(__do_page_fault);

static nokprobe_inline void
trace_page_fault_entries(unsigned long address, struct pt_regs *regs,
			 unsigned long error_code)
{
	if (user_mode(regs))
		trace_page_fault_user(address, regs, error_code);
	else
		trace_page_fault_kernel(address, regs, error_code);
}

/*
 * We must have this function blacklisted from kprobes, tagged with notrace
 * and call read_cr2() before calling anything else. To avoid calling any
 * kind of tracing machinery before we've observed the CR2 value.
 *
 * exception_{enter,exit}() contains all sorts of tracepoints.
 */
dotraplinkage void notrace
do_page_fault(struct pt_regs *regs, unsigned long error_code)
{
	unsigned long address = read_cr2(); /* Get the faulting address */
	enum ctx_state prev_state;

	prev_state = exception_enter();
	if (trace_pagefault_enabled())
		trace_page_fault_entries(address, regs, error_code);

	__do_page_fault(regs, error_code, address);
	exception_exit(prev_state);
}
NOKPROBE_SYMBOL(do_page_fault);<|MERGE_RESOLUTION|>--- conflicted
+++ resolved
@@ -28,10 +28,7 @@
 #include <asm/mmu_context.h>		/* vma_pkey()			*/
 #include <asm/efi.h>			/* efi_recover_from_page_fault()*/
 #include <asm/desc.h>			/* store_idt(), ...		*/
-<<<<<<< HEAD
-=======
 #include <asm/cpu_entry_area.h>		/* exception stack		*/
->>>>>>> 0ecfebd2
 
 #define CREATE_TRACE_POINTS
 #include <asm/trace/exceptions.h>
@@ -605,27 +602,9 @@
 		 name, index, addr, (desc.limit0 | (desc.limit1 << 16)));
 }
 
-<<<<<<< HEAD
-/*
- * This helper function transforms the #PF error_code bits into
- * "[PROT] [USER]" type of descriptive, almost human-readable error strings:
- */
-static void err_str_append(unsigned long error_code, char *buf, unsigned long mask, const char *txt)
-{
-	if (error_code & mask) {
-		if (buf[0])
-			strcat(buf, " ");
-		strcat(buf, txt);
-	}
-}
-
-=======
->>>>>>> 0ecfebd2
 static void
 show_fault_oops(struct pt_regs *regs, unsigned long error_code, unsigned long address)
 {
-	char err_txt[64];
-
 	if (!oops_may_print())
 		return;
 
@@ -671,52 +650,6 @@
 	if (!(error_code & X86_PF_USER) && user_mode(regs)) {
 		struct desc_ptr idt, gdt;
 		u16 ldtr, tr;
-
-		/*
-		 * This can happen for quite a few reasons.  The more obvious
-		 * ones are faults accessing the GDT, or LDT.  Perhaps
-		 * surprisingly, if the CPU tries to deliver a benign or
-		 * contributory exception from user code and gets a page fault
-		 * during delivery, the page fault can be delivered as though
-		 * it originated directly from user code.  This could happen
-		 * due to wrong permissions on the IDT, GDT, LDT, TSS, or
-		 * kernel or IST stack.
-		 */
-		store_idt(&idt);
-
-		/* Usable even on Xen PV -- it's just slow. */
-		native_store_gdt(&gdt);
-
-		pr_alert("IDT: 0x%lx (limit=0x%hx) GDT: 0x%lx (limit=0x%hx)\n",
-			 idt.address, idt.size, gdt.address, gdt.size);
-
-		store_ldt(ldtr);
-		show_ldttss(&gdt, "LDTR", ldtr);
-
-		store_tr(tr);
-		show_ldttss(&gdt, "TR", tr);
-	}
-
-	err_txt[0] = 0;
-
-	/*
-	 * Note: length of these appended strings including the separation space and the
-	 * zero delimiter must fit into err_txt[].
-	 */
-	err_str_append(error_code, err_txt, X86_PF_PROT,  "[PROT]" );
-	err_str_append(error_code, err_txt, X86_PF_WRITE, "[WRITE]");
-	err_str_append(error_code, err_txt, X86_PF_USER,  "[USER]" );
-	err_str_append(error_code, err_txt, X86_PF_RSVD,  "[RSVD]" );
-	err_str_append(error_code, err_txt, X86_PF_INSTR, "[INSTR]");
-	err_str_append(error_code, err_txt, X86_PF_PK,    "[PK]"   );
-
-	pr_alert("#PF error: %s\n", error_code ? err_txt : "[normal kernel read fault]");
-
-	if (!(error_code & X86_PF_USER) && user_mode(regs)) {
-		struct desc_ptr idt, gdt;
-		u16 ldtr, tr;
-
-		pr_alert("This was a system access from user code\n");
 
 		/*
 		 * This can happen for quite a few reasons.  The more obvious
