// SPDX-License-Identifier: GPL-2.0-only
/*
 * Rockchip PDM ALSA SoC Digital Audio Interface(DAI)  driver
 *
 * Copyright (C) 2017 Fuzhou Rockchip Electronics Co., Ltd
 */

#include <linux/module.h>
#include <linux/clk.h>
#include <linux/clk/rockchip.h>
#include <linux/of.h>
#include <linux/of_device.h>
#include <linux/pm_runtime.h>
#include <linux/rational.h>
#include <linux/regmap.h>
#include <linux/reset.h>
#include <sound/dmaengine_pcm.h>
#include <sound/pcm_params.h>

#include "rockchip_pdm.h"

<<<<<<< HEAD
#define PDM_DMA_BURST_SIZE	(8) /* size * width: 8*4 = 32 bytes */
#define PDM_SIGNOFF_CLK_RATE	(100000000)
#define PDM_PATH_MAX		(4)
=======
#define PDM_DMA_BURST_SIZE		(8) /* size * width: 8*4 = 32 bytes */
#define PDM_SIGNOFF_CLK_100M		(100000000)
#define PDM_SIGNOFF_CLK_300M		(300000000)
#define PDM_PATH_MAX			(4)
#define PDM_DEFAULT_RATE		(48000)
#define PDM_START_DELAY_MS_DEFAULT	(20)
#define PDM_START_DELAY_MS_MIN		(0)
#define PDM_START_DELAY_MS_MAX		(1000)
#define PDM_FILTER_DELAY_MS_MIN		(20)
#define PDM_FILTER_DELAY_MS_MAX		(1000)
#define PDM_CLK_SHIFT_PPM_MAX		(1000000) /* 1 ppm */
#define CLK_PPM_MIN		(-1000)
#define CLK_PPM_MAX		(1000)
>>>>>>> 52f971ee

enum rk_pdm_version {
	RK_PDM_RK3229,
	RK_PDM_RK3308,
<<<<<<< HEAD
=======
	RK_PDM_RK3588,
>>>>>>> 52f971ee
	RK_PDM_RV1126,
};

struct rk_pdm_dev {
	struct device *dev;
	struct clk *clk;
	struct clk *clk_root;
	struct clk *hclk;
	struct regmap *regmap;
	struct snd_dmaengine_dai_dma_data capture_dma_data;
	struct reset_control *reset;
	unsigned int start_delay_ms;
	unsigned int filter_delay_ms;
	enum rk_pdm_version version;
	unsigned int clk_root_rate;
	unsigned int clk_root_initial_rate;
	int clk_ppm;
	bool clk_calibrate;
};

struct rk_pdm_clkref {
	unsigned int sr;
	unsigned int clk;
	unsigned int clk_out;
};

struct rk_pdm_ds_ratio {
	unsigned int ratio;
	unsigned int sr;
};

static struct rk_pdm_clkref clkref[] = {
	{ 8000, 40960000, 2048000 },
	{ 11025, 56448000, 2822400 },
	{ 12000, 61440000, 3072000 },
	{ 8000, 98304000, 2048000 },
	{ 12000, 98304000, 3072000 },
};

static struct rk_pdm_ds_ratio ds_ratio[] = {
	{ 0, 192000 },
	{ 0, 176400 },
	{ 0, 128000 },
	{ 1, 96000 },
	{ 1, 88200 },
	{ 1, 64000 },
	{ 2, 48000 },
	{ 2, 44100 },
	{ 2, 32000 },
	{ 3, 24000 },
	{ 3, 22050 },
	{ 3, 16000 },
	{ 4, 12000 },
	{ 4, 11025 },
	{ 4, 8000 },
};

static unsigned int get_pdm_clk(struct rk_pdm_dev *pdm, unsigned int sr,
				unsigned int *clk_src, unsigned int *clk_out,
				unsigned int signoff)
{
	unsigned int i, count, clk, div, rate, delta;

	clk = 0;
	if (!sr)
		return clk;

	count = ARRAY_SIZE(clkref);
	for (i = 0; i < count; i++) {
		if (sr % clkref[i].sr)
			continue;
		div = sr / clkref[i].sr;
		if ((div & (div - 1)) == 0) {
			*clk_out = clkref[i].clk_out;
			if (pdm->clk_calibrate) {
				clk = clkref[i].clk;
				*clk_src = clk;
				break;
			}
			rate = clk_round_rate(pdm->clk, clkref[i].clk);
			delta = clkref[i].clk / PDM_CLK_SHIFT_PPM_MAX;
			if (rate < clkref[i].clk - delta ||
			    rate > clkref[i].clk + delta)
				continue;
			clk = clkref[i].clk;
			*clk_src = clkref[i].clk;
			break;
		}
	}

	if (!clk) {
		clk = clk_round_rate(pdm->clk, signoff);
		*clk_src = clk;
	}
	return clk;
}

static unsigned int get_pdm_ds_ratio(unsigned int sr)
{
	unsigned int i, count, ratio;

	ratio = 0;
	if (!sr)
		return ratio;

	count = ARRAY_SIZE(ds_ratio);
	for (i = 0; i < count; i++) {
		if (sr == ds_ratio[i].sr)
			ratio = ds_ratio[i].ratio;
	}
	return ratio;
}

static unsigned int get_pdm_cic_ratio(unsigned int clk)
{
	switch (clk) {
	case 4096000:
	case 5644800:
	case 6144000:
		return 0;
	case 2048000:
	case 2822400:
	case 3072000:
		return 1;
	case 1024000:
	case 1411200:
	case 1536000:
		return 2;
	default:
		return 1;
	}
}

static unsigned int samplerate_to_bit(unsigned int samplerate)
{
	switch (samplerate) {
	case 8000:
	case 11025:
	case 12000:
		return 0;
	case 16000:
	case 22050:
	case 24000:
		return 1;
	case 32000:
		return 2;
	case 44100:
	case 48000:
		return 3;
	case 64000:
	case 88200:
	case 96000:
		return 4;
	case 128000:
	case 176400:
	case 192000:
		return 5;
	default:
		return 1;
	}
}

static inline struct rk_pdm_dev *to_info(struct snd_soc_dai *dai)
{
	return snd_soc_dai_get_drvdata(dai);
}

static void rockchip_pdm_rxctrl(struct rk_pdm_dev *pdm, int on)
{
	unsigned long flags;

	if (on) {
		/* The PDM device need to delete some unused data
		 * since the pdm of various manufacturers can not
		 * be stable quickly. This is done by commit "ASoC:
		 * rockchip: pdm: Fix pop noise in the beginning".
		 *
		 * But we do not know how many data we delete, this
		 * cause channel disorder. For example, we record
		 * two channel 24-bit sound, then delete some starting
		 * data. Because the deleted starting data is uncertain,
		 * the next data may be left or right channel and cause
		 * channel disorder.
		 *
		 * Luckily, we can use the PDM_RX_CLR to fix this.
		 * Use the PDM_RX_CLR to clear fifo written data and
		 * address, but can not clear the read data and address.
		 * In initial state, the read data and address are zero.
		 */
		local_irq_save(flags);
		regmap_update_bits(pdm->regmap, PDM_SYSCONFIG,
				   PDM_RX_CLR_MASK,
				   PDM_RX_CLR_WR);
		regmap_update_bits(pdm->regmap, PDM_DMA_CTRL,
				   PDM_DMA_RD_MSK, PDM_DMA_RD_EN);
		local_irq_restore(flags);
	} else {
		regmap_update_bits(pdm->regmap, PDM_DMA_CTRL,
				   PDM_DMA_RD_MSK, PDM_DMA_RD_DIS);
		regmap_update_bits(pdm->regmap, PDM_SYSCONFIG,
				   PDM_RX_MASK | PDM_RX_CLR_MASK,
				   PDM_RX_STOP | PDM_RX_CLR_WR);
	}
}

static int rockchip_pdm_clk_set_rate(struct rk_pdm_dev *pdm,
				     struct clk *clk, unsigned long rate,
				     int ppm)
{
	unsigned long rate_target;
	int delta, ret;

	if (ppm == pdm->clk_ppm)
		return 0;

	ret = rockchip_pll_clk_compensation(clk, ppm);
	if (ret != -ENOSYS)
		goto out;

	delta = (ppm < 0) ? -1 : 1;
	delta *= (int)div64_u64((uint64_t)rate * (uint64_t)abs(ppm) + 500000, 1000000);

	rate_target = rate + delta;

	if (!rate_target)
		return -EINVAL;

	ret = clk_set_rate(clk, rate_target);
	if (ret)
		return ret;
out:
	if (!ret)
		pdm->clk_ppm = ppm;

	return ret;
}

static int rockchip_pdm_set_samplerate(struct rk_pdm_dev *pdm, unsigned int samplerate)
{

	unsigned int val = 0, div = 0;
	unsigned int clk_rate, clk_div, rate, delta;
	unsigned int clk_src = 0, clk_out = 0, signoff = PDM_SIGNOFF_CLK_100M;
	unsigned long m, n;
	uint64_t ppm;
	bool change;
	int ret;

	if (pdm->version == RK_PDM_RK3588)
		signoff = PDM_SIGNOFF_CLK_300M;
	clk_rate = get_pdm_clk(pdm, samplerate, &clk_src, &clk_out, signoff);
	if (!clk_rate)
		return -EINVAL;

	if (pdm->clk_calibrate) {
		ret = clk_set_parent(pdm->clk, pdm->clk_root);
		if (ret)
			return ret;

		ret = rockchip_pdm_clk_set_rate(pdm, pdm->clk_root,
						pdm->clk_root_rate, 0);
		if (ret)
			return ret;

		rate = pdm->clk_root_rate;
		delta = abs(rate % clk_src - clk_src);
		ppm = div64_u64((uint64_t)delta * 1000000, (uint64_t)rate);

		if (ppm) {
			div = DIV_ROUND_CLOSEST(pdm->clk_root_initial_rate, clk_src);
			if (!div)
				return -EINVAL;

			rate = clk_src * round_up(div, 2);
			ret = clk_set_rate(pdm->clk_root, rate);
			if (ret)
				return ret;

			pdm->clk_root_rate = clk_get_rate(pdm->clk_root);
		}
	}

	ret = clk_set_rate(pdm->clk, clk_src);
	if (ret)
		return ret;

	if (pdm->version == RK_PDM_RK3308 ||
<<<<<<< HEAD
=======
	    pdm->version == RK_PDM_RK3588 ||
>>>>>>> 52f971ee
	    pdm->version == RK_PDM_RV1126) {
		rational_best_approximation(clk_out, clk_src,
					    GENMASK(16 - 1, 0),
					    GENMASK(16 - 1, 0),
					    &m, &n);

		val = (m << PDM_FD_NUMERATOR_SFT) |
			(n << PDM_FD_DENOMINATOR_SFT);
		regmap_update_bits_check(pdm->regmap, PDM_CTRL1,
					 PDM_FD_NUMERATOR_MSK |
					 PDM_FD_DENOMINATOR_MSK,
					 val, &change);
		if (change) {
			reset_control_assert(pdm->reset);
			reset_control_deassert(pdm->reset);
			rockchip_pdm_rxctrl(pdm, 0);
		}
		clk_div = n / m;
		if (clk_div >= 40)
			val = PDM_CLK_FD_RATIO_40;
		else if (clk_div <= 35)
			val = PDM_CLK_FD_RATIO_35;
		else
			return -EINVAL;
		regmap_update_bits(pdm->regmap, PDM_CLK_CTRL,
				   PDM_CLK_FD_RATIO_MSK,
				   val);
	}

<<<<<<< HEAD
	if (pdm->version == RK_PDM_RV1126) {
=======
	if (pdm->version == RK_PDM_RK3588 || pdm->version == RK_PDM_RV1126) {
>>>>>>> 52f971ee
		val = get_pdm_cic_ratio(clk_out);
		regmap_update_bits(pdm->regmap, PDM_CLK_CTRL, PDM_CIC_RATIO_MSK, val);
		val = samplerate_to_bit(samplerate);
		regmap_update_bits(pdm->regmap, PDM_CTRL0,
				   PDM_SAMPLERATE_MSK, PDM_SAMPLERATE(val));
	} else {
		val = get_pdm_ds_ratio(samplerate);
		regmap_update_bits(pdm->regmap, PDM_CLK_CTRL, PDM_DS_RATIO_MSK, val);
	}

	regmap_update_bits(pdm->regmap, PDM_HPF_CTRL,
			   PDM_HPF_CF_MSK, PDM_HPF_60HZ);
	regmap_update_bits(pdm->regmap, PDM_HPF_CTRL,
			   PDM_HPF_LE | PDM_HPF_RE, PDM_HPF_LE | PDM_HPF_RE);
	return 0;
}

static int rockchip_pdm_hw_params(struct snd_pcm_substream *substream,
				  struct snd_pcm_hw_params *params,
				  struct snd_soc_dai *dai)
{
	struct rk_pdm_dev *pdm = to_info(dai);
	unsigned int val = 0;

	if (substream->stream == SNDRV_PCM_STREAM_PLAYBACK)
		return 0;

	rockchip_pdm_set_samplerate(pdm, params_rate(params));

	if (pdm->version != RK_PDM_RK3229)
		regmap_update_bits(pdm->regmap, PDM_CTRL0,
				   PDM_MODE_MSK, PDM_MODE_LJ);

	val = 0;
	switch (params_format(params)) {
	case SNDRV_PCM_FORMAT_S8:
		val |= PDM_VDW(8);
		break;
	case SNDRV_PCM_FORMAT_S16_LE:
		val |= PDM_VDW(16);
		break;
	case SNDRV_PCM_FORMAT_S20_3LE:
		val |= PDM_VDW(20);
		break;
	case SNDRV_PCM_FORMAT_S24_LE:
		val |= PDM_VDW(24);
		break;
	case SNDRV_PCM_FORMAT_S32_LE:
		val |= PDM_VDW(32);
		break;
	default:
		return -EINVAL;
	}

	switch (params_channels(params)) {
	case 8:
		val |= PDM_PATH3_EN;
		fallthrough;
	case 6:
		val |= PDM_PATH2_EN;
		fallthrough;
	case 4:
		val |= PDM_PATH1_EN;
		fallthrough;
	case 2:
		val |= PDM_PATH0_EN;
		break;
	default:
		dev_err(pdm->dev, "invalid channel: %d\n",
			params_channels(params));
		return -EINVAL;
	}

	regmap_update_bits(pdm->regmap, PDM_CTRL0,
			   PDM_PATH_MSK | PDM_VDW_MSK,
			   val);
	/* all channels share the single FIFO */
	regmap_update_bits(pdm->regmap, PDM_DMA_CTRL, PDM_DMA_RDL_MSK,
			   PDM_DMA_RDL(8 * params_channels(params)));

	return 0;
}

static int rockchip_pdm_set_fmt(struct snd_soc_dai *cpu_dai,
				unsigned int fmt)
{
	struct rk_pdm_dev *pdm = to_info(cpu_dai);
	unsigned int mask = 0, val = 0;

	mask = PDM_CKP_MSK;
	switch (fmt & SND_SOC_DAIFMT_INV_MASK) {
	case SND_SOC_DAIFMT_NB_NF:
		val = PDM_CKP_NORMAL;
		break;
	case SND_SOC_DAIFMT_IB_NF:
		val = PDM_CKP_INVERTED;
		break;
	default:
		return -EINVAL;
	}

	pm_runtime_get_sync(cpu_dai->dev);
	regmap_update_bits(pdm->regmap, PDM_CLK_CTRL, mask, val);
	pm_runtime_put(cpu_dai->dev);

	return 0;
}

static int rockchip_pdm_trigger(struct snd_pcm_substream *substream, int cmd,
				struct snd_soc_dai *dai)
{
	struct rk_pdm_dev *pdm = to_info(dai);
	int ret = 0;

	switch (cmd) {
	case SNDRV_PCM_TRIGGER_START:
	case SNDRV_PCM_TRIGGER_RESUME:
	case SNDRV_PCM_TRIGGER_PAUSE_RELEASE:
		if (substream->stream == SNDRV_PCM_STREAM_CAPTURE)
			rockchip_pdm_rxctrl(pdm, 1);
		break;
	case SNDRV_PCM_TRIGGER_SUSPEND:
	case SNDRV_PCM_TRIGGER_STOP:
	case SNDRV_PCM_TRIGGER_PAUSE_PUSH:
		if (substream->stream == SNDRV_PCM_STREAM_CAPTURE)
			rockchip_pdm_rxctrl(pdm, 0);
		break;
	default:
		ret = -EINVAL;
		break;
	}

	return ret;
}

static int rockchip_pdm_start_delay_info(struct snd_kcontrol *kcontrol,
					 struct snd_ctl_elem_info *uinfo)
{
	uinfo->type = SNDRV_CTL_ELEM_TYPE_INTEGER;
	uinfo->count = 1;
	uinfo->value.integer.min = PDM_START_DELAY_MS_MIN;
	uinfo->value.integer.max = PDM_START_DELAY_MS_MAX;
	uinfo->value.integer.step = 1;

	return 0;
}

static int rockchip_pdm_start_delay_get(struct snd_kcontrol *kcontrol,
					struct snd_ctl_elem_value *ucontrol)
{
	struct snd_soc_dai *dai = snd_kcontrol_chip(kcontrol);
	struct rk_pdm_dev *pdm = snd_soc_dai_get_drvdata(dai);

	ucontrol->value.integer.value[0] = pdm->start_delay_ms;

	return 0;
}

static int rockchip_pdm_start_delay_put(struct snd_kcontrol *kcontrol,
					struct snd_ctl_elem_value *ucontrol)
{
	struct snd_soc_dai *dai = snd_kcontrol_chip(kcontrol);
	struct rk_pdm_dev *pdm = snd_soc_dai_get_drvdata(dai);

	if ((ucontrol->value.integer.value[0] < PDM_START_DELAY_MS_MIN) ||
	    (ucontrol->value.integer.value[0] > PDM_START_DELAY_MS_MAX))
		return -EINVAL;

	pdm->start_delay_ms = ucontrol->value.integer.value[0];

	return 1;
}

static int rockchip_pdm_filter_delay_info(struct snd_kcontrol *kcontrol,
					  struct snd_ctl_elem_info *uinfo)
{
	uinfo->type = SNDRV_CTL_ELEM_TYPE_INTEGER;
	uinfo->count = 1;
	uinfo->value.integer.min = PDM_FILTER_DELAY_MS_MIN;
	uinfo->value.integer.max = PDM_FILTER_DELAY_MS_MAX;
	uinfo->value.integer.step = 1;

	return 0;
}

static int rockchip_pdm_filter_delay_get(struct snd_kcontrol *kcontrol,
					 struct snd_ctl_elem_value *ucontrol)
{
	struct snd_soc_dai *dai = snd_kcontrol_chip(kcontrol);
	struct rk_pdm_dev *pdm = snd_soc_dai_get_drvdata(dai);

	ucontrol->value.integer.value[0] = pdm->filter_delay_ms;

	return 0;
}

static int rockchip_pdm_filter_delay_put(struct snd_kcontrol *kcontrol,
					 struct snd_ctl_elem_value *ucontrol)
{
	struct snd_soc_dai *dai = snd_kcontrol_chip(kcontrol);
	struct rk_pdm_dev *pdm = snd_soc_dai_get_drvdata(dai);

	if ((ucontrol->value.integer.value[0] < PDM_FILTER_DELAY_MS_MIN) ||
	    (ucontrol->value.integer.value[0] > PDM_FILTER_DELAY_MS_MAX))
		return -EINVAL;

	pdm->filter_delay_ms = ucontrol->value.integer.value[0];

	return 1;
}

static const struct snd_kcontrol_new rockchip_pdm_controls[] = {
	{
		.iface = SNDRV_CTL_ELEM_IFACE_PCM,
		.name = "PDM Start Delay Ms",
		.info = rockchip_pdm_start_delay_info,
		.get = rockchip_pdm_start_delay_get,
		.put = rockchip_pdm_start_delay_put,
	},
	{
		.iface = SNDRV_CTL_ELEM_IFACE_PCM,
		.name = "PDM Filter Delay Ms",
		.info = rockchip_pdm_filter_delay_info,
		.get = rockchip_pdm_filter_delay_get,
		.put = rockchip_pdm_filter_delay_put,
	},
};

static int rockchip_pdm_clk_compensation_info(struct snd_kcontrol *kcontrol,
					      struct snd_ctl_elem_info *uinfo)
{
	uinfo->type = SNDRV_CTL_ELEM_TYPE_INTEGER;
	uinfo->count = 1;
	uinfo->value.integer.min = CLK_PPM_MIN;
	uinfo->value.integer.max = CLK_PPM_MAX;
	uinfo->value.integer.step = 1;

	return 0;
}


static int rockchip_pdm_clk_compensation_get(struct snd_kcontrol *kcontrol,
					     struct snd_ctl_elem_value *ucontrol)

{
	struct snd_soc_dai *dai = snd_kcontrol_chip(kcontrol);
	struct rk_pdm_dev *pdm = snd_soc_dai_get_drvdata(dai);

	ucontrol->value.integer.value[0] = pdm->clk_ppm;

	return 0;
}

static int rockchip_pdm_clk_compensation_put(struct snd_kcontrol *kcontrol,
					     struct snd_ctl_elem_value *ucontrol)
{
	struct snd_soc_dai *dai = snd_kcontrol_chip(kcontrol);
	struct rk_pdm_dev *pdm = snd_soc_dai_get_drvdata(dai);

	int ppm = ucontrol->value.integer.value[0];

	if ((ucontrol->value.integer.value[0] < CLK_PPM_MIN) ||
	    (ucontrol->value.integer.value[0] > CLK_PPM_MAX))
		return -EINVAL;

	return rockchip_pdm_clk_set_rate(pdm, pdm->clk_root, pdm->clk_root_rate, ppm);
}

static struct snd_kcontrol_new rockchip_pdm_compensation_control = {
	.iface = SNDRV_CTL_ELEM_IFACE_PCM,
	.name = "PDM PCM Clk Compensation In PPM",
	.info = rockchip_pdm_clk_compensation_info,
	.get = rockchip_pdm_clk_compensation_get,
	.put = rockchip_pdm_clk_compensation_put,

};

static int rockchip_pdm_dai_probe(struct snd_soc_dai *dai)
{
	struct rk_pdm_dev *pdm = to_info(dai);

	dai->capture_dma_data = &pdm->capture_dma_data;
	snd_soc_add_dai_controls(dai, rockchip_pdm_controls,
				 ARRAY_SIZE(rockchip_pdm_controls));
	if (pdm->clk_calibrate)
		snd_soc_add_dai_controls(dai, &rockchip_pdm_compensation_control, 1);
	return 0;
}

static void rockchip_pdm_shutdown(struct snd_pcm_substream *substream,
				  struct snd_soc_dai *dai)
{
	struct rk_pdm_dev *pdm = to_info(dai);

	if (substream->stream != SNDRV_PCM_STREAM_CAPTURE)
		return;

	regmap_update_bits(pdm->regmap, PDM_CLK_CTRL, PDM_CLK_MSK, PDM_CLK_DIS);
}

static int rockchip_pdm_prepare(struct snd_pcm_substream *substream,
				struct snd_soc_dai *dai)
{
	struct rk_pdm_dev *pdm = to_info(dai);

	if (substream->stream != SNDRV_PCM_STREAM_CAPTURE)
		return 0;

	regmap_update_bits(pdm->regmap, PDM_SYSCONFIG, PDM_RX_MASK, PDM_RX_START);
	/*
	 * after xfer start, a necessary delay for filter to init and will drop
	 * the dirty data in the trigger-START late.
	 */
	usleep_range((pdm->filter_delay_ms) * 1000, (pdm->filter_delay_ms + 1) * 1000);

	return 0;
}

static int rockchip_pdm_startup(struct snd_pcm_substream *substream,
				struct snd_soc_dai *dai)
{
	struct rk_pdm_dev *pdm = to_info(dai);

	if (substream->stream != SNDRV_PCM_STREAM_CAPTURE)
		return 0;

	regmap_update_bits(pdm->regmap, PDM_CLK_CTRL, PDM_CLK_MSK, PDM_CLK_EN);
	/*
	 * a necessary delay for dmics wake-up after clk enabled, and drop the
	 * dirty data in this duration.
	 */
	usleep_range((pdm->start_delay_ms + 1) * 1000, (pdm->start_delay_ms + 2) * 1000);

	return 0;
}

static const struct snd_soc_dai_ops rockchip_pdm_dai_ops = {
	.startup = rockchip_pdm_startup,
	.shutdown = rockchip_pdm_shutdown,
	.set_fmt = rockchip_pdm_set_fmt,
	.trigger = rockchip_pdm_trigger,
	.prepare = rockchip_pdm_prepare,
	.hw_params = rockchip_pdm_hw_params,
};

#define ROCKCHIP_PDM_RATES SNDRV_PCM_RATE_8000_192000
#define ROCKCHIP_PDM_FORMATS (SNDRV_PCM_FMTBIT_S16_LE | \
			      SNDRV_PCM_FMTBIT_S20_3LE | \
			      SNDRV_PCM_FMTBIT_S24_LE | \
			      SNDRV_PCM_FMTBIT_S32_LE)

static struct snd_soc_dai_driver rockchip_pdm_dai = {
	.probe = rockchip_pdm_dai_probe,
	.capture = {
		.stream_name = "Capture",
		.channels_min = 2,
		.channels_max = 8,
		.rates = ROCKCHIP_PDM_RATES,
		.formats = ROCKCHIP_PDM_FORMATS,
	},
	.ops = &rockchip_pdm_dai_ops,
	.symmetric_rate = 1,
};

static const struct snd_soc_component_driver rockchip_pdm_component = {
	.name = "rockchip-pdm",
	.legacy_dai_naming = 1,
};

static int rockchip_pdm_runtime_suspend(struct device *dev)
{
	struct rk_pdm_dev *pdm = dev_get_drvdata(dev);

	regcache_cache_only(pdm->regmap, true);
	clk_disable_unprepare(pdm->clk);
	clk_disable_unprepare(pdm->hclk);

	return 0;
}

static int rockchip_pdm_runtime_resume(struct device *dev)
{
	struct rk_pdm_dev *pdm = dev_get_drvdata(dev);
	int ret;

	ret = clk_prepare_enable(pdm->clk);
	if (ret) {
		dev_err(pdm->dev, "clock enable failed %d\n", ret);
		return ret;
	}

	ret = clk_prepare_enable(pdm->hclk);
	if (ret) {
		clk_disable_unprepare(pdm->clk);
		dev_err(pdm->dev, "hclock enable failed %d\n", ret);
		return ret;
	}

	rockchip_pdm_rxctrl(pdm, 0);
	regcache_cache_only(pdm->regmap, false);
	regcache_mark_dirty(pdm->regmap);
	ret = regcache_sync(pdm->regmap);
	if (ret) {
		clk_disable_unprepare(pdm->clk);
		clk_disable_unprepare(pdm->hclk);
	}
	return 0;
}

static bool rockchip_pdm_wr_reg(struct device *dev, unsigned int reg)
{
	switch (reg) {
	case PDM_SYSCONFIG:
	case PDM_CTRL0:
	case PDM_CTRL1:
	case PDM_CLK_CTRL:
	case PDM_HPF_CTRL:
	case PDM_FIFO_CTRL:
	case PDM_DMA_CTRL:
	case PDM_INT_EN:
	case PDM_INT_CLR:
	case PDM_DATA_VALID:
		return true;
	default:
		return false;
	}
}

static bool rockchip_pdm_rd_reg(struct device *dev, unsigned int reg)
{
	switch (reg) {
	case PDM_SYSCONFIG:
	case PDM_CTRL0:
	case PDM_CTRL1:
	case PDM_CLK_CTRL:
	case PDM_HPF_CTRL:
	case PDM_FIFO_CTRL:
	case PDM_DMA_CTRL:
	case PDM_INT_EN:
	case PDM_INT_CLR:
	case PDM_INT_ST:
	case PDM_DATA_VALID:
	case PDM_RXFIFO_DATA:
	case PDM_VERSION:
		return true;
	default:
		return false;
	}
}

static bool rockchip_pdm_volatile_reg(struct device *dev, unsigned int reg)
{
	switch (reg) {
	case PDM_SYSCONFIG:
	case PDM_FIFO_CTRL:
	case PDM_INT_CLR:
	case PDM_INT_ST:
	case PDM_RXFIFO_DATA:
		return true;
	default:
		return false;
	}
}

static bool rockchip_pdm_precious_reg(struct device *dev, unsigned int reg)
{
	switch (reg) {
	case PDM_RXFIFO_DATA:
		return true;
	default:
		return false;
	}
}

static const struct reg_default rockchip_pdm_reg_defaults[] = {
	{ PDM_CTRL0, 0x78000017 },
	{ PDM_CTRL1, 0x0bb8ea60 },
	{ PDM_CLK_CTRL, 0x0000e401 },
	{ PDM_DMA_CTRL, 0x0000001f },
};

static const struct regmap_config rockchip_pdm_regmap_config = {
	.reg_bits = 32,
	.reg_stride = 4,
	.val_bits = 32,
	.max_register = PDM_VERSION,
	.reg_defaults = rockchip_pdm_reg_defaults,
	.num_reg_defaults = ARRAY_SIZE(rockchip_pdm_reg_defaults),
	.writeable_reg = rockchip_pdm_wr_reg,
	.readable_reg = rockchip_pdm_rd_reg,
	.volatile_reg = rockchip_pdm_volatile_reg,
	.precious_reg = rockchip_pdm_precious_reg,
	.cache_type = REGCACHE_FLAT,
};

static const struct of_device_id rockchip_pdm_match[] __maybe_unused = {
	{ .compatible = "rockchip,pdm",
	  .data = (void *)RK_PDM_RK3229 },
	{ .compatible = "rockchip,px30-pdm",
	  .data = (void *)RK_PDM_RK3308 },
	{ .compatible = "rockchip,rk1808-pdm",
	  .data = (void *)RK_PDM_RK3308 },
	{ .compatible = "rockchip,rk3308-pdm",
	  .data = (void *)RK_PDM_RK3308 },
	{ .compatible = "rockchip,rk3568-pdm",
	  .data = (void *)RK_PDM_RV1126 },
<<<<<<< HEAD
=======
	{ .compatible = "rockchip,rk3588-pdm",
	  .data = (void *)RK_PDM_RK3588 },
>>>>>>> 52f971ee
	{ .compatible = "rockchip,rv1126-pdm",
	  .data = (void *)RK_PDM_RV1126 },
	{},
};
MODULE_DEVICE_TABLE(of, rockchip_pdm_match);

static int rockchip_pdm_path_parse(struct rk_pdm_dev *pdm, struct device_node *node)
{
	unsigned int path[PDM_PATH_MAX];
	int cnt = 0, ret = 0, i = 0, val = 0, msk = 0;

	cnt = of_count_phandle_with_args(node, "rockchip,path-map",
					 NULL);
	if (cnt != PDM_PATH_MAX)
		return cnt;

	ret = of_property_read_u32_array(node, "rockchip,path-map",
					 path, cnt);
	if (ret)
		return ret;

	for (i = 0; i < cnt; i++) {
		if (path[i] >= PDM_PATH_MAX)
			return -EINVAL;
		msk |= PDM_PATH_MASK(i);
		val |= PDM_PATH(i, path[i]);
	}

	regmap_update_bits(pdm->regmap, PDM_CLK_CTRL, msk, val);

	return 0;
}

static int rockchip_pdm_probe(struct platform_device *pdev)
{
	struct device_node *node = pdev->dev.of_node;
	const struct of_device_id *match;
	struct rk_pdm_dev *pdm;
	struct resource *res;
	void __iomem *regs;
	int ret;

	pdm = devm_kzalloc(&pdev->dev, sizeof(*pdm), GFP_KERNEL);
	if (!pdm)
		return -ENOMEM;

	match = of_match_device(rockchip_pdm_match, &pdev->dev);
	if (match)
		pdm->version = (enum rk_pdm_version)match->data;

	if (pdm->version == RK_PDM_RK3308) {
		pdm->reset = devm_reset_control_get(&pdev->dev, "pdm-m");
		if (IS_ERR(pdm->reset))
			return PTR_ERR(pdm->reset);
	}

	regs = devm_platform_get_and_ioremap_resource(pdev, 0, &res);
	if (IS_ERR(regs))
		return PTR_ERR(regs);

	pdm->regmap = devm_regmap_init_mmio(&pdev->dev, regs,
					    &rockchip_pdm_regmap_config);
	if (IS_ERR(pdm->regmap))
		return PTR_ERR(pdm->regmap);

	pdm->capture_dma_data.addr = res->start + PDM_RXFIFO_DATA;
	pdm->capture_dma_data.addr_width = DMA_SLAVE_BUSWIDTH_4_BYTES;
	pdm->capture_dma_data.maxburst = PDM_DMA_BURST_SIZE;

	pdm->dev = &pdev->dev;
	dev_set_drvdata(&pdev->dev, pdm);

	pdm->start_delay_ms = PDM_START_DELAY_MS_DEFAULT;
	pdm->filter_delay_ms = PDM_FILTER_DELAY_MS_MIN;

	pdm->clk_calibrate =
		of_property_read_bool(node, "rockchip,mclk-calibrate");
	if (pdm->clk_calibrate) {
		pdm->clk_root = devm_clk_get(&pdev->dev, "pdm_clk_root");
		if (IS_ERR(pdm->clk_root))
			return PTR_ERR(pdm->clk_root);

		pdm->clk_root_initial_rate = clk_get_rate(pdm->clk_root);
		pdm->clk_root_rate = pdm->clk_root_initial_rate;
	}

	pdm->clk = devm_clk_get(&pdev->dev, "pdm_clk");
	if (IS_ERR(pdm->clk))
		return PTR_ERR(pdm->clk);

	pdm->hclk = devm_clk_get(&pdev->dev, "pdm_hclk");
	if (IS_ERR(pdm->hclk))
		return PTR_ERR(pdm->hclk);

	ret = clk_prepare_enable(pdm->hclk);
	if (ret)
		return ret;

	pm_runtime_enable(&pdev->dev);
	if (!pm_runtime_enabled(&pdev->dev)) {
		ret = rockchip_pdm_runtime_resume(&pdev->dev);
		if (ret)
			goto err_pm_disable;
	}

	ret = devm_snd_soc_register_component(&pdev->dev,
					      &rockchip_pdm_component,
					      &rockchip_pdm_dai, 1);

	if (ret) {
		dev_err(&pdev->dev, "could not register dai: %d\n", ret);
		goto err_suspend;
	}

	rockchip_pdm_set_samplerate(pdm, PDM_DEFAULT_RATE);
	rockchip_pdm_rxctrl(pdm, 0);

	ret = rockchip_pdm_path_parse(pdm, node);
	if (ret != 0 && ret != -ENOENT)
		goto err_suspend;

<<<<<<< HEAD
=======
	if (of_property_read_bool(node, "rockchip,no-dmaengine")) {
		dev_info(&pdev->dev, "Used for Multi-DAI\n");
		return 0;
	}

>>>>>>> 52f971ee
	ret = devm_snd_dmaengine_pcm_register(&pdev->dev, NULL, 0);
	if (ret) {
		dev_err(&pdev->dev, "could not register pcm: %d\n", ret);
		goto err_suspend;
	}

	return 0;

err_suspend:
	if (!pm_runtime_status_suspended(&pdev->dev))
		rockchip_pdm_runtime_suspend(&pdev->dev);
err_pm_disable:
	pm_runtime_disable(&pdev->dev);

	clk_disable_unprepare(pdm->hclk);

	return ret;
}

static int rockchip_pdm_remove(struct platform_device *pdev)
{
	struct rk_pdm_dev *pdm = dev_get_drvdata(&pdev->dev);

	pm_runtime_disable(&pdev->dev);
	if (!pm_runtime_status_suspended(&pdev->dev))
		rockchip_pdm_runtime_suspend(&pdev->dev);

	clk_disable_unprepare(pdm->clk);
	clk_disable_unprepare(pdm->hclk);

	return 0;
}

#ifdef CONFIG_PM_SLEEP
static int rockchip_pdm_suspend(struct device *dev)
{
	struct rk_pdm_dev *pdm = dev_get_drvdata(dev);

	regcache_mark_dirty(pdm->regmap);

	return 0;
}

static int rockchip_pdm_resume(struct device *dev)
{
	struct rk_pdm_dev *pdm = dev_get_drvdata(dev);
	int ret;

	ret = pm_runtime_resume_and_get(dev);
	if (ret < 0)
		return ret;

	ret = regcache_sync(pdm->regmap);

	pm_runtime_put(dev);

	return ret;
}
#endif

static const struct dev_pm_ops rockchip_pdm_pm_ops = {
	SET_RUNTIME_PM_OPS(rockchip_pdm_runtime_suspend,
			   rockchip_pdm_runtime_resume, NULL)
	SET_SYSTEM_SLEEP_PM_OPS(rockchip_pdm_suspend, rockchip_pdm_resume)
};

static struct platform_driver rockchip_pdm_driver = {
	.probe  = rockchip_pdm_probe,
	.remove = rockchip_pdm_remove,
	.driver = {
		.name = "rockchip-pdm",
		.of_match_table = of_match_ptr(rockchip_pdm_match),
		.pm = &rockchip_pdm_pm_ops,
	},
};

module_platform_driver(rockchip_pdm_driver);

MODULE_AUTHOR("Sugar <sugar.zhang@rock-chips.com>");
MODULE_DESCRIPTION("Rockchip PDM Controller Driver");
MODULE_LICENSE("GPL v2");<|MERGE_RESOLUTION|>--- conflicted
+++ resolved
@@ -19,11 +19,6 @@
 
 #include "rockchip_pdm.h"
 
-<<<<<<< HEAD
-#define PDM_DMA_BURST_SIZE	(8) /* size * width: 8*4 = 32 bytes */
-#define PDM_SIGNOFF_CLK_RATE	(100000000)
-#define PDM_PATH_MAX		(4)
-=======
 #define PDM_DMA_BURST_SIZE		(8) /* size * width: 8*4 = 32 bytes */
 #define PDM_SIGNOFF_CLK_100M		(100000000)
 #define PDM_SIGNOFF_CLK_300M		(300000000)
@@ -37,15 +32,11 @@
 #define PDM_CLK_SHIFT_PPM_MAX		(1000000) /* 1 ppm */
 #define CLK_PPM_MIN		(-1000)
 #define CLK_PPM_MAX		(1000)
->>>>>>> 52f971ee
 
 enum rk_pdm_version {
 	RK_PDM_RK3229,
 	RK_PDM_RK3308,
-<<<<<<< HEAD
-=======
 	RK_PDM_RK3588,
->>>>>>> 52f971ee
 	RK_PDM_RV1126,
 };
 
@@ -333,10 +324,7 @@
 		return ret;
 
 	if (pdm->version == RK_PDM_RK3308 ||
-<<<<<<< HEAD
-=======
 	    pdm->version == RK_PDM_RK3588 ||
->>>>>>> 52f971ee
 	    pdm->version == RK_PDM_RV1126) {
 		rational_best_approximation(clk_out, clk_src,
 					    GENMASK(16 - 1, 0),
@@ -366,11 +354,7 @@
 				   val);
 	}
 
-<<<<<<< HEAD
-	if (pdm->version == RK_PDM_RV1126) {
-=======
 	if (pdm->version == RK_PDM_RK3588 || pdm->version == RK_PDM_RV1126) {
->>>>>>> 52f971ee
 		val = get_pdm_cic_ratio(clk_out);
 		regmap_update_bits(pdm->regmap, PDM_CLK_CTRL, PDM_CIC_RATIO_MSK, val);
 		val = samplerate_to_bit(samplerate);
@@ -877,11 +861,8 @@
 	  .data = (void *)RK_PDM_RK3308 },
 	{ .compatible = "rockchip,rk3568-pdm",
 	  .data = (void *)RK_PDM_RV1126 },
-<<<<<<< HEAD
-=======
 	{ .compatible = "rockchip,rk3588-pdm",
 	  .data = (void *)RK_PDM_RK3588 },
->>>>>>> 52f971ee
 	{ .compatible = "rockchip,rv1126-pdm",
 	  .data = (void *)RK_PDM_RV1126 },
 	{},
@@ -1003,14 +984,11 @@
 	if (ret != 0 && ret != -ENOENT)
 		goto err_suspend;
 
-<<<<<<< HEAD
-=======
 	if (of_property_read_bool(node, "rockchip,no-dmaengine")) {
 		dev_info(&pdev->dev, "Used for Multi-DAI\n");
 		return 0;
 	}
 
->>>>>>> 52f971ee
 	ret = devm_snd_dmaengine_pcm_register(&pdev->dev, NULL, 0);
 	if (ret) {
 		dev_err(&pdev->dev, "could not register pcm: %d\n", ret);
