--- conflicted
+++ resolved
@@ -274,12 +274,8 @@
 	bool eld_bypass;
 	struct snd_soc_jack *jack;
 	unsigned int jack_status;
-<<<<<<< HEAD
 	u8 iec_status[AES_IEC958_STATUS_SIZE];
-=======
-	u8 iec_status[24];
 	struct snd_pcm_substream *substream;
->>>>>>> 52f971ee
 };
 
 static const struct snd_soc_dapm_widget hdmi_widgets[] = {
