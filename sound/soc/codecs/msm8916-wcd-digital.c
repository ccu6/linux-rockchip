--- conflicted
+++ resolved
@@ -1209,8 +1209,6 @@
 	ret = devm_snd_soc_register_component(dev, &msm8916_wcd_digital,
 				      msm8916_wcd_digital_dai,
 				      ARRAY_SIZE(msm8916_wcd_digital_dai));
-<<<<<<< HEAD
-=======
 	if (ret)
 		goto err_mclk;
 
@@ -1218,7 +1216,6 @@
 
 err_mclk:
 	clk_disable_unprepare(priv->mclk);
->>>>>>> fdd06dc6
 err_clk:
 	clk_disable_unprepare(priv->ahbclk);
 	return ret;
