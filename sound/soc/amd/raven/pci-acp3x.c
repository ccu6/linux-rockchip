// SPDX-License-Identifier: GPL-2.0+
//
// AMD ACP PCI Driver
//
//Copyright 2016 Advanced Micro Devices, Inc.

#include <linux/pci.h>
#include <linux/module.h>
#include <linux/io.h>
#include <linux/platform_device.h>
#include <linux/interrupt.h>
#include <linux/pm_runtime.h>
#include <linux/delay.h>

#include "acp3x.h"

struct acp3x_dev_data {
	void __iomem *acp3x_base;
	bool acp3x_audio_mode;
	struct resource *res;
	struct platform_device *pdev[ACP3x_DEVS];
	u32 pme_en;
};

static int acp3x_power_on(struct acp3x_dev_data *adata)
{
	void __iomem *acp3x_base = adata->acp3x_base;
	u32 val;
	int timeout;

	val = rv_readl(acp3x_base + mmACP_PGFSM_STATUS);

	if (val == 0)
		return val;

	if (!((val & ACP_PGFSM_STATUS_MASK) ==
				ACP_POWER_ON_IN_PROGRESS))
		rv_writel(ACP_PGFSM_CNTL_POWER_ON_MASK,
			acp3x_base + mmACP_PGFSM_CONTROL);
	timeout = 0;
	while (++timeout < 500) {
		val = rv_readl(acp3x_base + mmACP_PGFSM_STATUS);
		if (!val) {
			/* ACP power On clears PME_EN.
			 * Restore the value to its prior state
			 */
			rv_writel(adata->pme_en, acp3x_base + mmACP_PME_EN);
			return 0;
		}
		udelay(1);
	}
	return -ETIMEDOUT;
}

static int acp3x_reset(void __iomem *acp3x_base)
{
	u32 val;
	int timeout;

	rv_writel(1, acp3x_base + mmACP_SOFT_RESET);
	timeout = 0;
	while (++timeout < 500) {
		val = rv_readl(acp3x_base + mmACP_SOFT_RESET);
		if (val & ACP3x_SOFT_RESET__SoftResetAudDone_MASK)
			break;
		cpu_relax();
	}
	rv_writel(0, acp3x_base + mmACP_SOFT_RESET);
	timeout = 0;
	while (++timeout < 500) {
		val = rv_readl(acp3x_base + mmACP_SOFT_RESET);
		if (!val)
			return 0;
		cpu_relax();
	}
	return -ETIMEDOUT;
}

static int acp3x_init(struct acp3x_dev_data *adata)
{
	void __iomem *acp3x_base = adata->acp3x_base;
	int ret;

	/* power on */
	ret = acp3x_power_on(adata);
	if (ret) {
		pr_err("ACP3x power on failed\n");
		return ret;
	}
	/* Reset */
	ret = acp3x_reset(acp3x_base);
	if (ret) {
		pr_err("ACP3x reset failed\n");
		return ret;
	}
	return 0;
}

static int acp3x_deinit(void __iomem *acp3x_base)
{
	int ret;

	/* Reset */
	ret = acp3x_reset(acp3x_base);
	if (ret) {
		pr_err("ACP3x reset failed\n");
		return ret;
	}
	return 0;
}

static int snd_acp3x_probe(struct pci_dev *pci,
			   const struct pci_device_id *pci_id)
{
	struct acp3x_dev_data *adata;
	struct platform_device_info pdevinfo[ACP3x_DEVS];
	unsigned int irqflags;
	int ret, i;
	u32 addr, val;

	if (pci_enable_device(pci)) {
		dev_err(&pci->dev, "pci_enable_device failed\n");
		return -ENODEV;
	}

	ret = pci_request_regions(pci, "AMD ACP3x audio");
	if (ret < 0) {
		dev_err(&pci->dev, "pci_request_regions failed\n");
		goto disable_pci;
	}

	adata = devm_kzalloc(&pci->dev, sizeof(struct acp3x_dev_data),
			     GFP_KERNEL);
	if (!adata) {
		ret = -ENOMEM;
		goto release_regions;
	}

	/* check for msi interrupt support */
	ret = pci_enable_msi(pci);
	if (ret)
		/* msi is not enabled */
		irqflags = IRQF_SHARED;
	else
		/* msi is enabled */
		irqflags = 0;

	addr = pci_resource_start(pci, 0);
	adata->acp3x_base = devm_ioremap(&pci->dev, addr,
					pci_resource_len(pci, 0));
	if (!adata->acp3x_base) {
		ret = -ENOMEM;
		goto disable_msi;
	}
	pci_set_master(pci);
	pci_set_drvdata(pci, adata);
	/* Save ACP_PME_EN state */
	adata->pme_en = rv_readl(adata->acp3x_base + mmACP_PME_EN);
	ret = acp3x_init(adata);
	if (ret)
		goto disable_msi;

	val = rv_readl(adata->acp3x_base + mmACP_I2S_PIN_CONFIG);
	switch (val) {
	case I2S_MODE:
		adata->res = devm_kzalloc(&pci->dev,
					  sizeof(struct resource) * 4,
					  GFP_KERNEL);
		if (!adata->res) {
			ret = -ENOMEM;
			goto de_init;
		}

		adata->res[0].name = "acp3x_i2s_iomem";
		adata->res[0].flags = IORESOURCE_MEM;
		adata->res[0].start = addr;
		adata->res[0].end = addr + (ACP3x_REG_END - ACP3x_REG_START);

		adata->res[1].name = "acp3x_i2s_sp";
		adata->res[1].flags = IORESOURCE_MEM;
		adata->res[1].start = addr + ACP3x_I2STDM_REG_START;
		adata->res[1].end = addr + ACP3x_I2STDM_REG_END;

		adata->res[2].name = "acp3x_i2s_bt";
		adata->res[2].flags = IORESOURCE_MEM;
		adata->res[2].start = addr + ACP3x_BT_TDM_REG_START;
		adata->res[2].end = addr + ACP3x_BT_TDM_REG_END;

		adata->res[3].name = "acp3x_i2s_irq";
		adata->res[3].flags = IORESOURCE_IRQ;
		adata->res[3].start = pci->irq;
		adata->res[3].end = adata->res[3].start;

		adata->acp3x_audio_mode = ACP3x_I2S_MODE;

		memset(&pdevinfo, 0, sizeof(pdevinfo));
		pdevinfo[0].name = "acp3x_rv_i2s_dma";
		pdevinfo[0].id = 0;
		pdevinfo[0].parent = &pci->dev;
		pdevinfo[0].num_res = 4;
		pdevinfo[0].res = &adata->res[0];
		pdevinfo[0].data = &irqflags;
		pdevinfo[0].size_data = sizeof(irqflags);

		pdevinfo[1].name = "acp3x_i2s_playcap";
		pdevinfo[1].id = 0;
		pdevinfo[1].parent = &pci->dev;
		pdevinfo[1].num_res = 1;
		pdevinfo[1].res = &adata->res[1];

		pdevinfo[2].name = "acp3x_i2s_playcap";
		pdevinfo[2].id = 1;
		pdevinfo[2].parent = &pci->dev;
		pdevinfo[2].num_res = 1;
		pdevinfo[2].res = &adata->res[1];

		pdevinfo[3].name = "acp3x_i2s_playcap";
		pdevinfo[3].id = 2;
		pdevinfo[3].parent = &pci->dev;
		pdevinfo[3].num_res = 1;
		pdevinfo[3].res = &adata->res[2];
		for (i = 0; i < ACP3x_DEVS; i++) {
			adata->pdev[i] =
				platform_device_register_full(&pdevinfo[i]);
			if (IS_ERR(adata->pdev[i])) {
				dev_err(&pci->dev, "cannot register %s device\n",
					pdevinfo[i].name);
				ret = PTR_ERR(adata->pdev[i]);
				goto unregister_devs;
			}
		}
		break;
	default:
<<<<<<< HEAD
		dev_info(&pci->dev, "ACP audio mode : %d\n", val);
=======
		dev_info(&pci->dev, "Invalid ACP audio mode : %d\n", val);
		ret = -ENODEV;
		goto disable_msi;
>>>>>>> f9d8ae0b
	}
	pm_runtime_set_autosuspend_delay(&pci->dev, 2000);
	pm_runtime_use_autosuspend(&pci->dev);
	pm_runtime_put_noidle(&pci->dev);
	pm_runtime_allow(&pci->dev);
	return 0;

unregister_devs:
	if (val == I2S_MODE)
		for (i = 0; i < ACP3x_DEVS; i++)
			platform_device_unregister(adata->pdev[i]);
de_init:
	if (acp3x_deinit(adata->acp3x_base))
		dev_err(&pci->dev, "ACP de-init failed\n");
disable_msi:
	pci_disable_msi(pci);
release_regions:
	pci_release_regions(pci);
disable_pci:
	pci_disable_device(pci);

	return ret;
}

static int snd_acp3x_suspend(struct device *dev)
{
	int ret;
	struct acp3x_dev_data *adata;

	adata = dev_get_drvdata(dev);
	ret = acp3x_deinit(adata->acp3x_base);
	if (ret)
		dev_err(dev, "ACP de-init failed\n");
	else
		dev_dbg(dev, "ACP de-initialized\n");

	return 0;
}

static int snd_acp3x_resume(struct device *dev)
{
	int ret;
	struct acp3x_dev_data *adata;

	adata = dev_get_drvdata(dev);
	ret = acp3x_init(adata);
	if (ret) {
		dev_err(dev, "ACP init failed\n");
		return ret;
	}
	return 0;
}

static const struct dev_pm_ops acp3x_pm = {
	.runtime_suspend = snd_acp3x_suspend,
	.runtime_resume =  snd_acp3x_resume,
	.resume =	snd_acp3x_resume,
};

static void snd_acp3x_remove(struct pci_dev *pci)
{
	struct acp3x_dev_data *adata;
	int i, ret;

	adata = pci_get_drvdata(pci);
	if (adata->acp3x_audio_mode == ACP3x_I2S_MODE) {
		for (i = 0; i < ACP3x_DEVS; i++)
			platform_device_unregister(adata->pdev[i]);
	}
	ret = acp3x_deinit(adata->acp3x_base);
	if (ret)
		dev_err(&pci->dev, "ACP de-init failed\n");
	pm_runtime_forbid(&pci->dev);
	pm_runtime_get_noresume(&pci->dev);
	pci_disable_msi(pci);
	pci_release_regions(pci);
	pci_disable_device(pci);
}

static const struct pci_device_id snd_acp3x_ids[] = {
	{ PCI_DEVICE(PCI_VENDOR_ID_AMD, 0x15e2),
	.class = PCI_CLASS_MULTIMEDIA_OTHER << 8,
	.class_mask = 0xffffff },
	{ 0, },
};
MODULE_DEVICE_TABLE(pci, snd_acp3x_ids);

static struct pci_driver acp3x_driver  = {
	.name = KBUILD_MODNAME,
	.id_table = snd_acp3x_ids,
	.probe = snd_acp3x_probe,
	.remove = snd_acp3x_remove,
	.driver = {
		.pm = &acp3x_pm,
	}
};

module_pci_driver(acp3x_driver);

MODULE_AUTHOR("Vishnuvardhanrao.Ravulapati@amd.com");
MODULE_AUTHOR("Maruthi.Bayyavarapu@amd.com");
MODULE_DESCRIPTION("AMD ACP3x PCI driver");
MODULE_LICENSE("GPL v2");<|MERGE_RESOLUTION|>--- conflicted
+++ resolved
@@ -231,13 +231,8 @@
 		}
 		break;
 	default:
-<<<<<<< HEAD
 		dev_info(&pci->dev, "ACP audio mode : %d\n", val);
-=======
-		dev_info(&pci->dev, "Invalid ACP audio mode : %d\n", val);
-		ret = -ENODEV;
-		goto disable_msi;
->>>>>>> f9d8ae0b
+		break;
 	}
 	pm_runtime_set_autosuspend_delay(&pci->dev, 2000);
 	pm_runtime_use_autosuspend(&pci->dev);
