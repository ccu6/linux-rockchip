--- conflicted
+++ resolved
@@ -48,20 +48,14 @@
 					unsigned int order_per_bit,
 					const char *name,
 					struct cma **res_cma);
-<<<<<<< HEAD
 extern struct page *cma_alloc(struct cma *cma, unsigned long count, unsigned int align,
 			      bool no_warn);
 extern bool cma_pages_valid(struct cma *cma, const struct page *pages, unsigned long count);
 extern bool cma_release(struct cma *cma, const struct page *pages, unsigned long count);
-
-=======
-extern struct page *cma_alloc(struct cma *cma, size_t count, unsigned int align,
-			      gfp_t gfp_mask);
-extern bool cma_release(struct cma *cma, const struct page *pages, unsigned int count);
 #ifdef CONFIG_NO_GKI
 extern unsigned long cma_used_pages(void);
 #endif
->>>>>>> 52f971ee
+
 extern int cma_for_each_area(int (*it)(struct cma *cma, void *data), void *data);
 
 extern void cma_reserve_pages_on_error(struct cma *cma);
