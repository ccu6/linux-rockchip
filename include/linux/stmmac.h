--- conflicted
+++ resolved
@@ -217,12 +217,8 @@
 	int rx_fifo_size;
 	int dma_tx_size;
 	int dma_rx_size;
-<<<<<<< HEAD
+	int flow_ctrl;
 	u32 host_dma_width;
-=======
-	int flow_ctrl;
-	u32 addr64;
->>>>>>> a8f20dd9
 	u32 rx_queues_to_use;
 	u32 tx_queues_to_use;
 	u8 rx_sched_algorithm;
