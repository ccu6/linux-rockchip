--- conflicted
+++ resolved
@@ -46,17 +46,10 @@
 #define SPINOR_OP_RDID		0x9f	/* Read JEDEC ID */
 #define SPINOR_OP_RDSFDP	0x5a	/* Read SFDP */
 #define SPINOR_OP_RDCR		0x35	/* Read configuration register */
-<<<<<<< HEAD
+#define SPINOR_OP_WRCR		0x31	/* Write configure register */
 #define SPINOR_OP_SRSTEN	0x66	/* Software Reset Enable */
 #define SPINOR_OP_SRST		0x99	/* Software Reset */
 #define SPINOR_OP_GBULK		0x98    /* Global Block Unlock */
-=======
-#define SPINOR_OP_WRCR		0x31	/* Write configure register */
-#define SPINOR_OP_RDFSR		0x70	/* Read flag status register */
-#define SPINOR_OP_CLFSR		0x50	/* Clear flag status register */
-#define SPINOR_OP_RDEAR		0xc8	/* Read Extended Address Register */
-#define SPINOR_OP_WREAR		0xc5	/* Write Extended Address Register */
->>>>>>> 52f971ee
 
 /* 4-byte address opcodes - used on Spansion and some Macronix flashes. */
 #define SPINOR_OP_READ_4B	0x13	/* Read data bytes (low frequency) */
@@ -130,13 +123,10 @@
 
 /* Status Register 2 bits. */
 #define SR2_QUAD_EN_BIT1	BIT(1)
-<<<<<<< HEAD
+#define SR2_QUAD_EN_BIT2	BIT(2)
 #define SR2_LB1			BIT(3)	/* Security Register Lock Bit 1 */
 #define SR2_LB2			BIT(4)	/* Security Register Lock Bit 2 */
 #define SR2_LB3			BIT(5)	/* Security Register Lock Bit 3 */
-=======
-#define SR2_QUAD_EN_BIT2	BIT(2)
->>>>>>> 52f971ee
 #define SR2_QUAD_EN_BIT7	BIT(7)
 
 /* Supported SPI protocols */
