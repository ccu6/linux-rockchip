/* SPDX-License-Identifier: GPL-2.0-or-later */
/*
 * Network device features.
 */
#ifndef _LINUX_NETDEV_FEATURES_H
#define _LINUX_NETDEV_FEATURES_H

#include <linux/types.h>
#include <linux/bitops.h>
#include <asm/byteorder.h>

typedef u64 netdev_features_t;

enum {
	NETIF_F_SG_BIT,			/* Scatter/gather IO. */
	NETIF_F_IP_CSUM_BIT,		/* Can checksum TCP/UDP over IPv4. */
	__UNUSED_NETIF_F_1,
	NETIF_F_HW_CSUM_BIT,		/* Can checksum all the packets. */
	NETIF_F_IPV6_CSUM_BIT,		/* Can checksum TCP/UDP over IPV6 */
	NETIF_F_HIGHDMA_BIT,		/* Can DMA to high memory. */
	NETIF_F_FRAGLIST_BIT,		/* Scatter/gather IO. */
	NETIF_F_HW_VLAN_CTAG_TX_BIT,	/* Transmit VLAN CTAG HW acceleration */
	NETIF_F_HW_VLAN_CTAG_RX_BIT,	/* Receive VLAN CTAG HW acceleration */
	NETIF_F_HW_VLAN_CTAG_FILTER_BIT,/* Receive filtering on VLAN CTAGs */
	NETIF_F_VLAN_CHALLENGED_BIT,	/* Device cannot handle VLAN packets */
	NETIF_F_GSO_BIT,		/* Enable software GSO. */
	NETIF_F_LLTX_BIT,		/* LockLess TX - deprecated. Please */
					/* do not use LLTX in new drivers */
	NETIF_F_NETNS_LOCAL_BIT,	/* Does not change network namespaces */
	NETIF_F_GRO_BIT,		/* Generic receive offload */
	NETIF_F_LRO_BIT,		/* large receive offload */

	/**/NETIF_F_GSO_SHIFT,		/* keep the order of SKB_GSO_* bits */
	NETIF_F_TSO_BIT			/* ... TCPv4 segmentation */
		= NETIF_F_GSO_SHIFT,
	NETIF_F_GSO_ROBUST_BIT,		/* ... ->SKB_GSO_DODGY */
	NETIF_F_TSO_ECN_BIT,		/* ... TCP ECN support */
	NETIF_F_TSO_MANGLEID_BIT,	/* ... IPV4 ID mangling allowed */
	NETIF_F_TSO6_BIT,		/* ... TCPv6 segmentation */
	NETIF_F_FSO_BIT,		/* ... FCoE segmentation */
	NETIF_F_GSO_GRE_BIT,		/* ... GRE with TSO */
	NETIF_F_GSO_GRE_CSUM_BIT,	/* ... GRE with csum with TSO */
	NETIF_F_GSO_IPXIP4_BIT,		/* ... IP4 or IP6 over IP4 with TSO */
	NETIF_F_GSO_IPXIP6_BIT,		/* ... IP4 or IP6 over IP6 with TSO */
	NETIF_F_GSO_UDP_TUNNEL_BIT,	/* ... UDP TUNNEL with TSO */
	NETIF_F_GSO_UDP_TUNNEL_CSUM_BIT,/* ... UDP TUNNEL with TSO & CSUM */
	NETIF_F_GSO_PARTIAL_BIT,	/* ... Only segment inner-most L4
					 *     in hardware and all other
					 *     headers in software.
					 */
	NETIF_F_GSO_TUNNEL_REMCSUM_BIT, /* ... TUNNEL with TSO & REMCSUM */
	NETIF_F_GSO_SCTP_BIT,		/* ... SCTP fragmentation */
	NETIF_F_GSO_ESP_BIT,		/* ... ESP with TSO */
	NETIF_F_GSO_UDP_BIT,		/* ... UFO, deprecated except tuntap */
	NETIF_F_GSO_UDP_L4_BIT,		/* ... UDP payload GSO (not UFO) */
	NETIF_F_GSO_FRAGLIST_BIT,		/* ... Fraglist GSO */
	/**/NETIF_F_GSO_LAST =		/* last bit, see GSO_MASK */
		NETIF_F_GSO_FRAGLIST_BIT,

	NETIF_F_FCOE_CRC_BIT,		/* FCoE CRC32 */
	NETIF_F_SCTP_CRC_BIT,		/* SCTP checksum offload */
	NETIF_F_FCOE_MTU_BIT,		/* Supports max FCoE MTU, 2158 bytes*/
	NETIF_F_NTUPLE_BIT,		/* N-tuple filters supported */
	NETIF_F_RXHASH_BIT,		/* Receive hashing offload */
	NETIF_F_RXCSUM_BIT,		/* Receive checksumming offload */
	NETIF_F_NOCACHE_COPY_BIT,	/* Use no-cache copyfromuser */
	NETIF_F_LOOPBACK_BIT,		/* Enable loopback */
	NETIF_F_RXFCS_BIT,		/* Append FCS to skb pkt data */
	NETIF_F_RXALL_BIT,		/* Receive errored frames too */
	NETIF_F_HW_VLAN_STAG_TX_BIT,	/* Transmit VLAN STAG HW acceleration */
	NETIF_F_HW_VLAN_STAG_RX_BIT,	/* Receive VLAN STAG HW acceleration */
	NETIF_F_HW_VLAN_STAG_FILTER_BIT,/* Receive filtering on VLAN STAGs */
	NETIF_F_HW_L2FW_DOFFLOAD_BIT,	/* Allow L2 Forwarding in Hardware */

	NETIF_F_HW_TC_BIT,		/* Offload TC infrastructure */
	NETIF_F_HW_ESP_BIT,		/* Hardware ESP transformation offload */
	NETIF_F_HW_ESP_TX_CSUM_BIT,	/* ESP with TX checksum offload */
	NETIF_F_RX_UDP_TUNNEL_PORT_BIT, /* Offload of RX port for UDP tunnels */
	NETIF_F_HW_TLS_TX_BIT,		/* Hardware TLS TX offload */
	NETIF_F_HW_TLS_RX_BIT,		/* Hardware TLS RX offload */

	NETIF_F_GRO_HW_BIT,		/* Hardware Generic receive offload */
	NETIF_F_HW_TLS_RECORD_BIT,	/* Offload TLS record */
	NETIF_F_GRO_FRAGLIST_BIT,	/* Fraglist GRO */
<<<<<<< HEAD
=======

	NETIF_F_HW_MACSEC_BIT,		/* Offload MACsec operations */
>>>>>>> 04d5ce62

	/*
	 * Add your fresh new feature above and remember to update
	 * netdev_features_strings[] in net/core/ethtool.c and maybe
	 * some feature mask #defines below. Please also describe it
	 * in Documentation/networking/netdev-features.txt.
	 */

	/**/NETDEV_FEATURE_COUNT
};

/* copy'n'paste compression ;) */
#define __NETIF_F_BIT(bit)	((netdev_features_t)1 << (bit))
#define __NETIF_F(name)		__NETIF_F_BIT(NETIF_F_##name##_BIT)

#define NETIF_F_FCOE_CRC	__NETIF_F(FCOE_CRC)
#define NETIF_F_FCOE_MTU	__NETIF_F(FCOE_MTU)
#define NETIF_F_FRAGLIST	__NETIF_F(FRAGLIST)
#define NETIF_F_FSO		__NETIF_F(FSO)
#define NETIF_F_GRO		__NETIF_F(GRO)
#define NETIF_F_GRO_HW		__NETIF_F(GRO_HW)
#define NETIF_F_GSO		__NETIF_F(GSO)
#define NETIF_F_GSO_ROBUST	__NETIF_F(GSO_ROBUST)
#define NETIF_F_HIGHDMA		__NETIF_F(HIGHDMA)
#define NETIF_F_HW_CSUM		__NETIF_F(HW_CSUM)
#define NETIF_F_HW_VLAN_CTAG_FILTER __NETIF_F(HW_VLAN_CTAG_FILTER)
#define NETIF_F_HW_VLAN_CTAG_RX	__NETIF_F(HW_VLAN_CTAG_RX)
#define NETIF_F_HW_VLAN_CTAG_TX	__NETIF_F(HW_VLAN_CTAG_TX)
#define NETIF_F_IP_CSUM		__NETIF_F(IP_CSUM)
#define NETIF_F_IPV6_CSUM	__NETIF_F(IPV6_CSUM)
#define NETIF_F_LLTX		__NETIF_F(LLTX)
#define NETIF_F_LOOPBACK	__NETIF_F(LOOPBACK)
#define NETIF_F_LRO		__NETIF_F(LRO)
#define NETIF_F_NETNS_LOCAL	__NETIF_F(NETNS_LOCAL)
#define NETIF_F_NOCACHE_COPY	__NETIF_F(NOCACHE_COPY)
#define NETIF_F_NTUPLE		__NETIF_F(NTUPLE)
#define NETIF_F_RXCSUM		__NETIF_F(RXCSUM)
#define NETIF_F_RXHASH		__NETIF_F(RXHASH)
#define NETIF_F_SCTP_CRC	__NETIF_F(SCTP_CRC)
#define NETIF_F_SG		__NETIF_F(SG)
#define NETIF_F_TSO6		__NETIF_F(TSO6)
#define NETIF_F_TSO_ECN		__NETIF_F(TSO_ECN)
#define NETIF_F_TSO		__NETIF_F(TSO)
#define NETIF_F_VLAN_CHALLENGED	__NETIF_F(VLAN_CHALLENGED)
#define NETIF_F_RXFCS		__NETIF_F(RXFCS)
#define NETIF_F_RXALL		__NETIF_F(RXALL)
#define NETIF_F_GSO_GRE		__NETIF_F(GSO_GRE)
#define NETIF_F_GSO_GRE_CSUM	__NETIF_F(GSO_GRE_CSUM)
#define NETIF_F_GSO_IPXIP4	__NETIF_F(GSO_IPXIP4)
#define NETIF_F_GSO_IPXIP6	__NETIF_F(GSO_IPXIP6)
#define NETIF_F_GSO_UDP_TUNNEL	__NETIF_F(GSO_UDP_TUNNEL)
#define NETIF_F_GSO_UDP_TUNNEL_CSUM __NETIF_F(GSO_UDP_TUNNEL_CSUM)
#define NETIF_F_TSO_MANGLEID	__NETIF_F(TSO_MANGLEID)
#define NETIF_F_GSO_PARTIAL	 __NETIF_F(GSO_PARTIAL)
#define NETIF_F_GSO_TUNNEL_REMCSUM __NETIF_F(GSO_TUNNEL_REMCSUM)
#define NETIF_F_GSO_SCTP	__NETIF_F(GSO_SCTP)
#define NETIF_F_GSO_ESP		__NETIF_F(GSO_ESP)
#define NETIF_F_GSO_UDP		__NETIF_F(GSO_UDP)
#define NETIF_F_HW_VLAN_STAG_FILTER __NETIF_F(HW_VLAN_STAG_FILTER)
#define NETIF_F_HW_VLAN_STAG_RX	__NETIF_F(HW_VLAN_STAG_RX)
#define NETIF_F_HW_VLAN_STAG_TX	__NETIF_F(HW_VLAN_STAG_TX)
#define NETIF_F_HW_L2FW_DOFFLOAD	__NETIF_F(HW_L2FW_DOFFLOAD)
#define NETIF_F_HW_TC		__NETIF_F(HW_TC)
#define NETIF_F_HW_ESP		__NETIF_F(HW_ESP)
#define NETIF_F_HW_ESP_TX_CSUM	__NETIF_F(HW_ESP_TX_CSUM)
#define	NETIF_F_RX_UDP_TUNNEL_PORT  __NETIF_F(RX_UDP_TUNNEL_PORT)
#define NETIF_F_HW_TLS_RECORD	__NETIF_F(HW_TLS_RECORD)
#define NETIF_F_GSO_UDP_L4	__NETIF_F(GSO_UDP_L4)
#define NETIF_F_HW_TLS_TX	__NETIF_F(HW_TLS_TX)
#define NETIF_F_HW_TLS_RX	__NETIF_F(HW_TLS_RX)
#define NETIF_F_GRO_FRAGLIST	__NETIF_F(GRO_FRAGLIST)
#define NETIF_F_GSO_FRAGLIST	__NETIF_F(GSO_FRAGLIST)
<<<<<<< HEAD
=======
#define NETIF_F_HW_MACSEC	__NETIF_F(HW_MACSEC)
>>>>>>> 04d5ce62

/* Finds the next feature with the highest number of the range of start till 0.
 */
static inline int find_next_netdev_feature(u64 feature, unsigned long start)
{
	/* like BITMAP_LAST_WORD_MASK() for u64
	 * this sets the most significant 64 - start to 0.
	 */
	feature &= ~0ULL >> (-start & ((sizeof(feature) * 8) - 1));

	return fls64(feature) - 1;
}

/* This goes for the MSB to the LSB through the set feature bits,
 * mask_addr should be a u64 and bit an int
 */
#define for_each_netdev_feature(mask_addr, bit)				\
	for ((bit) = find_next_netdev_feature((mask_addr),		\
					      NETDEV_FEATURE_COUNT);	\
	     (bit) >= 0;						\
	     (bit) = find_next_netdev_feature((mask_addr), (bit) - 1))

/* Features valid for ethtool to change */
/* = all defined minus driver/device-class-related */
#define NETIF_F_NEVER_CHANGE	(NETIF_F_VLAN_CHALLENGED | \
				 NETIF_F_LLTX | NETIF_F_NETNS_LOCAL)

/* remember that ((t)1 << t_BITS) is undefined in C99 */
#define NETIF_F_ETHTOOL_BITS	((__NETIF_F_BIT(NETDEV_FEATURE_COUNT - 1) | \
		(__NETIF_F_BIT(NETDEV_FEATURE_COUNT - 1) - 1)) & \
		~NETIF_F_NEVER_CHANGE)

/* Segmentation offload feature mask */
#define NETIF_F_GSO_MASK	(__NETIF_F_BIT(NETIF_F_GSO_LAST + 1) - \
		__NETIF_F_BIT(NETIF_F_GSO_SHIFT))

/* List of IP checksum features. Note that NETIF_F_ HW_CSUM should not be
 * set in features when NETIF_F_IP_CSUM or NETIF_F_IPV6_CSUM are set--
 * this would be contradictory
 */
#define NETIF_F_CSUM_MASK	(NETIF_F_IP_CSUM | NETIF_F_IPV6_CSUM | \
				 NETIF_F_HW_CSUM)

#define NETIF_F_ALL_TSO 	(NETIF_F_TSO | NETIF_F_TSO6 | \
				 NETIF_F_TSO_ECN | NETIF_F_TSO_MANGLEID)

#define NETIF_F_ALL_FCOE	(NETIF_F_FCOE_CRC | NETIF_F_FCOE_MTU | \
				 NETIF_F_FSO)

/* List of features with software fallbacks. */
#define NETIF_F_GSO_SOFTWARE	(NETIF_F_ALL_TSO | \
				 NETIF_F_GSO_SCTP)

/*
 * If one device supports one of these features, then enable them
 * for all in netdev_increment_features.
 */
#define NETIF_F_ONE_FOR_ALL	(NETIF_F_GSO_SOFTWARE | NETIF_F_GSO_ROBUST | \
				 NETIF_F_SG | NETIF_F_HIGHDMA |		\
				 NETIF_F_FRAGLIST | NETIF_F_VLAN_CHALLENGED)

/*
 * If one device doesn't support one of these features, then disable it
 * for all in netdev_increment_features.
 */
#define NETIF_F_ALL_FOR_ALL	(NETIF_F_NOCACHE_COPY | NETIF_F_FSO)

/*
 * If upper/master device has these features disabled, they must be disabled
 * on all lower/slave devices as well.
 */
#define NETIF_F_UPPER_DISABLES	NETIF_F_LRO

/* changeable features with no special hardware requirements */
#define NETIF_F_SOFT_FEATURES	(NETIF_F_GSO | NETIF_F_GRO)

/* Changeable features with no special hardware requirements that defaults to off. */
#define NETIF_F_SOFT_FEATURES_OFF	NETIF_F_GRO_FRAGLIST

#define NETIF_F_VLAN_FEATURES	(NETIF_F_HW_VLAN_CTAG_FILTER | \
				 NETIF_F_HW_VLAN_CTAG_RX | \
				 NETIF_F_HW_VLAN_CTAG_TX | \
				 NETIF_F_HW_VLAN_STAG_FILTER | \
				 NETIF_F_HW_VLAN_STAG_RX | \
				 NETIF_F_HW_VLAN_STAG_TX)

#define NETIF_F_GSO_ENCAP_ALL	(NETIF_F_GSO_GRE |			\
				 NETIF_F_GSO_GRE_CSUM |			\
				 NETIF_F_GSO_IPXIP4 |			\
				 NETIF_F_GSO_IPXIP6 |			\
				 NETIF_F_GSO_UDP_TUNNEL |		\
				 NETIF_F_GSO_UDP_TUNNEL_CSUM)

#endif	/* _LINUX_NETDEV_FEATURES_H */<|MERGE_RESOLUTION|>--- conflicted
+++ resolved
@@ -82,11 +82,8 @@
 	NETIF_F_GRO_HW_BIT,		/* Hardware Generic receive offload */
 	NETIF_F_HW_TLS_RECORD_BIT,	/* Offload TLS record */
 	NETIF_F_GRO_FRAGLIST_BIT,	/* Fraglist GRO */
-<<<<<<< HEAD
-=======
 
 	NETIF_F_HW_MACSEC_BIT,		/* Offload MACsec operations */
->>>>>>> 04d5ce62
 
 	/*
 	 * Add your fresh new feature above and remember to update
@@ -159,10 +156,7 @@
 #define NETIF_F_HW_TLS_RX	__NETIF_F(HW_TLS_RX)
 #define NETIF_F_GRO_FRAGLIST	__NETIF_F(GRO_FRAGLIST)
 #define NETIF_F_GSO_FRAGLIST	__NETIF_F(GSO_FRAGLIST)
-<<<<<<< HEAD
-=======
 #define NETIF_F_HW_MACSEC	__NETIF_F(HW_MACSEC)
->>>>>>> 04d5ce62
 
 /* Finds the next feature with the highest number of the range of start till 0.
  */
