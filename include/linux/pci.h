--- conflicted
+++ resolved
@@ -466,13 +466,10 @@
 	pci_dev_flags_t dev_flags;
 	atomic_t	enable_cnt;	/* pci_enable_device has been called */
 
-<<<<<<< HEAD
 #ifdef CONFIG_NO_GKI
 	atomic_t	sysfs_init_cnt;		/* pci_create_sysfs_dev_files has been called */
 #endif
-=======
 	spinlock_t	pcie_cap_lock;		/* Protects RMW ops in capability accessors */
->>>>>>> 082280fe
 	u32		saved_config_space[16]; /* Config space saved at suspend time */
 	struct hlist_head saved_cap_space;
 	int		rom_attr_enabled;	/* Display of ROM attribute enabled? */
