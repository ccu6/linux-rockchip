/* SPDX-License-Identifier: GPL-2.0 WITH Linux-syscall-note */
/*
 * Media Bus API header
 *
 * Copyright (C) 2009, Guennadi Liakhovetski <g.liakhovetski@gmx.de>
 *
 * This program is free software; you can redistribute it and/or modify
 * it under the terms of the GNU General Public License version 2 as
 * published by the Free Software Foundation.
 */

#ifndef __LINUX_MEDIA_BUS_FORMAT_H
#define __LINUX_MEDIA_BUS_FORMAT_H

/*
 * These bus formats uniquely identify data formats on the data bus. Format 0
 * is reserved, MEDIA_BUS_FMT_FIXED shall be used by host-client pairs, where
 * the data format is fixed. Additionally, "2X8" means that one pixel is
 * transferred in two 8-bit samples, "BE" or "LE" specify in which order those
 * samples are transferred over the bus: "LE" means that the least significant
 * bits are transferred first, "BE" means that the most significant bits are
 * transferred first, and "PADHI" and "PADLO" define which bits - low or high,
 * in the incomplete high byte, are filled with padding bits.
 *
 * The bus formats are grouped by type, bus_width, bits per component, samples
 * per pixel and order of subsamples. Numerical values are sorted using generic
 * numerical sort order (8 thus comes before 10).
 *
 * As their value can't change when a new bus format is inserted in the
 * enumeration, the bus formats are explicitly given a numerical value. The next
 * free values for each category are listed below, update them when inserting
 * new pixel codes.
 */

#define MEDIA_BUS_FMT_FIXED			0x0001

<<<<<<< HEAD
/* RGB - next is	0x1022 */
=======
/* RGB - next is	0x1024 */
>>>>>>> 52f971ee
#define MEDIA_BUS_FMT_RGB444_1X12		0x1016
#define MEDIA_BUS_FMT_RGB444_2X8_PADHI_BE	0x1001
#define MEDIA_BUS_FMT_RGB444_2X8_PADHI_LE	0x1002
#define MEDIA_BUS_FMT_RGB555_2X8_PADHI_BE	0x1003
#define MEDIA_BUS_FMT_RGB555_2X8_PADHI_LE	0x1004
#define MEDIA_BUS_FMT_RGB565_1X16		0x1017
#define MEDIA_BUS_FMT_BGR565_2X8_BE		0x1005
#define MEDIA_BUS_FMT_BGR565_2X8_LE		0x1006
#define MEDIA_BUS_FMT_RGB565_2X8_BE		0x1007
#define MEDIA_BUS_FMT_RGB565_2X8_LE		0x1008
#define MEDIA_BUS_FMT_RGB666_1X18		0x1009
#define MEDIA_BUS_FMT_RBG888_1X24		0x100e
#define MEDIA_BUS_FMT_RGB666_1X24_CPADHI	0x1015
#define MEDIA_BUS_FMT_RGB666_1X7X3_SPWG		0x1010
#define MEDIA_BUS_FMT_BGR888_1X24		0x1013
#define MEDIA_BUS_FMT_BGR888_3X8		0x101b
#define MEDIA_BUS_FMT_GBR888_1X24		0x1014
#define MEDIA_BUS_FMT_RGB888_1X24		0x100a
#define MEDIA_BUS_FMT_RGB888_2X12_BE		0x100b
#define MEDIA_BUS_FMT_RGB888_2X12_LE		0x100c
#define MEDIA_BUS_FMT_RGB888_3X8		0x101c
#define MEDIA_BUS_FMT_RGB888_3X8_DELTA		0x101d
#define MEDIA_BUS_FMT_RGB888_1X7X4_SPWG		0x1011
#define MEDIA_BUS_FMT_RGB888_1X7X4_JEIDA	0x1012
#define MEDIA_BUS_FMT_RGB666_1X30_CPADLO	0x101e
#define MEDIA_BUS_FMT_RGB888_1X30_CPADLO	0x101f
#define MEDIA_BUS_FMT_ARGB8888_1X32		0x100d
#define MEDIA_BUS_FMT_RGB888_1X32_PADHI		0x100f
#define MEDIA_BUS_FMT_RGB101010_1X30		0x1018
#define MEDIA_BUS_FMT_RGB666_1X36_CPADLO	0x1020
#define MEDIA_BUS_FMT_RGB888_1X36_CPADLO	0x1021
#define MEDIA_BUS_FMT_RGB121212_1X36		0x1019
#define MEDIA_BUS_FMT_RGB161616_1X48		0x101a
#define MEDIA_BUS_FMT_RGB888_DUMMY_4X8		0x101f
#define MEDIA_BUS_FMT_BGR888_DUMMY_4X8		0x1020
#define MEDIA_BUS_FMT_RGB101010_1X7X5_SPWG	0x1022
#define MEDIA_BUS_FMT_RGB101010_1X7X5_JEIDA	0x1023

/* YUV (including grey) - next is	0x202e */
#define MEDIA_BUS_FMT_Y8_1X8			0x2001
#define MEDIA_BUS_FMT_UV8_1X8			0x2015
#define MEDIA_BUS_FMT_UYVY8_1_5X8		0x2002
#define MEDIA_BUS_FMT_VYUY8_1_5X8		0x2003
#define MEDIA_BUS_FMT_YUYV8_1_5X8		0x2004
#define MEDIA_BUS_FMT_YVYU8_1_5X8		0x2005
#define MEDIA_BUS_FMT_UYVY8_2X8			0x2006
#define MEDIA_BUS_FMT_VYUY8_2X8			0x2007
#define MEDIA_BUS_FMT_YUYV8_2X8			0x2008
#define MEDIA_BUS_FMT_YVYU8_2X8			0x2009
#define MEDIA_BUS_FMT_Y10_1X10			0x200a
#define MEDIA_BUS_FMT_Y10_2X8_PADHI_LE		0x202c
#define MEDIA_BUS_FMT_UYVY10_2X10		0x2018
#define MEDIA_BUS_FMT_VYUY10_2X10		0x2019
#define MEDIA_BUS_FMT_YUYV10_2X10		0x200b
#define MEDIA_BUS_FMT_YVYU10_2X10		0x200c
#define MEDIA_BUS_FMT_Y12_1X12			0x2013
#define MEDIA_BUS_FMT_UYVY12_2X12		0x201c
#define MEDIA_BUS_FMT_VYUY12_2X12		0x201d
#define MEDIA_BUS_FMT_YUYV12_2X12		0x201e
#define MEDIA_BUS_FMT_YVYU12_2X12		0x201f
#define MEDIA_BUS_FMT_Y14_1X14			0x202d
#define MEDIA_BUS_FMT_UYVY8_1X16		0x200f
#define MEDIA_BUS_FMT_VYUY8_1X16		0x2010
#define MEDIA_BUS_FMT_YUYV8_1X16		0x2011
#define MEDIA_BUS_FMT_YVYU8_1X16		0x2012
#define MEDIA_BUS_FMT_YDYUYDYV8_1X16		0x2014
#define MEDIA_BUS_FMT_UYVY10_1X20		0x201a
#define MEDIA_BUS_FMT_VYUY10_1X20		0x201b
#define MEDIA_BUS_FMT_YUYV10_1X20		0x200d
#define MEDIA_BUS_FMT_YVYU10_1X20		0x200e
#define MEDIA_BUS_FMT_VUY8_1X24			0x2024
#define MEDIA_BUS_FMT_YUV8_1X24			0x2025
#define MEDIA_BUS_FMT_UYYVYY8_0_5X24		0x2026
#define MEDIA_BUS_FMT_UYVY12_1X24		0x2020
#define MEDIA_BUS_FMT_VYUY12_1X24		0x2021
#define MEDIA_BUS_FMT_YUYV12_1X24		0x2022
#define MEDIA_BUS_FMT_YVYU12_1X24		0x2023
#define MEDIA_BUS_FMT_YUV10_1X30		0x2016
#define MEDIA_BUS_FMT_UYYVYY10_0_5X30		0x2027
#define MEDIA_BUS_FMT_AYUV8_1X32		0x2017
#define MEDIA_BUS_FMT_UYYVYY12_0_5X36		0x2028
#define MEDIA_BUS_FMT_YUV12_1X36		0x2029
#define MEDIA_BUS_FMT_YUV16_1X48		0x202a
#define MEDIA_BUS_FMT_UYYVYY16_0_5X48		0x202b

/* Bayer - next is	0x3021 */
#define MEDIA_BUS_FMT_SBGGR8_1X8		0x3001
#define MEDIA_BUS_FMT_SGBRG8_1X8		0x3013
#define MEDIA_BUS_FMT_SGRBG8_1X8		0x3002
#define MEDIA_BUS_FMT_SRGGB8_1X8		0x3014
#define MEDIA_BUS_FMT_SBGGR10_ALAW8_1X8		0x3015
#define MEDIA_BUS_FMT_SGBRG10_ALAW8_1X8		0x3016
#define MEDIA_BUS_FMT_SGRBG10_ALAW8_1X8		0x3017
#define MEDIA_BUS_FMT_SRGGB10_ALAW8_1X8		0x3018
#define MEDIA_BUS_FMT_SBGGR10_DPCM8_1X8		0x300b
#define MEDIA_BUS_FMT_SGBRG10_DPCM8_1X8		0x300c
#define MEDIA_BUS_FMT_SGRBG10_DPCM8_1X8		0x3009
#define MEDIA_BUS_FMT_SRGGB10_DPCM8_1X8		0x300d
#define MEDIA_BUS_FMT_SBGGR10_2X8_PADHI_BE	0x3003
#define MEDIA_BUS_FMT_SBGGR10_2X8_PADHI_LE	0x3004
#define MEDIA_BUS_FMT_SBGGR10_2X8_PADLO_BE	0x3005
#define MEDIA_BUS_FMT_SBGGR10_2X8_PADLO_LE	0x3006
#define MEDIA_BUS_FMT_SBGGR10_1X10		0x3007
#define MEDIA_BUS_FMT_SGBRG10_1X10		0x300e
#define MEDIA_BUS_FMT_SGRBG10_1X10		0x300a
#define MEDIA_BUS_FMT_SRGGB10_1X10		0x300f
#define MEDIA_BUS_FMT_SBGGR12_1X12		0x3008
#define MEDIA_BUS_FMT_SGBRG12_1X12		0x3010
#define MEDIA_BUS_FMT_SGRBG12_1X12		0x3011
#define MEDIA_BUS_FMT_SRGGB12_1X12		0x3012
#define MEDIA_BUS_FMT_SBGGR14_1X14		0x3019
#define MEDIA_BUS_FMT_SGBRG14_1X14		0x301a
#define MEDIA_BUS_FMT_SGRBG14_1X14		0x301b
#define MEDIA_BUS_FMT_SRGGB14_1X14		0x301c
#define MEDIA_BUS_FMT_SBGGR16_1X16		0x301d
#define MEDIA_BUS_FMT_SGBRG16_1X16		0x301e
#define MEDIA_BUS_FMT_SGRBG16_1X16		0x301f
#define MEDIA_BUS_FMT_SRGGB16_1X16		0x3020

/* JPEG compressed formats - next is	0x4002 */
#define MEDIA_BUS_FMT_JPEG_1X8			0x4001

/* Vendor specific formats - next is	0x5002 */

/* S5C73M3 sensor specific interleaved UYVY and JPEG */
#define MEDIA_BUS_FMT_S5C_UYVY_JPEG_1X8		0x5001

/* HSV - next is	0x6002 */
#define MEDIA_BUS_FMT_AHSV8888_1X32		0x6001

/*
 * This format should be used when the same driver handles
 * both sides of the link and the bus format is a fixed
 * metadata format that is not configurable from userspace.
 * Width and height will be set to 0 for this format.
 */
#define MEDIA_BUS_FMT_METADATA_FIXED		0x7001

#endif /* __LINUX_MEDIA_BUS_FORMAT_H */<|MERGE_RESOLUTION|>--- conflicted
+++ resolved
@@ -34,11 +34,7 @@
 
 #define MEDIA_BUS_FMT_FIXED			0x0001
 
-<<<<<<< HEAD
-/* RGB - next is	0x1022 */
-=======
 /* RGB - next is	0x1024 */
->>>>>>> 52f971ee
 #define MEDIA_BUS_FMT_RGB444_1X12		0x1016
 #define MEDIA_BUS_FMT_RGB444_2X8_PADHI_BE	0x1001
 #define MEDIA_BUS_FMT_RGB444_2X8_PADHI_LE	0x1002
