/* SPDX-License-Identifier: GPL-2.0 */
/*
 * Copyright 2022, The Chromium OS Authors. All rights reserved.
 */

#ifndef __SOC_ROCKCHIP_PM_DOMAINS_H__
#define __SOC_ROCKCHIP_PM_DOMAINS_H__

#include <linux/errno.h>

struct device;

#if IS_REACHABLE(CONFIG_ROCKCHIP_PM_DOMAINS)

int rockchip_pmu_block(void);
void rockchip_pmu_unblock(void);
int rockchip_pmu_pd_on(struct device *dev);
int rockchip_pmu_pd_off(struct device *dev);
bool rockchip_pmu_pd_is_on(struct device *dev);
int rockchip_pmu_idle_request(struct device *dev, bool idle);
int rockchip_save_qos(struct device *dev);
int rockchip_restore_qos(struct device *dev);
void rockchip_dump_pmu(void);

#else /* CONFIG_ROCKCHIP_PM_DOMAINS */

static inline int rockchip_pmu_block(void)
{
	return 0;
}

static inline void rockchip_pmu_unblock(void) { }

static inline int rockchip_pmu_pd_on(struct device *dev)
{
	return -ENOTSUPP;
}

static inline int rockchip_pmu_pd_off(struct device *dev)
{
	return -ENOTSUPP;
}

static inline bool rockchip_pmu_pd_is_on(struct device *dev)
{
	return true;
}

static inline int rockchip_pmu_idle_request(struct device *dev, bool idle)
{
	return -ENOTSUPP;
}

static inline int rockchip_save_qos(struct device *dev)
{
	return -ENOTSUPP;
}

static inline int rockchip_restore_qos(struct device *dev)
{
	return -ENOTSUPP;
}

static inline void rockchip_dump_pmu(void)
{
}

<<<<<<< HEAD
#endif /* CONFIG_ROCKCHIP_PM_DOMAINS */

#endif /* __SOC_ROCKCHIP_PM_DOMAINS_H__ */
=======
#if IS_MODULE(CONFIG_ROCKCHIP_PM_DOMAINS)
void rockchip_pd_disable_unused(void);
#else
static inline void rockchip_pd_disable_unused(void)
{
}
#endif

#endif
>>>>>>> 6c39b12b
<|MERGE_RESOLUTION|>--- conflicted
+++ resolved
@@ -65,11 +65,8 @@
 {
 }
 
-<<<<<<< HEAD
 #endif /* CONFIG_ROCKCHIP_PM_DOMAINS */
 
-#endif /* __SOC_ROCKCHIP_PM_DOMAINS_H__ */
-=======
 #if IS_MODULE(CONFIG_ROCKCHIP_PM_DOMAINS)
 void rockchip_pd_disable_unused(void);
 #else
@@ -78,5 +75,4 @@
 }
 #endif
 
-#endif
->>>>>>> 6c39b12b
+#endif /* __SOC_ROCKCHIP_PM_DOMAINS_H__ */