--- conflicted
+++ resolved
@@ -1366,8 +1366,6 @@
 
 	cpufreq_task_times_init(p);
 
-<<<<<<< HEAD
-=======
 	/*
 	 * This _must_ happen before we call free_task(), i.e. before we jump
 	 * to any of the bad_fork_* labels. This is to avoid freeing
@@ -1380,7 +1378,6 @@
 	 */
 	p->clear_child_tid = (clone_flags & CLONE_CHILD_CLEARTID) ? child_tidptr : NULL;
 
->>>>>>> 8fd9c723
 	ftrace_graph_init_task(p);
 
 	rt_mutex_init_task(p);
