--- conflicted
+++ resolved
@@ -8,12 +8,8 @@
 extern u64 ntp_tick_length(void);
 extern ktime_t ntp_get_next_leap(void);
 extern int second_overflow(time64_t secs);
-<<<<<<< HEAD
-extern int __do_adjtimex(struct __kernel_timex *txc, const struct timespec64 *ts, s32 *time_tai);
-=======
 extern int __do_adjtimex(struct __kernel_timex *txc,
 			 const struct timespec64 *ts,
 			 s32 *time_tai, struct audit_ntp_data *ad);
->>>>>>> 0ecfebd2
 extern void __hardpps(const struct timespec64 *phase_ts, const struct timespec64 *raw_ts);
 #endif /* _LINUX_NTP_INTERNAL_H */