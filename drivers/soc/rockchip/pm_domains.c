--- conflicted
+++ resolved
@@ -19,20 +19,15 @@
 #include <linux/regmap.h>
 #include <linux/slab.h>
 #include <linux/mfd/syscon.h>
-<<<<<<< HEAD
-#include <soc/rockchip/pm_domains.h>
-#include <dt-bindings/power/px30-power.h>
-#include <dt-bindings/power/rockchip,rv1126-power.h>
-=======
+#include <linux/panic_notifier.h>
 #include <linux/pm_runtime.h>
 #include <linux/regulator/consumer.h>
 #include <linux/rockchip/cpu.h>
 #include <soc/rockchip/pm_domains.h>
 #include <soc/rockchip/rockchip_dmc.h>
 #include <dt-bindings/power/px30-power.h>
-#include <dt-bindings/power/rv1126-power.h>
+#include <dt-bindings/power/rockchip,rv1126-power.h>
 #include <dt-bindings/power/rk1808-power.h>
->>>>>>> 52f971ee
 #include <dt-bindings/power/rk3036-power.h>
 #include <dt-bindings/power/rk3066-power.h>
 #include <dt-bindings/power/rk3128-power.h>
@@ -43,11 +38,8 @@
 #include <dt-bindings/power/rk3366-power.h>
 #include <dt-bindings/power/rk3368-power.h>
 #include <dt-bindings/power/rk3399-power.h>
-<<<<<<< HEAD
-=======
 #include <dt-bindings/power/rk3528-power.h>
 #include <dt-bindings/power/rk3562-power.h>
->>>>>>> 52f971ee
 #include <dt-bindings/power/rk3568-power.h>
 #include <dt-bindings/power/rk3588-power.h>
 
@@ -61,10 +53,6 @@
 	bool active_wakeup;
 	int pwr_w_mask;
 	int req_w_mask;
-<<<<<<< HEAD
-	int repair_status_mask;
-	u32 pwr_offset;
-=======
 	int mem_status_mask;
 	int repair_status_mask;
 	int clk_ungate_mask;
@@ -74,7 +62,6 @@
 	bool always_on;
 	u32 pwr_offset;
 	u32 mem_offset;
->>>>>>> 52f971ee
 	u32 req_offset;
 };
 
@@ -84,16 +71,12 @@
 	u32 req_offset;
 	u32 idle_offset;
 	u32 ack_offset;
-<<<<<<< HEAD
-	u32 repair_status_offset;
-=======
 	u32 mem_pwr_offset;
 	u32 chain_status_offset;
 	u32 mem_status_offset;
 	u32 repair_status_offset;
 	u32 clk_ungate_offset;
 	u32 mem_sd_offset;
->>>>>>> 52f971ee
 
 	u32 core_pwrcnt_offset;
 	u32 gpu_pwrcnt_offset;
@@ -187,15 +170,9 @@
 
 #define to_rockchip_pd(gpd) container_of(gpd, struct rockchip_pm_domain, genpd)
 
-<<<<<<< HEAD
-#define DOMAIN(_name, pwr, status, req, idle, ack, wakeup)	\
-{							\
-	.name = _name,				\
-=======
 #define DOMAIN(_name, pwr, status, req, idle, ack, wakeup, keepon)	\
 {							\
 	.name = _name,					\
->>>>>>> 52f971ee
 	.pwr_mask = (pwr),				\
 	.status_mask = (status),			\
 	.req_mask = (req),				\
@@ -205,10 +182,9 @@
 	.keepon_startup = (keepon),			\
 }
 
-<<<<<<< HEAD
-#define DOMAIN_M(_name, pwr, status, req, idle, ack, wakeup)	\
+#define DOMAIN_M(_name, pwr, status, req, idle, ack, wakeup, keepon)	\
 {							\
-	.name = _name,				\
+	.name = _name,					\
 	.pwr_w_mask = (pwr) << 16,			\
 	.pwr_mask = (pwr),				\
 	.status_mask = (status),			\
@@ -217,42 +193,15 @@
 	.idle_mask = (idle),				\
 	.ack_mask = (ack),				\
 	.active_wakeup = wakeup,			\
-}
-
-#define DOMAIN_M_O_R(_name, p_offset, pwr, status, r_status, r_offset, req, idle, ack, wakeup)	\
-{							\
-	.name = _name,					\
-	.pwr_offset = p_offset,				\
-=======
-#define DOMAIN_M(_name, pwr, status, req, idle, ack, wakeup, keepon)	\
-{							\
-	.name = _name,					\
->>>>>>> 52f971ee
-	.pwr_w_mask = (pwr) << 16,			\
-	.pwr_mask = (pwr),				\
-	.status_mask = (status),			\
-	.repair_status_mask = (r_status),		\
-	.req_offset = r_offset,				\
-	.req_w_mask = (req) << 16,			\
-	.req_mask = (req),				\
-	.idle_mask = (idle),				\
-	.ack_mask = (ack),				\
-	.active_wakeup = wakeup,			\
 	.keepon_startup = keepon,			\
 }
 
-<<<<<<< HEAD
-#define DOMAIN_RK3036(_name, req, ack, idle, wakeup)		\
-{							\
-	.name = _name,				\
-=======
 #define DOMAIN_M_A(pwr, status, req, idle, ack, always, wakeup, keepon)	\
 {							\
 	.pwr_w_mask = (pwr) << 16,			\
 	.pwr_mask = (pwr),				\
 	.status_mask = (status),			\
 	.req_w_mask = (req) << 16,			\
->>>>>>> 52f971ee
 	.req_mask = (req),				\
 	.idle_mask = (idle),				\
 	.ack_mask = (ack),				\
@@ -294,27 +243,91 @@
 	.req_offset = r_offset,				\
 }
 
-<<<<<<< HEAD
+#define DOMAIN_M_O_R(_name, p_offset, pwr, status, m_offset, m_status, r_status, r_offset, req, idle, ack, wakeup, keepon)	\
+{							\
+	.name = _name,					\
+	.pwr_offset = p_offset,				\
+	.pwr_w_mask = (pwr) << 16,			\
+	.pwr_mask = (pwr),				\
+	.status_mask = (status),			\
+	.mem_offset = m_offset,				\
+	.mem_status_mask = (m_status),			\
+	.repair_status_mask = (r_status),		\
+	.req_offset = r_offset,				\
+	.req_w_mask = (req) << 16,			\
+	.req_mask = (req),				\
+	.idle_mask = (idle),				\
+	.ack_mask = (ack),				\
+	.active_wakeup = wakeup,			\
+	.keepon_startup = keepon,			\
+}
+
+#define DOMAIN_RK3036(_name, req, ack, idle, wakeup)	\
+{							\
+	.name = _name,					\
+	.req_mask = (req),				\
+	.req_w_mask = (req) << 16,			\
+	.ack_mask = (ack),				\
+	.idle_mask = (idle),				\
+	.active_wakeup = wakeup,			\
+}
+
 #define DOMAIN_PX30(name, pwr, status, req, wakeup)		\
-	DOMAIN_M(name, pwr, status, req, (req) << 16, req, wakeup)
+	DOMAIN_M(name, pwr, status, req, (req) << 16, req, wakeup, false)
+
+#define DOMAIN_PX30_PROTECT(name, pwr, status, req, wakeup)	\
+	DOMAIN_M(name, pwr, status, req, (req) << 16, req, wakeup, true)
 
 #define DOMAIN_RV1126(name, pwr, req, idle, wakeup)		\
-	DOMAIN_M(name, pwr, pwr, req, idle, idle, wakeup)
+	DOMAIN_M(name, pwr, pwr, req, idle, idle, wakeup, false)
+
+#define DOMAIN_RV1126_PROTECT(name, pwr, req, idle, wakeup)	\
+	DOMAIN_M(name, pwr, pwr, req, idle, idle, wakeup, true)
+
+#define DOMAIN_RV1126_O(name, pwr, req, idle, r_offset, wakeup)	\
+	DOMAIN_M_O(name, pwr, pwr, 0, req, idle, idle, r_offset, wakeup, false)
 
 #define DOMAIN_RK3288(name, pwr, status, req, wakeup)		\
-	DOMAIN(name, pwr, status, req, req, (req) << 16, wakeup)
+	DOMAIN(name, pwr, status, req, req, (req) << 16, wakeup, false)
+
+#define DOMAIN_RK3288_PROTECT(name, pwr, status, req, wakeup)	\
+	DOMAIN(name, pwr, status, req, req, (req) << 16, wakeup, true)
 
 #define DOMAIN_RK3328(name, pwr, status, req, wakeup)		\
-	DOMAIN_M(name, pwr, pwr, req, (req) << 10, req, wakeup)
+	DOMAIN_M(name, pwr, pwr, req, (req) << 10, req, wakeup, false)
 
 #define DOMAIN_RK3368(name, pwr, status, req, wakeup)		\
-	DOMAIN(name, pwr, status, req, (req) << 16, req, wakeup)
+	DOMAIN(name, pwr, status, req, (req) << 16, req, wakeup, false)
+
+#define DOMAIN_RK3368_PROTECT(name, pwr, status, req, wakeup)	\
+	DOMAIN(name, pwr, status, req, (req) << 16, req, wakeup, true)
 
 #define DOMAIN_RK3399(name, pwr, status, req, wakeup)		\
-	DOMAIN(name, pwr, status, req, req, req, wakeup)
-
-#define DOMAIN_RK3568(name, pwr, req, wakeup)		\
-	DOMAIN_M(name, pwr, pwr, req, req, req, wakeup)
+	DOMAIN(name, pwr, status, req, req, req, wakeup, false)
+
+#define DOMAIN_RK3399_PROTECT(name, pwr, status, req, wakeup)	\
+	DOMAIN(name, pwr, status, req, req, req, wakeup, true)
+
+#define DOMAIN_RK3528(pwr, req, always, wakeup) \
+	DOMAIN_M_A(pwr, pwr, req, req, req, always, wakeup, false)
+
+#define DOMAIN_RK3562(name, pwr, req, mem, wakeup)		\
+	DOMAIN_M_C_SD(name, pwr, pwr, req, req, req, req, mem, wakeup, false)
+
+#define DOMAIN_RK3562_PROTECT(name, pwr, req, mem, wakeup)		\
+	DOMAIN_M_C_SD(name, pwr, pwr, req, req, req, req, mem, wakeup, true)
+
+#define DOMAIN_RK3568(name, pwr, req, wakeup)			\
+	DOMAIN_M(name, pwr, pwr, req, req, req, wakeup, false)
+
+#define DOMAIN_RK3568_PROTECT(name, pwr, req, wakeup)		\
+	DOMAIN_M(name, pwr, pwr, req, req, req, wakeup, true)
+
+#define DOMAIN_RK3588(name, p_offset, pwr, status, m_offset, m_status, r_status, r_offset, req, idle, wakeup)	\
+	DOMAIN_M_O_R(name, p_offset, pwr, status, m_offset, m_status, r_status, r_offset, req, idle, idle, wakeup, false)
+
+#define DOMAIN_RK3588_P(name, p_offset, pwr, status, m_offset, m_status, r_status, r_offset, req, idle, wakeup)	\
+	DOMAIN_M_O_R(name, p_offset, pwr, status, m_offset, m_status, r_status, r_offset, req, idle, idle, wakeup, true)
 
 /*
  * Dynamic Memory Controller may need to coordinate with us -- see
@@ -419,96 +432,6 @@
 }
 EXPORT_SYMBOL_GPL(rockchip_pmu_unblock);
 
-#define DOMAIN_RK3588(name, p_offset, pwr, status, r_status, r_offset, req, idle, wakeup)	\
-	DOMAIN_M_O_R(name, p_offset, pwr, status, r_status, r_offset, req, idle, idle, wakeup)
-=======
-#define DOMAIN_M_O_R(_name, p_offset, pwr, status, m_offset, m_status, r_status, r_offset, req, idle, ack, wakeup, keepon)	\
-{							\
-	.name = _name,					\
-	.pwr_offset = p_offset,				\
-	.pwr_w_mask = (pwr) << 16,			\
-	.pwr_mask = (pwr),				\
-	.status_mask = (status),			\
-	.mem_offset = m_offset,				\
-	.mem_status_mask = (m_status),			\
-	.repair_status_mask = (r_status),		\
-	.req_offset = r_offset,				\
-	.req_w_mask = (req) << 16,			\
-	.req_mask = (req),				\
-	.idle_mask = (idle),				\
-	.ack_mask = (ack),				\
-	.active_wakeup = wakeup,			\
-	.keepon_startup = keepon,			\
-}
-
-#define DOMAIN_RK3036(_name, req, ack, idle, wakeup)	\
-{							\
-	.name = _name,					\
-	.req_mask = (req),				\
-	.req_w_mask = (req) << 16,			\
-	.ack_mask = (ack),				\
-	.idle_mask = (idle),				\
-	.active_wakeup = wakeup,			\
-}
-
-#define DOMAIN_PX30(name, pwr, status, req, wakeup)		\
-	DOMAIN_M(name, pwr, status, req, (req) << 16, req, wakeup, false)
-
-#define DOMAIN_PX30_PROTECT(name, pwr, status, req, wakeup)	\
-	DOMAIN_M(name, pwr, status, req, (req) << 16, req, wakeup, true)
-
-#define DOMAIN_RV1126(name, pwr, req, idle, wakeup)		\
-	DOMAIN_M(name, pwr, pwr, req, idle, idle, wakeup, false)
-
-#define DOMAIN_RV1126_PROTECT(name, pwr, req, idle, wakeup)	\
-	DOMAIN_M(name, pwr, pwr, req, idle, idle, wakeup, true)
-
-#define DOMAIN_RV1126_O(name, pwr, req, idle, r_offset, wakeup)	\
-	DOMAIN_M_O(name, pwr, pwr, 0, req, idle, idle, r_offset, wakeup, false)
-
-#define DOMAIN_RK3288(name, pwr, status, req, wakeup)		\
-	DOMAIN(name, pwr, status, req, req, (req) << 16, wakeup, false)
-
-#define DOMAIN_RK3288_PROTECT(name, pwr, status, req, wakeup)	\
-	DOMAIN(name, pwr, status, req, req, (req) << 16, wakeup, true)
-
-#define DOMAIN_RK3328(name, pwr, status, req, wakeup)		\
-	DOMAIN_M(name, pwr, pwr, req, (req) << 10, req, wakeup, false)
-
-#define DOMAIN_RK3368(name, pwr, status, req, wakeup)		\
-	DOMAIN(name, pwr, status, req, (req) << 16, req, wakeup, false)
-
-#define DOMAIN_RK3368_PROTECT(name, pwr, status, req, wakeup)	\
-	DOMAIN(name, pwr, status, req, (req) << 16, req, wakeup, true)
-
-#define DOMAIN_RK3399(name, pwr, status, req, wakeup)		\
-	DOMAIN(name, pwr, status, req, req, req, wakeup, false)
-
-#define DOMAIN_RK3399_PROTECT(name, pwr, status, req, wakeup)	\
-	DOMAIN(name, pwr, status, req, req, req, wakeup, true)
-
-#define DOMAIN_RK3528(pwr, req, always, wakeup) \
-	DOMAIN_M_A(pwr, pwr, req, req, req, always, wakeup, false)
-
-#define DOMAIN_RK3562(name, pwr, req, mem, wakeup)		\
-	DOMAIN_M_C_SD(name, pwr, pwr, req, req, req, req, mem, wakeup, false)
-
-#define DOMAIN_RK3562_PROTECT(name, pwr, req, mem, wakeup)		\
-	DOMAIN_M_C_SD(name, pwr, pwr, req, req, req, req, mem, wakeup, true)
-
-#define DOMAIN_RK3568(name, pwr, req, wakeup)			\
-	DOMAIN_M(name, pwr, pwr, req, req, req, wakeup, false)
-
-#define DOMAIN_RK3568_PROTECT(name, pwr, req, wakeup)		\
-	DOMAIN_M(name, pwr, pwr, req, req, req, wakeup, true)
-
-#define DOMAIN_RK3588(name, p_offset, pwr, status, m_offset, m_status, r_status, r_offset, req, idle, wakeup)	\
-	DOMAIN_M_O_R(name, p_offset, pwr, status, m_offset, m_status, r_status, r_offset, req, idle, idle, wakeup, false)
-
-#define DOMAIN_RK3588_P(name, p_offset, pwr, status, m_offset, m_status, r_status, r_offset, req, idle, wakeup)	\
-	DOMAIN_M_O_R(name, p_offset, pwr, status, m_offset, m_status, r_status, r_offset, req, idle, idle, wakeup, true)
->>>>>>> 52f971ee
-
 static bool rockchip_pmu_domain_is_idle(struct rockchip_pm_domain *pd)
 {
 	struct rockchip_pmu *pmu = pd->pmu;
@@ -569,18 +492,11 @@
 	const struct rockchip_domain_info *pd_info = pd->info;
 	struct generic_pm_domain *genpd = &pd->genpd;
 	struct rockchip_pmu *pmu = pd->pmu;
-<<<<<<< HEAD
 	u32 pd_req_offset = pd_info->req_offset;
-=======
-	u32 pd_req_offset = 0;
->>>>>>> 52f971ee
 	unsigned int target_ack;
 	unsigned int val;
 	bool is_idle;
 	int ret = 0;
-
-	if (pd_info->req_offset)
-		pd_req_offset = pd_info->req_offset;
 
 	if (pd_info->req_mask == 0)
 		return 0;
@@ -589,14 +505,8 @@
 			     idle ? (pd_info->req_mask | pd_info->req_w_mask) :
 			     pd_info->req_w_mask);
 	else
-<<<<<<< HEAD
 		regmap_update_bits(pmu->regmap, pmu->info->req_offset + pd_req_offset,
 				   pd_info->req_mask, idle ? -1U : 0);
-=======
-		regmap_update_bits(pmu->regmap, pmu->info->req_offset +
-				   pd_req_offset, pd_info->req_mask,
-				   idle ? -1U : 0);
->>>>>>> 52f971ee
 
 	wmb();
 
@@ -882,15 +792,7 @@
 {
 	struct rockchip_pmu *pmu = pd->pmu;
 	struct generic_pm_domain *genpd = &pd->genpd;
-<<<<<<< HEAD
 	u32 pd_pwr_offset = pd->info->pwr_offset;
-	bool is_on;
-
-	if (pd->info->pwr_mask == 0)
-		return;
-	else if (pd->info->pwr_w_mask)
-=======
-	u32 pd_pwr_offset = 0;
 	bool is_on, is_mem_on = false;
 	int ret = 0;
 
@@ -900,23 +802,13 @@
 	if (on && pd->info->mem_status_mask)
 		is_mem_on = rockchip_pmu_domain_is_mem_on(pd);
 
-	if (pd->info->pwr_offset)
-		pd_pwr_offset = pd->info->pwr_offset;
-
 	if (pd->info->pwr_w_mask)
->>>>>>> 52f971ee
 		regmap_write(pmu->regmap, pmu->info->pwr_offset + pd_pwr_offset,
 			     on ? pd->info->pwr_w_mask :
 			     (pd->info->pwr_mask | pd->info->pwr_w_mask));
 	else
-<<<<<<< HEAD
 		regmap_update_bits(pmu->regmap, pmu->info->pwr_offset + pd_pwr_offset,
 				   pd->info->pwr_mask, on ? 0 : -1U);
-=======
-		regmap_update_bits(pmu->regmap, pmu->info->pwr_offset +
-				   pd_pwr_offset, pd->info->pwr_mask,
-				   on ? 0 : -1U);
->>>>>>> 52f971ee
 
 	wmb();
 
@@ -1213,10 +1105,7 @@
 			node, id);
 		return -EINVAL;
 	}
-<<<<<<< HEAD
 	/* RK3588 has domains with two parents (RKVDEC0/RKVDEC1) */
-=======
->>>>>>> 52f971ee
 	if (pmu->genpd_data.domains[id])
 		return 0;
 
@@ -1379,8 +1268,6 @@
 	pd->genpd.detach_dev = rockchip_pd_detach_dev;
 	if (pd_info->active_wakeup)
 		pd->genpd.flags |= GENPD_FLAG_ACTIVE_WAKEUP;
-<<<<<<< HEAD
-=======
 	if (pd_info->always_on || pd_info->keepon_startup) {
 		error = rockchip_pd_add_alwasy_on_flag(pd);
 		if (error)
@@ -1388,7 +1275,6 @@
 	}
 	rockchip_pd_qos_init(pd);
 
->>>>>>> 52f971ee
 	pm_genpd_init(&pd->genpd, NULL, !rockchip_pmu_domain_is_on(pd));
 
 	pmu->genpd_data.domains[id] = &pd->genpd;
@@ -1705,19 +1591,16 @@
 		goto err_out;
 	}
 
-<<<<<<< HEAD
 	/* We only expect one PMU. */
 	if (!WARN_ON_ONCE(dmc_pmu))
 		dmc_pmu = pmu;
 
 	mutex_unlock(&dmc_pmu_mutex);
 
-=======
 	atomic_notifier_chain_register(&panic_notifier_list,
 				       &pmu_panic_block);
 
 	g_pmu = pmu;
->>>>>>> 52f971ee
 	return 0;
 
 err_out:
@@ -1727,26 +1610,6 @@
 }
 
 static const struct rockchip_domain_info px30_pm_domains[] = {
-<<<<<<< HEAD
-	[PX30_PD_USB]		= DOMAIN_PX30("usb",      BIT(5),  BIT(5),  BIT(10), false),
-	[PX30_PD_SDCARD]	= DOMAIN_PX30("sdcard",   BIT(8),  BIT(8),  BIT(9),  false),
-	[PX30_PD_GMAC]		= DOMAIN_PX30("gmac",     BIT(10), BIT(10), BIT(6),  false),
-	[PX30_PD_MMC_NAND]	= DOMAIN_PX30("mmc_nand", BIT(11), BIT(11), BIT(5),  false),
-	[PX30_PD_VPU]		= DOMAIN_PX30("vpu",      BIT(12), BIT(12), BIT(14), false),
-	[PX30_PD_VO]		= DOMAIN_PX30("vo",       BIT(13), BIT(13), BIT(7),  false),
-	[PX30_PD_VI]		= DOMAIN_PX30("vi",       BIT(14), BIT(14), BIT(8),  false),
-	[PX30_PD_GPU]		= DOMAIN_PX30("gpu",      BIT(15), BIT(15), BIT(2),  false),
-};
-
-static const struct rockchip_domain_info rv1126_pm_domains[] = {
-	[RV1126_PD_VEPU]	= DOMAIN_RV1126("vepu", BIT(2),  BIT(9),  BIT(9), false),
-	[RV1126_PD_VI]		= DOMAIN_RV1126("vi", BIT(4),  BIT(6),  BIT(6),  false),
-	[RV1126_PD_ISPP]	= DOMAIN_RV1126("ispp", BIT(1), BIT(8), BIT(8),  false),
-	[RV1126_PD_VDPU]	= DOMAIN_RV1126("vdpu", BIT(3), BIT(10), BIT(10), false),
-	[RV1126_PD_NVM]		= DOMAIN_RV1126("nvm", BIT(7), BIT(11), BIT(11),  false),
-	[RV1126_PD_SDIO]	= DOMAIN_RV1126("sdio", BIT(8), BIT(13), BIT(13),  false),
-	[RV1126_PD_USB]		= DOMAIN_RV1126("usb", BIT(9), BIT(15), BIT(15),  false),
-=======
 	[PX30_PD_USB]		= DOMAIN_PX30("usb",        BIT(5),  BIT(5),  BIT(10), true),
 	[PX30_PD_SDCARD]	= DOMAIN_PX30("sdcard",     BIT(8),  BIT(8),  BIT(9),  false),
 	[PX30_PD_GMAC]		= DOMAIN_PX30("gmac",       BIT(10), BIT(10), BIT(6),  false),
@@ -1775,7 +1638,6 @@
 	[RK1808_PD_PCIE]	= DOMAIN_PX30("pcie",        BIT(9),  BIT(9),  BIT(4), true),
 	[RK1808_PD_VPU]		= DOMAIN_PX30("vpu",         BIT(13), BIT(13), BIT(7), false),
 	[RK1808_PD_VIO]		= DOMAIN_PX30_PROTECT("vio", BIT(14), BIT(14), BIT(8), false),
->>>>>>> 52f971ee
 };
 
 static const struct rockchip_domain_info rk3036_pm_domains[] = {
@@ -1789,29 +1651,6 @@
 };
 
 static const struct rockchip_domain_info rk3066_pm_domains[] = {
-<<<<<<< HEAD
-	[RK3066_PD_GPU]		= DOMAIN("gpu",   BIT(9), BIT(9), BIT(3), BIT(24), BIT(29), false),
-	[RK3066_PD_VIDEO]	= DOMAIN("video", BIT(8), BIT(8), BIT(4), BIT(23), BIT(28), false),
-	[RK3066_PD_VIO]		= DOMAIN("vio",   BIT(7), BIT(7), BIT(5), BIT(22), BIT(27), false),
-	[RK3066_PD_PERI]	= DOMAIN("peri",  BIT(6), BIT(6), BIT(2), BIT(25), BIT(30), false),
-	[RK3066_PD_CPU]		= DOMAIN("cpu",   0,      BIT(5), BIT(1), BIT(26), BIT(31), false),
-};
-
-static const struct rockchip_domain_info rk3128_pm_domains[] = {
-	[RK3128_PD_CORE]	= DOMAIN_RK3288("core",  BIT(0), BIT(0), BIT(4), false),
-	[RK3128_PD_MSCH]	= DOMAIN_RK3288("msch",  0,      0,      BIT(6), true),
-	[RK3128_PD_VIO]		= DOMAIN_RK3288("vio",   BIT(3), BIT(3), BIT(2), false),
-	[RK3128_PD_VIDEO]	= DOMAIN_RK3288("video", BIT(2), BIT(2), BIT(1), false),
-	[RK3128_PD_GPU]		= DOMAIN_RK3288("gpu",   BIT(1), BIT(1), BIT(3), false),
-};
-
-static const struct rockchip_domain_info rk3188_pm_domains[] = {
-	[RK3188_PD_GPU]		= DOMAIN("gpu",   BIT(9), BIT(9), BIT(3), BIT(24), BIT(29), false),
-	[RK3188_PD_VIDEO]	= DOMAIN("video", BIT(8), BIT(8), BIT(4), BIT(23), BIT(28), false),
-	[RK3188_PD_VIO]		= DOMAIN("vio",   BIT(7), BIT(7), BIT(5), BIT(22), BIT(27), false),
-	[RK3188_PD_PERI]	= DOMAIN("peri",  BIT(6), BIT(6), BIT(2), BIT(25), BIT(30), false),
-	[RK3188_PD_CPU]		= DOMAIN("cpu",   BIT(5), BIT(5), BIT(1), BIT(26), BIT(31), false),
-=======
 	[RK3066_PD_GPU]		= DOMAIN("gpu",   BIT(9), BIT(9), BIT(3), BIT(24), BIT(29), false, false),
 	[RK3066_PD_VIDEO]	= DOMAIN("video", BIT(8), BIT(8), BIT(4), BIT(23), BIT(28), false, false),
 	[RK3066_PD_VIO]		= DOMAIN("vio",   BIT(7), BIT(7), BIT(5), BIT(22), BIT(27), false, true),
@@ -1820,20 +1659,19 @@
 };
 
 static const struct rockchip_domain_info rk3128_pm_domains[] = {
-	[RK3128_PD_CORE]        = DOMAIN_RK3288("core",        BIT(0), BIT(0), BIT(4), false),
-	[RK3128_PD_MSCH]        = DOMAIN_RK3288("msch",        0,      0,      BIT(6), true),
-	[RK3128_PD_VIO]         = DOMAIN_RK3288_PROTECT("vio", BIT(3), BIT(3), BIT(2), false),
-	[RK3128_PD_VIDEO]       = DOMAIN_RK3288("video",       BIT(2), BIT(2), BIT(1), false),
-	[RK3128_PD_GPU]         = DOMAIN_RK3288("gpu",         BIT(1), BIT(1), BIT(3), false),
+	[RK3128_PD_CORE]	= DOMAIN_RK3288("core",        BIT(0), BIT(0), BIT(4), false),
+	[RK3128_PD_MSCH]	= DOMAIN_RK3288("msch",        0,      0,      BIT(6), true),
+	[RK3128_PD_VIO]		= DOMAIN_RK3288_PROTECT("vio", BIT(3), BIT(3), BIT(2), false),
+	[RK3128_PD_VIDEO]	= DOMAIN_RK3288("video",       BIT(2), BIT(2), BIT(1), false),
+	[RK3128_PD_GPU]		= DOMAIN_RK3288("gpu",         BIT(1), BIT(1), BIT(3), false),
 };
 
 static const struct rockchip_domain_info rk3188_pm_domains[] = {
-	[RK3188_PD_GPU]         = DOMAIN("gpu",   BIT(9), BIT(9), BIT(3), BIT(24), BIT(29), false, false),
+	[RK3188_PD_GPU]		= DOMAIN("gpu",   BIT(9), BIT(9), BIT(3), BIT(24), BIT(29), false, false),
 	[RK3188_PD_VIDEO]	= DOMAIN("video", BIT(8), BIT(8), BIT(4), BIT(23), BIT(28), false, false),
 	[RK3188_PD_VIO]		= DOMAIN("vio",   BIT(7), BIT(7), BIT(5), BIT(22), BIT(27), false, true),
 	[RK3188_PD_PERI]	= DOMAIN("peri",  BIT(6), BIT(6), BIT(2), BIT(25), BIT(30), false, false),
 	[RK3188_PD_CPU]		= DOMAIN("cpu",   BIT(5), BIT(5), BIT(1), BIT(26), BIT(31), false, false),
->>>>>>> 52f971ee
 };
 
 static const struct rockchip_domain_info rk3228_pm_domains[] = {
@@ -1851,17 +1689,10 @@
 };
 
 static const struct rockchip_domain_info rk3288_pm_domains[] = {
-<<<<<<< HEAD
-	[RK3288_PD_VIO]		= DOMAIN_RK3288("vio",   BIT(7),  BIT(7),  BIT(4), false),
-	[RK3288_PD_HEVC]	= DOMAIN_RK3288("hevc",  BIT(14), BIT(10), BIT(9), false),
-	[RK3288_PD_VIDEO]	= DOMAIN_RK3288("video", BIT(8),  BIT(8),  BIT(3), false),
-	[RK3288_PD_GPU]		= DOMAIN_RK3288("gpu",   BIT(9),  BIT(9),  BIT(2), false),
-=======
 	[RK3288_PD_VIO]		= DOMAIN_RK3288_PROTECT("vio", BIT(7),  BIT(7),  BIT(4), false),
 	[RK3288_PD_HEVC]	= DOMAIN_RK3288("hevc",        BIT(14), BIT(10), BIT(9), false),
 	[RK3288_PD_VIDEO]	= DOMAIN_RK3288("video",       BIT(8),  BIT(8),  BIT(3), false),
 	[RK3288_PD_GPU]		= DOMAIN_RK3288("gpu",         BIT(9),  BIT(9),  BIT(2), false),
->>>>>>> 52f971ee
 };
 
 static const struct rockchip_domain_info rk3328_pm_domains[] = {
@@ -1877,97 +1708,6 @@
 };
 
 static const struct rockchip_domain_info rk3366_pm_domains[] = {
-<<<<<<< HEAD
-	[RK3366_PD_PERI]	= DOMAIN_RK3368("peri",   BIT(10), BIT(10), BIT(6), true),
-	[RK3366_PD_VIO]		= DOMAIN_RK3368("vio",    BIT(14), BIT(14), BIT(8), false),
-	[RK3366_PD_VIDEO]	= DOMAIN_RK3368("video",  BIT(13), BIT(13), BIT(7), false),
-	[RK3366_PD_RKVDEC]	= DOMAIN_RK3368("vdec",   BIT(11), BIT(11), BIT(7), false),
-	[RK3366_PD_WIFIBT]	= DOMAIN_RK3368("wifibt", BIT(8),  BIT(8),  BIT(9), false),
-	[RK3366_PD_VPU]		= DOMAIN_RK3368("vpu",    BIT(12), BIT(12), BIT(7), false),
-	[RK3366_PD_GPU]		= DOMAIN_RK3368("gpu",    BIT(15), BIT(15), BIT(2), false),
-};
-
-static const struct rockchip_domain_info rk3368_pm_domains[] = {
-	[RK3368_PD_PERI]	= DOMAIN_RK3368("peri",  BIT(13), BIT(12), BIT(6), true),
-	[RK3368_PD_VIO]		= DOMAIN_RK3368("vio",   BIT(15), BIT(14), BIT(8), false),
-	[RK3368_PD_VIDEO]	= DOMAIN_RK3368("video", BIT(14), BIT(13), BIT(7), false),
-	[RK3368_PD_GPU_0]	= DOMAIN_RK3368("gpu_0", BIT(16), BIT(15), BIT(2), false),
-	[RK3368_PD_GPU_1]	= DOMAIN_RK3368("gpu_1", BIT(17), BIT(16), BIT(2), false),
-};
-
-static const struct rockchip_domain_info rk3399_pm_domains[] = {
-	[RK3399_PD_TCPD0]	= DOMAIN_RK3399("tcpd0",     BIT(8),  BIT(8),  0,       false),
-	[RK3399_PD_TCPD1]	= DOMAIN_RK3399("tcpd1",     BIT(9),  BIT(9),  0,       false),
-	[RK3399_PD_CCI]		= DOMAIN_RK3399("cci",       BIT(10), BIT(10), 0,       true),
-	[RK3399_PD_CCI0]	= DOMAIN_RK3399("cci0",      0,       0,       BIT(15), true),
-	[RK3399_PD_CCI1]	= DOMAIN_RK3399("cci1",      0,       0,       BIT(16), true),
-	[RK3399_PD_PERILP]	= DOMAIN_RK3399("perilp",    BIT(11), BIT(11), BIT(1),  true),
-	[RK3399_PD_PERIHP]	= DOMAIN_RK3399("perihp",    BIT(12), BIT(12), BIT(2),  true),
-	[RK3399_PD_CENTER]	= DOMAIN_RK3399("center",    BIT(13), BIT(13), BIT(14), true),
-	[RK3399_PD_VIO]		= DOMAIN_RK3399("vio",       BIT(14), BIT(14), BIT(17), false),
-	[RK3399_PD_GPU]		= DOMAIN_RK3399("gpu",       BIT(15), BIT(15), BIT(0),  false),
-	[RK3399_PD_VCODEC]	= DOMAIN_RK3399("vcodec",    BIT(16), BIT(16), BIT(3),  false),
-	[RK3399_PD_VDU]		= DOMAIN_RK3399("vdu",       BIT(17), BIT(17), BIT(4),  false),
-	[RK3399_PD_RGA]		= DOMAIN_RK3399("rga",       BIT(18), BIT(18), BIT(5),  false),
-	[RK3399_PD_IEP]		= DOMAIN_RK3399("iep",       BIT(19), BIT(19), BIT(6),  false),
-	[RK3399_PD_VO]		= DOMAIN_RK3399("vo",        BIT(20), BIT(20), 0,       false),
-	[RK3399_PD_VOPB]	= DOMAIN_RK3399("vopb",      0,       0,       BIT(7),  false),
-	[RK3399_PD_VOPL]	= DOMAIN_RK3399("vopl",      0,       0,       BIT(8),  false),
-	[RK3399_PD_ISP0]	= DOMAIN_RK3399("isp0",      BIT(22), BIT(22), BIT(9),  false),
-	[RK3399_PD_ISP1]	= DOMAIN_RK3399("isp1",      BIT(23), BIT(23), BIT(10), false),
-	[RK3399_PD_HDCP]	= DOMAIN_RK3399("hdcp",      BIT(24), BIT(24), BIT(11), false),
-	[RK3399_PD_GMAC]	= DOMAIN_RK3399("gmac",      BIT(25), BIT(25), BIT(23), true),
-	[RK3399_PD_EMMC]	= DOMAIN_RK3399("emmc",      BIT(26), BIT(26), BIT(24), true),
-	[RK3399_PD_USB3]	= DOMAIN_RK3399("usb3",      BIT(27), BIT(27), BIT(12), true),
-	[RK3399_PD_EDP]		= DOMAIN_RK3399("edp",       BIT(28), BIT(28), BIT(22), false),
-	[RK3399_PD_GIC]		= DOMAIN_RK3399("gic",       BIT(29), BIT(29), BIT(27), true),
-	[RK3399_PD_SD]		= DOMAIN_RK3399("sd",        BIT(30), BIT(30), BIT(28), true),
-	[RK3399_PD_SDIOAUDIO]	= DOMAIN_RK3399("sdioaudio", BIT(31), BIT(31), BIT(29), true),
-};
-
-static const struct rockchip_domain_info rk3568_pm_domains[] = {
-	[RK3568_PD_NPU]		= DOMAIN_RK3568("npu",  BIT(1), BIT(2),  false),
-	[RK3568_PD_GPU]		= DOMAIN_RK3568("gpu",  BIT(0), BIT(1),  false),
-	[RK3568_PD_VI]		= DOMAIN_RK3568("vi",   BIT(6), BIT(3),  false),
-	[RK3568_PD_VO]		= DOMAIN_RK3568("vo",   BIT(7), BIT(4),  false),
-	[RK3568_PD_RGA]		= DOMAIN_RK3568("rga",  BIT(5), BIT(5),  false),
-	[RK3568_PD_VPU]		= DOMAIN_RK3568("vpu",  BIT(2), BIT(6),  false),
-	[RK3568_PD_RKVDEC]	= DOMAIN_RK3568("vdec", BIT(4), BIT(8),  false),
-	[RK3568_PD_RKVENC]	= DOMAIN_RK3568("venc", BIT(3), BIT(7),  false),
-	[RK3568_PD_PIPE]	= DOMAIN_RK3568("pipe", BIT(8), BIT(11), false),
-};
-
-static const struct rockchip_domain_info rk3588_pm_domains[] = {
-	[RK3588_PD_GPU]		= DOMAIN_RK3588("gpu",     0x0, BIT(0),  0,       BIT(1),  0x0, BIT(0),  BIT(0),  false),
-	[RK3588_PD_NPU]		= DOMAIN_RK3588("npu",     0x0, BIT(1),  BIT(1),  0,       0x0, 0,       0,       false),
-	[RK3588_PD_VCODEC]	= DOMAIN_RK3588("vcodec",  0x0, BIT(2),  BIT(2),  0,       0x0, 0,       0,       false),
-	[RK3588_PD_NPUTOP]	= DOMAIN_RK3588("nputop",  0x0, BIT(3),  0,       BIT(2),  0x0, BIT(1),  BIT(1),  false),
-	[RK3588_PD_NPU1]	= DOMAIN_RK3588("npu1",    0x0, BIT(4),  0,       BIT(3),  0x0, BIT(2),  BIT(2),  false),
-	[RK3588_PD_NPU2]	= DOMAIN_RK3588("npu2",    0x0, BIT(5),  0,       BIT(4),  0x0, BIT(3),  BIT(3),  false),
-	[RK3588_PD_VENC0]	= DOMAIN_RK3588("venc0",   0x0, BIT(6),  0,       BIT(5),  0x0, BIT(4),  BIT(4),  false),
-	[RK3588_PD_VENC1]	= DOMAIN_RK3588("venc1",   0x0, BIT(7),  0,       BIT(6),  0x0, BIT(5),  BIT(5),  false),
-	[RK3588_PD_RKVDEC0]	= DOMAIN_RK3588("rkvdec0", 0x0, BIT(8),  0,       BIT(7),  0x0, BIT(6),  BIT(6),  false),
-	[RK3588_PD_RKVDEC1]	= DOMAIN_RK3588("rkvdec1", 0x0, BIT(9),  0,       BIT(8),  0x0, BIT(7),  BIT(7),  false),
-	[RK3588_PD_VDPU]	= DOMAIN_RK3588("vdpu",    0x0, BIT(10), 0,       BIT(9),  0x0, BIT(8),  BIT(8),  false),
-	[RK3588_PD_RGA30]	= DOMAIN_RK3588("rga30",   0x0, BIT(11), 0,       BIT(10), 0x0, 0,       0,       false),
-	[RK3588_PD_AV1]		= DOMAIN_RK3588("av1",     0x0, BIT(12), 0,       BIT(11), 0x0, BIT(9),  BIT(9),  false),
-	[RK3588_PD_VI]		= DOMAIN_RK3588("vi",      0x0, BIT(13), 0,       BIT(12), 0x0, BIT(10), BIT(10), false),
-	[RK3588_PD_FEC]		= DOMAIN_RK3588("fec",     0x0, BIT(14), 0,       BIT(13), 0x0, 0,       0,       false),
-	[RK3588_PD_ISP1]	= DOMAIN_RK3588("isp1",    0x0, BIT(15), 0,       BIT(14), 0x0, BIT(11), BIT(11), false),
-	[RK3588_PD_RGA31]	= DOMAIN_RK3588("rga31",   0x4, BIT(0),  0,       BIT(15), 0x0, BIT(12), BIT(12), false),
-	[RK3588_PD_VOP]		= DOMAIN_RK3588("vop",     0x4, BIT(1),  0,       BIT(16), 0x0, BIT(13) | BIT(14), BIT(13) | BIT(14), false),
-	[RK3588_PD_VO0]		= DOMAIN_RK3588("vo0",     0x4, BIT(2),  0,       BIT(17), 0x0, BIT(15), BIT(15), false),
-	[RK3588_PD_VO1]		= DOMAIN_RK3588("vo1",     0x4, BIT(3),  0,       BIT(18), 0x4, BIT(0),  BIT(16), false),
-	[RK3588_PD_AUDIO]	= DOMAIN_RK3588("audio",   0x4, BIT(4),  0,       BIT(19), 0x4, BIT(1),  BIT(17), false),
-	[RK3588_PD_PHP]		= DOMAIN_RK3588("php",     0x4, BIT(5),  0,       BIT(20), 0x4, BIT(5),  BIT(21), false),
-	[RK3588_PD_GMAC]	= DOMAIN_RK3588("gmac",    0x4, BIT(6),  0,       BIT(21), 0x0, 0,       0,       false),
-	[RK3588_PD_PCIE]	= DOMAIN_RK3588("pcie",    0x4, BIT(7),  0,       BIT(22), 0x0, 0,       0,       true),
-	[RK3588_PD_NVM]		= DOMAIN_RK3588("nvm",     0x4, BIT(8),  BIT(24), 0,       0x4, BIT(2),  BIT(18), false),
-	[RK3588_PD_NVM0]	= DOMAIN_RK3588("nvm0",    0x4, BIT(9),  0,       BIT(23), 0x0, 0,       0,       false),
-	[RK3588_PD_SDIO]	= DOMAIN_RK3588("sdio",    0x4, BIT(10), 0,       BIT(24), 0x4, BIT(3),  BIT(19), false),
-	[RK3588_PD_USB]		= DOMAIN_RK3588("usb",     0x4, BIT(11), 0,       BIT(25), 0x4, BIT(4),  BIT(20), true),
-	[RK3588_PD_SDMMC]	= DOMAIN_RK3588("sdmmc",   0x4, BIT(13), 0,       BIT(26), 0x0, 0,       0,       false),
-=======
 	[RK3366_PD_PERI]	= DOMAIN_RK3368("peri",        BIT(10), BIT(10), BIT(6), true),
 	[RK3366_PD_VIO]		= DOMAIN_RK3368_PROTECT("vio", BIT(14), BIT(14), BIT(8), false),
 	[RK3366_PD_VIDEO]	= DOMAIN_RK3368("video",       BIT(13), BIT(13), BIT(7), false),
@@ -2081,7 +1821,6 @@
 	[RK3588_PD_SDIO]	= DOMAIN_RK3588("sdio",    0x4, BIT(10), 0,       0x4, BIT(2),  BIT(24), 0x4, BIT(3),  BIT(19), false),
 	[RK3588_PD_USB]		= DOMAIN_RK3588("usb",     0x4, BIT(11), 0,       0x4, BIT(3),  BIT(25), 0x4, BIT(4),  BIT(20), true),
 	[RK3588_PD_SDMMC]	= DOMAIN_RK3588("sdmmc",   0x4, BIT(13), 0,       0x4, BIT(5),  BIT(26), 0x0, 0,       0,       false),
->>>>>>> 52f971ee
 };
 
 static const struct rockchip_pmu_info px30_pmu = {
@@ -2230,8 +1969,6 @@
 	.domain_info = rk3399_pm_domains,
 };
 
-<<<<<<< HEAD
-=======
 static const struct rockchip_pmu_info rk3528_pmu = {
 	.pwr_offset = 0x1210,
 	.status_offset = 0x1230,
@@ -2256,7 +1993,6 @@
 	.domain_info = rk3562_pm_domains,
 };
 
->>>>>>> 52f971ee
 static const struct rockchip_pmu_info rk3568_pmu = {
 	.pwr_offset = 0xa0,
 	.status_offset = 0x98,
@@ -2274,12 +2010,9 @@
 	.req_offset = 0x10c,
 	.idle_offset = 0x120,
 	.ack_offset = 0x118,
-<<<<<<< HEAD
-=======
 	.mem_pwr_offset = 0x1a0,
 	.chain_status_offset = 0x1f0,
 	.mem_status_offset = 0x1f8,
->>>>>>> 52f971ee
 	.repair_status_offset = 0x290,
 
 	.num_domains = ARRAY_SIZE(rk3588_pm_domains),
@@ -2346,8 +2079,6 @@
 		.compatible = "rockchip,rk3399-power-controller",
 		.data = (void *)&rk3399_pmu,
 	},
-<<<<<<< HEAD
-=======
 #ifdef CONFIG_CPU_RK3528
 	{
 		.compatible = "rockchip,rk3528-power-controller",
@@ -2358,7 +2089,6 @@
 		.compatible = "rockchip,rk3562-power-controller",
 		.data = (void *)&rk3562_pmu,
 	},
->>>>>>> 52f971ee
 	{
 		.compatible = "rockchip,rk3568-power-controller",
 		.data = (void *)&rk3568_pmu,
