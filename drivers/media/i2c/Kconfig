--- conflicted
+++ resolved
@@ -1842,219 +1842,9 @@
 	  This is a Video4Linux2 sensor driver for the SmartSens
 	  SC3336 camera.
 
-config VIDEO_SC3338
-	tristate "SmartSens SC3338 sensor support"
-	depends on I2C && VIDEO_DEV
-	select MEDIA_CONTROLLER
-	select VIDEO_V4L2_SUBDEV_API
-	select V4L2_FWNODE
-	help
-	  This is a Video4Linux2 sensor driver for the SmartSens
-	  SC3338 camera.
-
-config VIDEO_SC401AI
-	tristate "SmartSens SC401AI sensor support"
-	depends on I2C && VIDEO_DEV
-	select MEDIA_CONTROLLER
-	select VIDEO_V4L2_SUBDEV_API
-	select V4L2_FWNODE
-	help
-	  This is a Video4Linux2 sensor driver for the SmartSens
-	  SC401ai camera.
-
-config VIDEO_SC4210
-	tristate "SmartSens SC4210 sensor support"
-	depends on I2C && VIDEO_DEV
-	select MEDIA_CONTROLLER
-	select VIDEO_V4L2_SUBDEV_API
-	select V4L2_FWNODE
-	help
-	  This is a Video4Linux2 sensor driver for the SmartSens
-	  SC4210 camera.
-
-config VIDEO_SC4238
-	tristate "SmartSens SC4238 sensor support"
-	depends on I2C && VIDEO_DEV
-	select MEDIA_CONTROLLER
-	select VIDEO_V4L2_SUBDEV_API
-	select V4L2_FWNODE
-	help
-	  This is a Video4Linux2 sensor driver for the SmartSens
-	  SC4238 camera.
-
-config VIDEO_SC430CS
-	tristate "SmartSens SC430CS sensor support"
-	depends on I2C && VIDEO_DEV
-	select MEDIA_CONTROLLER
-	select VIDEO_V4L2_SUBDEV_API
-	select V4L2_FWNODE
-	help
-	  This is a Video4Linux2 sensor driver for the SmartSens
-	  SC430CS camera.
-
-config VIDEO_SC4336
-	tristate "SmartSens SC4336 sensor support"
-	depends on I2C && VIDEO_DEV
-	select MEDIA_CONTROLLER
-	select VIDEO_V4L2_SUBDEV_API
-	select V4L2_FWNODE
-	help
-	  This is a Video4Linux2 sensor driver for the SmartSens
-	  SC4336 camera.
-
-config VIDEO_SC4336P
-	tristate "SmartSens SC4336P sensor support"
-	depends on I2C && VIDEO_DEV
-	select MEDIA_CONTROLLER
-	select VIDEO_V4L2_SUBDEV_API
-	select V4L2_FWNODE
-	help
-	  This is a Video4Linux2 sensor driver for the SmartSens
-	  SC4336P camera.
-
-config VIDEO_SC450AI
-	tristate "SmartSens SC450AI sensor support"
-	depends on I2C && VIDEO_DEV
-	select MEDIA_CONTROLLER
-	select VIDEO_V4L2_SUBDEV_API
-	select V4L2_FWNODE
-	help
-	  This is a Video4Linux2 sensor driver for the SmartSens
-	  SC450ai camera.
-
-config VIDEO_SC500AI
-	tristate "SmartSens SC500AI sensor support"
-	depends on I2C && VIDEO_DEV
-	select MEDIA_CONTROLLER
-	select VIDEO_V4L2_SUBDEV_API
-	select V4L2_FWNODE
-	help
-	  This is a Video4Linux2 sensor driver for the SmartSens
-	  SC500AI camera.
-
-config VIDEO_SC501AI
-	tristate "SmartSens SC501AI sensor support"
-	depends on I2C && VIDEO_DEV
-	select MEDIA_CONTROLLER
-	select VIDEO_V4L2_SUBDEV_API
-	select V4L2_FWNODE
-	help
-	  This is a Video4Linux2 sensor driver for the SmartSens
-	  SC501AI camera.
-
-config VIDEO_SC530AI
-	tristate "SmartSens SC530AI sensor support"
-	depends on I2C && VIDEO_DEV
-	select MEDIA_CONTROLLER
-	select VIDEO_V4L2_SUBDEV_API
-	select V4L2_FWNODE
-	help
-	  This is a Video4Linux2 sensor driver for the SmartSens
-	  SC530AI camera.
-
-config VIDEO_SC5336
-	tristate "SmartSens SC5336 sensor support"
-	depends on I2C && VIDEO_DEV
-	select MEDIA_CONTROLLER
-	select VIDEO_V4L2_SUBDEV_API
-	select V4L2_FWNODE
-	help
-	  This is a Video4Linux2 sensor driver for the SmartSens
-	  SC5336 camera.
-
-config VIDEO_SC830AI
-	tristate "SmartSens SC830AI sensor support"
-	depends on I2C && VIDEO_DEV
-	select MEDIA_CONTROLLER
-	select VIDEO_V4L2_SUBDEV_API
-	select V4L2_FWNODE
-	help
-	  This is a Video4Linux2 sensor driver for the SmartSens
-	  SC830AI camera.
-
-config VIDEO_SC831AI
-	tristate "SmartSens SC831AI sensor support"
-	depends on I2C && VIDEO_DEV
-	select MEDIA_CONTROLLER
-	select VIDEO_V4L2_SUBDEV_API
-	select V4L2_FWNODE
-	help
-	  This is a Video4Linux2 sensor driver for the SmartSens
-	  SC831AI camera.
-
-config VIDEO_SC850SL
-	tristate "SmartSens SC850SL sensor support"
-	depends on I2C && VIDEO_DEV
-	select MEDIA_CONTROLLER
-	select VIDEO_V4L2_SUBDEV_API
-	select V4L2_FWNODE
-	help
-	  This is a Video4Linux2 sensor driver for the SmartSens
-	  SC850SL camera.
-
-config VIDEO_SENSOR_ADAPTER
-	tristate "Rockchip sensor driver adapter"
-	depends on I2C && VIDEO_DEV
-	select MEDIA_CONTROLLER
-	select VIDEO_V4L2_SUBDEV_API
-	select V4L2_FWNODE
-	help
-	  This is a Video4Linux2 sensor driver adapter for other platform.
-
-config VIDEO_SR030PC30
-	tristate "Siliconfile SR030PC30 sensor support"
-	depends on I2C && VIDEO_DEV
-	help
-	  This driver supports SR030PC30 VGA camera from Siliconfile
-
-config VIDEO_VS6624
-	tristate "ST VS6624 sensor support"
-	depends on VIDEO_DEV && I2C
-	help
-	  This is a Video4Linux2 sensor driver for the ST VS6624
-	  camera.
-
-	  To compile this driver as a module, choose M here: the
-	  module will be called vs6624.
-
-source "drivers/media/i2c/ccs/Kconfig"
-source "drivers/media/i2c/et8ek8/Kconfig"
-source "drivers/media/i2c/m5mols/Kconfig"
-
-endif
-
-menu "Lens drivers"
-	visible if MEDIA_CAMERA_SUPPORT
-
-config VIDEO_AD5820
-	tristate "AD5820 lens voice coil support"
-	depends on GPIOLIB && I2C && VIDEO_DEV
-	select MEDIA_CONTROLLER
-	select V4L2_ASYNC
-	help
-	  This is a driver for the AD5820 camera lens voice coil.
-	  It is used for example in Nokia N900 (RX-51).
-
-config VIDEO_AK7375
-	tristate "AK7375 lens voice coil support"
-	depends on I2C && VIDEO_DEV
-	select MEDIA_CONTROLLER
-	select VIDEO_V4L2_SUBDEV_API
-	select V4L2_ASYNC
-	help
-	  This is a driver for the AK7375 camera lens voice coil.
-	  AK7375 is a 12 bit DAC with 120mA output current sink
-	  capability. This is designed for linear control of
-	  voice coil motors, controlled via I2C serial interface.
-
-<<<<<<< HEAD
-config VIDEO_AW8601
-	tristate "AW8601 lens voice coil support"
-	depends on I2C && VIDEO_DEV
-=======
 config VIDEO_SC3336P
        tristate "SmartSens SC3336P sensor support"
-       depends on I2C && VIDEO_V4L2
+       depends on I2C && VIDEO_DEV
        select MEDIA_CONTROLLER
        select VIDEO_V4L2_SUBDEV_API
        select V4L2_FWNODE
@@ -2064,8 +1854,212 @@
 
 config VIDEO_SC3338
 	tristate "SmartSens SC3338 sensor support"
-	depends on I2C && VIDEO_V4L2
->>>>>>> ecf40963
+	depends on I2C && VIDEO_DEV
+	select MEDIA_CONTROLLER
+	select VIDEO_V4L2_SUBDEV_API
+	select V4L2_FWNODE
+	help
+	  This is a Video4Linux2 sensor driver for the SmartSens
+	  SC3338 camera.
+
+config VIDEO_SC401AI
+	tristate "SmartSens SC401AI sensor support"
+	depends on I2C && VIDEO_DEV
+	select MEDIA_CONTROLLER
+	select VIDEO_V4L2_SUBDEV_API
+	select V4L2_FWNODE
+	help
+	  This is a Video4Linux2 sensor driver for the SmartSens
+	  SC401ai camera.
+
+config VIDEO_SC4210
+	tristate "SmartSens SC4210 sensor support"
+	depends on I2C && VIDEO_DEV
+	select MEDIA_CONTROLLER
+	select VIDEO_V4L2_SUBDEV_API
+	select V4L2_FWNODE
+	help
+	  This is a Video4Linux2 sensor driver for the SmartSens
+	  SC4210 camera.
+
+config VIDEO_SC4238
+	tristate "SmartSens SC4238 sensor support"
+	depends on I2C && VIDEO_DEV
+	select MEDIA_CONTROLLER
+	select VIDEO_V4L2_SUBDEV_API
+	select V4L2_FWNODE
+	help
+	  This is a Video4Linux2 sensor driver for the SmartSens
+	  SC4238 camera.
+
+config VIDEO_SC430CS
+	tristate "SmartSens SC430CS sensor support"
+	depends on I2C && VIDEO_DEV
+	select MEDIA_CONTROLLER
+	select VIDEO_V4L2_SUBDEV_API
+	select V4L2_FWNODE
+	help
+	  This is a Video4Linux2 sensor driver for the SmartSens
+	  SC430CS camera.
+
+config VIDEO_SC4336
+	tristate "SmartSens SC4336 sensor support"
+	depends on I2C && VIDEO_DEV
+	select MEDIA_CONTROLLER
+	select VIDEO_V4L2_SUBDEV_API
+	select V4L2_FWNODE
+	help
+	  This is a Video4Linux2 sensor driver for the SmartSens
+	  SC4336 camera.
+
+config VIDEO_SC4336P
+	tristate "SmartSens SC4336P sensor support"
+	depends on I2C && VIDEO_DEV
+	select MEDIA_CONTROLLER
+	select VIDEO_V4L2_SUBDEV_API
+	select V4L2_FWNODE
+	help
+	  This is a Video4Linux2 sensor driver for the SmartSens
+	  SC4336P camera.
+
+config VIDEO_SC450AI
+	tristate "SmartSens SC450AI sensor support"
+	depends on I2C && VIDEO_DEV
+	select MEDIA_CONTROLLER
+	select VIDEO_V4L2_SUBDEV_API
+	select V4L2_FWNODE
+	help
+	  This is a Video4Linux2 sensor driver for the SmartSens
+	  SC450ai camera.
+
+config VIDEO_SC500AI
+	tristate "SmartSens SC500AI sensor support"
+	depends on I2C && VIDEO_DEV
+	select MEDIA_CONTROLLER
+	select VIDEO_V4L2_SUBDEV_API
+	select V4L2_FWNODE
+	help
+	  This is a Video4Linux2 sensor driver for the SmartSens
+	  SC500AI camera.
+
+config VIDEO_SC501AI
+	tristate "SmartSens SC501AI sensor support"
+	depends on I2C && VIDEO_DEV
+	select MEDIA_CONTROLLER
+	select VIDEO_V4L2_SUBDEV_API
+	select V4L2_FWNODE
+	help
+	  This is a Video4Linux2 sensor driver for the SmartSens
+	  SC501AI camera.
+
+config VIDEO_SC530AI
+	tristate "SmartSens SC530AI sensor support"
+	depends on I2C && VIDEO_DEV
+	select MEDIA_CONTROLLER
+	select VIDEO_V4L2_SUBDEV_API
+	select V4L2_FWNODE
+	help
+	  This is a Video4Linux2 sensor driver for the SmartSens
+	  SC530AI camera.
+
+config VIDEO_SC5336
+	tristate "SmartSens SC5336 sensor support"
+	depends on I2C && VIDEO_DEV
+	select MEDIA_CONTROLLER
+	select VIDEO_V4L2_SUBDEV_API
+	select V4L2_FWNODE
+	help
+	  This is a Video4Linux2 sensor driver for the SmartSens
+	  SC5336 camera.
+
+config VIDEO_SC830AI
+	tristate "SmartSens SC830AI sensor support"
+	depends on I2C && VIDEO_DEV
+	select MEDIA_CONTROLLER
+	select VIDEO_V4L2_SUBDEV_API
+	select V4L2_FWNODE
+	help
+	  This is a Video4Linux2 sensor driver for the SmartSens
+	  SC830AI camera.
+
+config VIDEO_SC831AI
+	tristate "SmartSens SC831AI sensor support"
+	depends on I2C && VIDEO_DEV
+	select MEDIA_CONTROLLER
+	select VIDEO_V4L2_SUBDEV_API
+	select V4L2_FWNODE
+	help
+	  This is a Video4Linux2 sensor driver for the SmartSens
+	  SC831AI camera.
+
+config VIDEO_SC850SL
+	tristate "SmartSens SC850SL sensor support"
+	depends on I2C && VIDEO_DEV
+	select MEDIA_CONTROLLER
+	select VIDEO_V4L2_SUBDEV_API
+	select V4L2_FWNODE
+	help
+	  This is a Video4Linux2 sensor driver for the SmartSens
+	  SC850SL camera.
+
+config VIDEO_SENSOR_ADAPTER
+	tristate "Rockchip sensor driver adapter"
+	depends on I2C && VIDEO_DEV
+	select MEDIA_CONTROLLER
+	select VIDEO_V4L2_SUBDEV_API
+	select V4L2_FWNODE
+	help
+	  This is a Video4Linux2 sensor driver adapter for other platform.
+
+config VIDEO_SR030PC30
+	tristate "Siliconfile SR030PC30 sensor support"
+	depends on I2C && VIDEO_DEV
+	help
+	  This driver supports SR030PC30 VGA camera from Siliconfile
+
+config VIDEO_VS6624
+	tristate "ST VS6624 sensor support"
+	depends on VIDEO_DEV && I2C
+	help
+	  This is a Video4Linux2 sensor driver for the ST VS6624
+	  camera.
+
+	  To compile this driver as a module, choose M here: the
+	  module will be called vs6624.
+
+source "drivers/media/i2c/ccs/Kconfig"
+source "drivers/media/i2c/et8ek8/Kconfig"
+source "drivers/media/i2c/m5mols/Kconfig"
+
+endif
+
+menu "Lens drivers"
+	visible if MEDIA_CAMERA_SUPPORT
+
+config VIDEO_AD5820
+	tristate "AD5820 lens voice coil support"
+	depends on GPIOLIB && I2C && VIDEO_DEV
+	select MEDIA_CONTROLLER
+	select V4L2_ASYNC
+	help
+	  This is a driver for the AD5820 camera lens voice coil.
+	  It is used for example in Nokia N900 (RX-51).
+
+config VIDEO_AK7375
+	tristate "AK7375 lens voice coil support"
+	depends on I2C && VIDEO_DEV
+	select MEDIA_CONTROLLER
+	select VIDEO_V4L2_SUBDEV_API
+	select V4L2_ASYNC
+	help
+	  This is a driver for the AK7375 camera lens voice coil.
+	  AK7375 is a 12 bit DAC with 120mA output current sink
+	  capability. This is designed for linear control of
+	  voice coil motors, controlled via I2C serial interface.
+
+config VIDEO_AW8601
+	tristate "AW8601 lens voice coil support"
+	depends on I2C && VIDEO_DEV
 	select MEDIA_CONTROLLER
 	select VIDEO_V4L2_SUBDEV_API
 	help
