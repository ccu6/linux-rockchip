--- conflicted
+++ resolved
@@ -698,26 +698,7 @@
 	  IMX492 camera.
 
 	  To compile this driver as a module, choose M here: the
-<<<<<<< HEAD
 	  module will be called imx492.
-=======
-	  module will be called max96722.
-
-config VIDEO_MAX96756
-	tristate "Maxim MAX96756 GMSL1/2 CSI display deserializer support"
-	depends on I2C && VIDEO_V4L2 && VIDEO_V4L2_SUBDEV_API
-	depends on MEDIA_CAMERA_SUPPORT
-	select V4L2_FWNODE
-	help
-	  This driver supports the Maxim MAX96756 GMSL1/2 CSI display deserializer.
-
-	  To compile this driver as a module, choose M here: the
-	  module will be called max96756.
-
-source "drivers/media/i2c/maxim4c/Kconfig"
-
-comment "Video and audio decoders"
->>>>>>> 10f1fb34
 
 config VIDEO_IMX577
 	tristate "Sony IMX577 sensor support"
@@ -2521,6 +2502,19 @@
 	  To compile this driver as a module, choose M here: the
 	  module will be called max96722.
 
+config VIDEO_MAX96756
+	tristate "Maxim MAX96756 GMSL1/2 CSI display deserializer support"
+	depends on I2C && VIDEO_DEV
+	depends on MEDIA_CAMERA_SUPPORT
+	select MEDIA_CONTROLLER
+	select VIDEO_V4L2_SUBDEV_API
+	select V4L2_FWNODE
+	help
+	  This driver supports the Maxim MAX96756 GMSL1/2 CSI display deserializer.
+
+	  To compile this driver as a module, choose M here: the
+	  module will be called max96756.
+
 config VIDEO_ML86V7667
 	tristate "OKI ML86V7667 video decoder"
 	depends on VIDEO_DEV && I2C
