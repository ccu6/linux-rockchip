--- conflicted
+++ resolved
@@ -374,30 +374,12 @@
 	  To compile this driver as a module, choose M here: the
 	  module will be called gc4C33.
 
-<<<<<<< HEAD
 config VIDEO_GC5024
 	tristate "GalaxyCore GC5024 sensor support"
 	depends on I2C && VIDEO_DEV
 	depends on MEDIA_CAMERA_SUPPORT
 	select MEDIA_CONTROLLER
 	select VIDEO_V4L2_SUBDEV_API
-=======
-config VIDEO_LT6911C
-	tristate "Lontium LT6911UXC decoder"
-	depends on VIDEO_V4L2 && I2C && VIDEO_V4L2_SUBDEV_API
-	select HDMI
-	select V4L2_FWNODE
-	help
-	  Support for the Lontium LT6911C series HDMI to MIPI CSI-2 bridge.
-
-	  To compile this driver as a module, choose M here: the
-	  module will be called lt6911c.
-
-config VIDEO_LT6911UXC
-	tristate "Lontium LT6911UXC decoder"
-	depends on VIDEO_V4L2 && I2C && VIDEO_V4L2_SUBDEV_API
-	select HDMI
->>>>>>> 18b58076
 	select V4L2_FWNODE
 	help
 	  Support for the GalaxyCore GC5024 sensor.
@@ -2577,6 +2559,19 @@
 	  To compile this driver as a module, choose M here: the
 	  module will be called ks0127.
 
+config VIDEO_LT6911C
+	tristate "Lontium LT6911UXC decoder"
+	depends on VIDEO_DEV && I2C
+	select HDMI
+	select MEDIA_CONTROLLER
+	select VIDEO_V4L2_SUBDEV_API
+	select V4L2_FWNODE
+	help
+	  Support for the Lontium LT6911C series HDMI to MIPI CSI-2 bridge.
+
+	  To compile this driver as a module, choose M here: the
+	  module will be called lt6911c.
+
 config VIDEO_LT6911UXC
 	tristate "Lontium LT6911UXC decoder"
 	depends on VIDEO_DEV && I2C
