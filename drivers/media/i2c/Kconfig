# SPDX-License-Identifier: GPL-2.0-only
#
# Multimedia Video device configuration
#

if VIDEO_DEV

config VIDEO_CAM_SLEEP_WAKEUP
	tristate "Enable sensor sleep wake up function"
	depends on ARCH_ROCKCHIP
	help
	  Support for sensor sleep and wake up.

comment "IR I2C driver auto-selected by 'Autoselect ancillary drivers'"
	depends on MEDIA_SUBDRV_AUTOSELECT && I2C && RC_CORE

config VIDEO_IR_I2C
	tristate "I2C module for IR" if !MEDIA_SUBDRV_AUTOSELECT || EXPERT
	depends on I2C && RC_CORE
	default y
	help
	  Most boards have an IR chip directly connected via GPIO. However,
	  some video boards have the IR connected via I2C bus.

	  If your board doesn't have an I2C IR chip, you may disable this
	  option.

	  In doubt, say Y.

#
# V4L2 I2C drivers that are related with Camera support
#

menuconfig VIDEO_CAMERA_SENSOR
	bool "Camera sensor devices"
	depends on MEDIA_CAMERA_SUPPORT && I2C
	select MEDIA_CONTROLLER
	select V4L2_FWNODE
	select VIDEO_V4L2_SUBDEV_API
	default y

if VIDEO_CAMERA_SENSOR

config VIDEO_APTINA_PLL
	tristate

config VIDEO_CCS_PLL
	tristate

config VIDEO_AR0230
	tristate "Aptina AR0230 sensor support"
	depends on I2C && VIDEO_DEV
	depends on MEDIA_CAMERA_SUPPORT
	select MEDIA_CONTROLLER
	select VIDEO_V4L2_SUBDEV_API
	select V4L2_FWNODE
	help
	  Support for the Aptina AR0230 sensor.

	  To compile this driver as a module, choose M here: the
	  module will be called ar0230.

config VIDEO_AR0521
	tristate "ON Semiconductor AR0521 sensor support"
	depends on I2C && VIDEO_DEV
	select MEDIA_CONTROLLER
	select VIDEO_V4L2_SUBDEV_API
	select V4L2_FWNODE
	help
	  This is a Video4Linux2 sensor driver for the ON Semiconductor
	  AR0521 camera.

	  To compile this driver as a module, choose M here: the
	  module will be called ar0521.

config VIDEO_AR0822
	tristate "Onsemi AR0822 sensor support"
	depends on I2C && VIDEO_DEV
	depends on MEDIA_CAMERA_SUPPORT
	select MEDIA_CONTROLLER
	select VIDEO_V4L2_SUBDEV_API
	select V4L2_FWNODE
	help
	  This is a Video4Linux2 sensor driver for the Onsemi
	  AR0822 camera.

	  To compile this driver as a module, choose M here: the
	  module will be called ar0822.

config VIDEO_AR2020
	tristate "Onsemi AR2020 sensor support"
	depends on I2C && VIDEO_DEV
	depends on MEDIA_CAMERA_SUPPORT
	select MEDIA_CONTROLLER
	select VIDEO_V4L2_SUBDEV_API
	select V4L2_FWNODE
	help
	  This is a Video4Linux2 sensor driver for the Onsemi
	  AR2020 camera.

	  To compile this driver as a module, choose M here: the
	  module will be called ar2020.

config VIDEO_BF3925
	tristate "BYD BF3925 sensor support"
	depends on I2C && VIDEO_DEV
	select MEDIA_CONTROLLER
	select VIDEO_V4L2_SUBDEV_API
	select V4L2_FWNODE
	help
	  This is a Video4Linux2 sensor driver for the BYD
	  BF3925 camera.

	  To compile this driver as a module, choose M here: the
	  module will be called BF3925.

config VIDEO_GC02M2
	tristate "GalaxyCore GC02M2 sensor support"
	depends on I2C && VIDEO_DEV
	depends on MEDIA_CAMERA_SUPPORT
	select MEDIA_CONTROLLER
	select VIDEO_V4L2_SUBDEV_API
	select V4L2_FWNODE
	help
	  Support for the GalaxyCore GC02M2 sensor.

	  To compile this driver as a module, choose M here: the
	  module will be called gc02m2.

config VIDEO_GC0312
	tristate "GalaxyCore GC0312 sensor support"
	depends on I2C && VIDEO_DEV
	depends on MEDIA_CAMERA_SUPPORT
	select MEDIA_CONTROLLER
	select VIDEO_V4L2_SUBDEV_API
	select V4L2_FWNODE
	help
	  Support for the GalaxyCore GC0312 sensor.

	  To compile this driver as a module, choose M here: the
	  module will be called GC0312.

config VIDEO_GC0329
	tristate "GalaxyCore GC0329 sensor support"
	depends on I2C && VIDEO_DEV
	depends on MEDIA_CAMERA_SUPPORT
	select MEDIA_CONTROLLER
	select VIDEO_V4L2_SUBDEV_API
	select V4L2_FWNODE
	help
	  Support for the GalaxyCore GC0329 sensor.

	  To compile this driver as a module, choose M here: the
	  module will be called GC0329.

config VIDEO_GC0403
	tristate "GalaxyCore GC0403 sensor support"
	depends on I2C && VIDEO_DEV
	depends on MEDIA_CAMERA_SUPPORT
	select MEDIA_CONTROLLER
	select VIDEO_V4L2_SUBDEV_API
	select V4L2_FWNODE
	help
	  Support for the GalaxyCore GC0403 sensor.

	  To compile this driver as a module, choose M here: the
	  module will be called GC0403.

config VIDEO_GC05A2
	tristate "GalaxyCore GC05A2 sensor support"
	depends on I2C && VIDEO_DEV
	depends on MEDIA_CAMERA_SUPPORT
	select MEDIA_CONTROLLER
	select VIDEO_V4L2_SUBDEV_API
	select V4L2_FWNODE
	help
	  Support for the GalaxyCore GC05A2 sensor.

	  To compile this driver as a module, choose M here: the
	  module will be called gc05a2.

config VIDEO_GC08A3
	tristate "GalaxyCore GC08A3 sensor support"
	depends on I2C && VIDEO_DEV
	depends on MEDIA_CAMERA_SUPPORT
	select MEDIA_CONTROLLER
	select VIDEO_V4L2_SUBDEV_API
	select V4L2_FWNODE
	help
	  Support for the GalaxyCore GC08A3 sensor.

	  To compile this driver as a module, choose M here: the
	  module will be called gc08a3.

config VIDEO_GC1084
	tristate "GalaxyCore GC1084 sensor support"
	depends on I2C && VIDEO_DEV
	depends on MEDIA_CAMERA_SUPPORT
	select MEDIA_CONTROLLER
	select VIDEO_V4L2_SUBDEV_API
	select V4L2_FWNODE
	help
	  Support for the GalaxyCore GC1084 sensor.

	  To compile this driver as a module, choose M here: the
	  module will be called gc1084.

config VIDEO_GC2035
	tristate "GalaxyCore GC2035 sensor support"
	depends on I2C && VIDEO_DEV
	depends on MEDIA_CAMERA_SUPPORT
	select MEDIA_CONTROLLER
	select VIDEO_V4L2_SUBDEV_API
	select V4L2_FWNODE
	help
	  Support for the GalaxyCore GC2035 sensor.

	  To compile this driver as a module, choose M here: the
	  module will be called GC2035.

config VIDEO_GC2053
	tristate "GalaxyCore GC2053 sensor support"
	depends on I2C && VIDEO_DEV
	depends on MEDIA_CAMERA_SUPPORT
	select MEDIA_CONTROLLER
	select VIDEO_V4L2_SUBDEV_API
	select V4L2_FWNODE
	help
	  Support for the GalaxyCore GC2053 sensor.

	  To compile this driver as a module, choose M here: the
	  module will be called gc2053.

config VIDEO_GC2093
	tristate "GalaxyCore GC2093 sensor support"
	depends on I2C && VIDEO_DEV
	depends on MEDIA_CAMERA_SUPPORT
	select MEDIA_CONTROLLER
	select VIDEO_V4L2_SUBDEV_API
	select V4L2_FWNODE
	help
	  Support for the GalaxyCore GC2093 sensor.

	  To compile this driver as a module, choose M here: the
	  module will be called gc2093.

config VIDEO_GC2145
	tristate "GalaxyCore GC2145 sensor support"
	depends on I2C && VIDEO_DEV
	depends on MEDIA_CAMERA_SUPPORT
	select MEDIA_CONTROLLER
	select VIDEO_V4L2_SUBDEV_API
	select V4L2_FWNODE
	help
	  Support for the GalaxyCore GC2145 sensor.

	  To compile this driver as a module, choose M here: the
	  module will be called gc2145.

config VIDEO_GC2155
	tristate "GalaxyCore GC2155 sensor support"
	depends on I2C && VIDEO_DEV
	depends on MEDIA_CAMERA_SUPPORT
	select MEDIA_CONTROLLER
	select VIDEO_V4L2_SUBDEV_API
	select V4L2_FWNODE
	help
	  Support for the GalaxyCore GC2155 sensor.

	  To compile this driver as a module, choose M here: the
	  module will be called GC2155.

config VIDEO_GC2355
	tristate "GalaxyCore GC2355 sensor support"
	depends on I2C && VIDEO_DEV
	depends on MEDIA_CAMERA_SUPPORT
	select MEDIA_CONTROLLER
	select VIDEO_V4L2_SUBDEV_API
	select V4L2_FWNODE
	help
	  Support for the GalaxyCore GC2355 sensor.

	  To compile this driver as a module, choose M here: the
	  module will be called GC2355.

config VIDEO_GC2375H
	tristate "GalaxyCore GC2375H sensor support"
	depends on I2C && VIDEO_DEV
	depends on MEDIA_CAMERA_SUPPORT
	select MEDIA_CONTROLLER
	select VIDEO_V4L2_SUBDEV_API
	select V4L2_FWNODE
	help
	  Support for the GalaxyCore GC2375H sensor.

	  To compile this driver as a module, choose M here: the
	  module will be called GC2375H.

config VIDEO_GC2385
	tristate "GalaxyCore GC2385 sensor support"
	depends on I2C && VIDEO_DEV
	depends on MEDIA_CAMERA_SUPPORT
	select MEDIA_CONTROLLER
	select VIDEO_V4L2_SUBDEV_API
	select V4L2_FWNODE
	help
	  Support for the GalaxyCore GC2385 sensor.

	  To compile this driver as a module, choose M here: the
	  module will be called gc2385.

config VIDEO_GC3003
	tristate "GalaxyCore GC3003 sensor support"
	depends on I2C && VIDEO_DEV
	depends on MEDIA_CAMERA_SUPPORT
	select MEDIA_CONTROLLER
	select VIDEO_V4L2_SUBDEV_API
	select V4L2_FWNODE
	help
	  Support for the GalaxyCore GC3003 sensor.

	  To compile this driver as a module, choose M here: the
	  module will be called gc3003.

config VIDEO_GC4023
	tristate "GalaxyCore GC4023 sensor support"
	depends on I2C && VIDEO_DEV
	depends on MEDIA_CAMERA_SUPPORT
	select MEDIA_CONTROLLER
	select VIDEO_V4L2_SUBDEV_API
	select V4L2_FWNODE
	help
	  Support for the GalaxyCore GC4023 sensor.

	  To compile this driver as a module, choose M here: the
	  module will be called gc4023

config VIDEO_GC4653
	tristate "GalaxyCore GC4653 sensor support"
	depends on I2C && VIDEO_DEV
	depends on MEDIA_CAMERA_SUPPORT
	select MEDIA_CONTROLLER
	select VIDEO_V4L2_SUBDEV_API
	select V4L2_FWNODE
	help
	  Support for the GalaxyCore GC4663 sensor.

	  To compile this driver as a module, choose M here: the
	  module will be called gc4653

config VIDEO_GC4663
	tristate "GalaxyCore GC4663 sensor support"
	depends on I2C && VIDEO_DEV
	depends on MEDIA_CAMERA_SUPPORT
	select MEDIA_CONTROLLER
	select VIDEO_V4L2_SUBDEV_API
	select V4L2_FWNODE
	help
	  Support for the GalaxyCore GC4663 sensor.

	  To compile this driver as a module, choose M here: the
	  module will be called gc4663.

config VIDEO_GC4C33
	tristate "GalaxyCore GC4C33 sensor support"
	depends on I2C && VIDEO_DEV
	depends on MEDIA_CAMERA_SUPPORT
	select MEDIA_CONTROLLER
	select VIDEO_V4L2_SUBDEV_API
	select V4L2_FWNODE
	help
	  Support for the GalaxyCore GC4C33 sensor.

	  To compile this driver as a module, choose M here: the
	  module will be called gc4C33.

config VIDEO_GC5024
	tristate "GalaxyCore GC5024 sensor support"
	depends on I2C && VIDEO_DEV
	depends on MEDIA_CAMERA_SUPPORT
	select MEDIA_CONTROLLER
	select VIDEO_V4L2_SUBDEV_API
	select V4L2_FWNODE
	help
	  Support for the GalaxyCore GC5024 sensor.

	  To compile this driver as a module, choose M here: the
	  module will be called gc5024.

config VIDEO_GC5025
	tristate "GalaxyCore GC5025 sensor support"
	depends on I2C && VIDEO_DEV
	depends on MEDIA_CAMERA_SUPPORT
	select MEDIA_CONTROLLER
	select VIDEO_V4L2_SUBDEV_API
	select V4L2_FWNODE
	help
	  Support for the GalaxyCore GC5025 sensor.

	  To compile this driver as a module, choose M here: the
	  module will be called gc5025.

config VIDEO_GC5035
	tristate "GalaxyCore GC5035 sensor support"
	depends on VIDEO_DEV && I2C
	depends on MEDIA_CAMERA_SUPPORT
	select MEDIA_CONTROLLER
	select VIDEO_V4L2_SUBDEV_API
	select V4L2_FWNODE
	help
	  Support for the GalaxyCore GC5035 sensor.

	  To compile this driver as a module, choose M here: the
	  module will be called gc5035.

config VIDEO_GC8034
	tristate "GalaxyCore GC8034 sensor support"
	depends on I2C && VIDEO_DEV
	depends on MEDIA_CAMERA_SUPPORT
	select MEDIA_CONTROLLER
	select VIDEO_V4L2_SUBDEV_API
	select V4L2_FWNODE
	help
	  Support for the GalaxyCore GC8034 sensor.

	  To compile this driver as a module, choose M here: the
	  module will be called gc8034.

config VIDEO_HI556
	tristate "Hynix Hi-556 sensor support"
	depends on I2C && VIDEO_DEV
	select MEDIA_CONTROLLER
	select VIDEO_V4L2_SUBDEV_API
	select V4L2_FWNODE
	help
	  This is a Video4Linux2 sensor driver for the Hynix
	  Hi-556 camera.

	  To compile this driver as a module, choose M here: the
	  module will be called hi556.

config VIDEO_HI846
	tristate "Hynix Hi-846 sensor support"
	depends on I2C && VIDEO_DEV
	select MEDIA_CONTROLLER
	select VIDEO_V4L2_SUBDEV_API
	select V4L2_FWNODE
	help
	  This is a Video4Linux2 sensor driver for the Hynix
	  Hi-846 camera.

	  To compile this driver as a module, choose M here: the
	  module will be called hi846.

config VIDEO_HI847
        tristate "Hynix Hi-847 sensor support"
        depends on I2C && VIDEO_DEV
        select MEDIA_CONTROLLER
        select VIDEO_V4L2_SUBDEV_API
        select V4L2_FWNODE
        help
          This is a Video4Linux2 sensor driver for the Hynix
          Hi-847 camera.

          To compile this driver as a module, choose M here: the
          module will be called hi847.

config VIDEO_IMX208
	tristate "Sony IMX208 sensor support"
	depends on I2C && VIDEO_DEV
	depends on MEDIA_CAMERA_SUPPORT
	select MEDIA_CONTROLLER
	select VIDEO_V4L2_SUBDEV_API
	help
	  This is a Video4Linux2 sensor driver for the Sony
	  IMX208 camera.

	  To compile this driver as a module, choose M here: the
	  module will be called imx208.

<<<<<<< HEAD
config VIDEO_IMX214
	tristate "Sony IMX214 sensor support"
	depends on GPIOLIB && I2C && VIDEO_DEV
	select V4L2_FWNODE
	select MEDIA_CONTROLLER
	select VIDEO_V4L2_SUBDEV_API
	select REGMAP_I2C
=======
config VIDEO_LT8668SX
	tristate "Lontium LT8668SX decoder"
	depends on VIDEO_V4L2 && I2C && VIDEO_V4L2_SUBDEV_API
	select HDMI
	select V4L2_FWNODE
	help
	  Support for the Lontium LT8668SX series type-c/hdmi to MIPI CSI-2 bridge.

	  To compile this driver as a module, choose M here: the
	  module will be called lt8668sx.

config VIDEO_ML86V7667
	tristate "OKI ML86V7667 video decoder"
	depends on VIDEO_V4L2 && I2C
>>>>>>> aa47569d
	help
	  This is a Video4Linux2 sensor driver for the Sony
	  IMX214 camera.

	  To compile this driver as a module, choose M here: the
	  module will be called imx214.

config VIDEO_IMX214_EEPROM
	tristate "Sony imx214 sensor otp from eeprom support"
	depends on VIDEO_DEV && I2C
	depends on VIDEO_IMX214
	select V4L2_FWNODE
	help
	  This driver supports IMX214 OTP load from eeprom.

config VIDEO_IMX219
	tristate "Sony IMX219 sensor support"
	depends on I2C && VIDEO_DEV
	select MEDIA_CONTROLLER
	select VIDEO_V4L2_SUBDEV_API
	select V4L2_FWNODE
	help
	  This is a Video4Linux2 sensor driver for the Sony
	  IMX219 camera.

	  To compile this driver as a module, choose M here: the
	  module will be called imx219.

config VIDEO_IMX258
	tristate "Sony IMX258 sensor support"
	depends on I2C && VIDEO_DEV
	select MEDIA_CONTROLLER
	select VIDEO_V4L2_SUBDEV_API
	help
	  This is a Video4Linux2 sensor driver for the Sony
	  IMX258 camera.

	  To compile this driver as a module, choose M here: the
	  module will be called imx258.

config VIDEO_IMX258_EEPROM
	tristate "Sony imx258 sensor otp from eeprom support"
	depends on VIDEO_DEV && I2C
	depends on VIDEO_IMX258
	select V4L2_FWNODE
	help
	  This driver supports IMX258 OTP load from eeprom.

config VIDEO_IMX274
	tristate "Sony IMX274 sensor support"
	depends on I2C && VIDEO_DEV
	select MEDIA_CONTROLLER
	select VIDEO_V4L2_SUBDEV_API
	select REGMAP_I2C
	help
	  This is a V4L2 sensor driver for the Sony IMX274
	  CMOS image sensor.

config VIDEO_IMX290
	tristate "Sony IMX290 sensor support"
	depends on I2C && VIDEO_DEV
	select MEDIA_CONTROLLER
	select VIDEO_V4L2_SUBDEV_API
	select REGMAP_I2C
	select V4L2_FWNODE
	help
	  This is a Video4Linux2 sensor driver for the Sony
	  IMX290 camera sensor.

	  To compile this driver as a module, choose M here: the
	  module will be called imx290.

config VIDEO_IMX307
	tristate "Sony IMX307 sensor support"
	depends on I2C && VIDEO_DEV
	depends on MEDIA_CAMERA_SUPPORT
	select MEDIA_CONTROLLER
	select VIDEO_V4L2_SUBDEV_API
	help
	  This is a Video4Linux2 sensor driver for the Sony
	  IMX307 camera.

	  To compile this driver as a module, choose M here: the
	  module will be called imx307.

config VIDEO_IMX317
        tristate "Sony IMX317 sensor support"
        depends on I2C && VIDEO_DEV
        depends on MEDIA_CAMERA_SUPPORT
	select MEDIA_CONTROLLER
	select VIDEO_V4L2_SUBDEV_API
        help
	  This is a Video4Linux2 sensor driver for the Sony
	  IMX317 camera.

	  To compile this driver as a module, choose M here: the
	  module will be called imx317.

config VIDEO_IMX319
	tristate "Sony IMX319 sensor support"
	depends on I2C && VIDEO_DEV
	select MEDIA_CONTROLLER
	select VIDEO_V4L2_SUBDEV_API
	help
	  This is a Video4Linux2 sensor driver for the Sony
	  IMX319 camera.

	  To compile this driver as a module, choose M here: the
	  module will be called imx319.

config VIDEO_IMX323
	tristate "Sony IMX323 sensor support"
	depends on I2C && VIDEO_DEV
	depends on MEDIA_CAMERA_SUPPORT
	select MEDIA_CONTROLLER
	select VIDEO_V4L2_SUBDEV_API
	help
	  This is a Video4Linux2 sensor driver for the Sony
	  IMX323 camera.

	  To compile this driver as a module, choose M here: the
	  module will be called imx323.

config VIDEO_IMX327
	tristate "Sony IMX327 sensor support"
	depends on I2C && VIDEO_DEV
	depends on MEDIA_CAMERA_SUPPORT
	select MEDIA_CONTROLLER
	select VIDEO_V4L2_SUBDEV_API
	help
	  This is a Video4Linux2 sensor driver for the Sony
	  IMX327 camera.

	  To compile this driver as a module, choose M here: the
	  module will be called imx327.

config VIDEO_IMX334
	tristate "Sony IMX334 sensor support"
	depends on OF_GPIO
	depends on I2C && VIDEO_DEV
	select VIDEO_V4L2_SUBDEV_API
	select MEDIA_CONTROLLER
	select V4L2_FWNODE
	help
	  This is a Video4Linux2 sensor driver for the Sony
	  IMX334 camera.

	  To compile this driver as a module, choose M here: the
	  module will be called imx334.

config VIDEO_IMX335
	tristate "Sony IMX335 sensor support"
	depends on OF_GPIO
	depends on I2C && VIDEO_DEV
	select VIDEO_V4L2_SUBDEV_API
	select MEDIA_CONTROLLER
	select V4L2_FWNODE
	help
	  This is a Video4Linux2 sensor driver for the Sony
	  IMX335 camera.

	  To compile this driver as a module, choose M here: the
	  module will be called imx335.

config VIDEO_IMX347
	tristate "Sony IMX347 sensor support"
	depends on I2C && VIDEO_DEV
	depends on MEDIA_CAMERA_SUPPORT
	select MEDIA_CONTROLLER
	select VIDEO_V4L2_SUBDEV_API
	help
	  This is a Video4Linux2 sensor driver for the Sony
	  IMX347 camera.

	  To compile this driver as a module, choose M here: the
	  module will be called imx347.

config VIDEO_IMX355
	tristate "Sony IMX355 sensor support"
	depends on I2C && VIDEO_DEV
	select MEDIA_CONTROLLER
	select VIDEO_V4L2_SUBDEV_API
	help
	  This is a Video4Linux2 sensor driver for the Sony
	  IMX355 camera.

	  To compile this driver as a module, choose M here: the
	  module will be called imx355.

config VIDEO_IMX378
	tristate "Sony IMX378 sensor support"
	depends on I2C && VIDEO_DEV
	depends on MEDIA_CAMERA_SUPPORT
	select MEDIA_CONTROLLER
	select VIDEO_V4L2_SUBDEV_API
	select V4L2_FWNODE
	help
	  This is a Video4Linux2 sensor driver for the Sony
	  IMX378 camera.

	  To compile this driver as a module, choose M here: the
	  module will be called imx378.

config VIDEO_IMX412
	tristate "Sony IMX412 sensor support"
	depends on OF_GPIO
	depends on I2C && VIDEO_DEV
	select VIDEO_V4L2_SUBDEV_API
	select MEDIA_CONTROLLER
	select V4L2_FWNODE
	help
	  This is a Video4Linux2 sensor driver for the Sony
	  IMX412 camera.

	  To compile this driver as a module, choose M here: the
	  module will be called imx412.

config VIDEO_IMX415
	tristate "Sony IMX415 sensor support"
	depends on I2C && VIDEO_DEV
	depends on MEDIA_CAMERA_SUPPORT
	select MEDIA_CONTROLLER
	select VIDEO_V4L2_SUBDEV_API
	help
	  This is a Video4Linux2 sensor driver for the Sony
	  IMX415 camera.

	  To compile this driver as a module, choose M here: the
	  module will be called imx415.

config VIDEO_IMX464
	tristate "Sony IMX464 sensor support"
	depends on I2C && VIDEO_DEV
	depends on MEDIA_CAMERA_SUPPORT
	select MEDIA_CONTROLLER
	select VIDEO_V4L2_SUBDEV_API
	help
	  This is a Video4Linux2 sensor driver for the Sony
	  IMX464 camera.

	  To compile this driver as a module, choose M here: the
	  module will be called imx464.

config VIDEO_IMX492
	tristate "Sony IMX492 sensor support"
	depends on I2C && VIDEO_DEV
	depends on MEDIA_CAMERA_SUPPORT
	select VIDEO_V4L2_SUBDEV_API
	help
	  This is a Video4Linux2 sensor driver for the Sony
	  IMX492 camera.

	  To compile this driver as a module, choose M here: the
	  module will be called imx492.

config VIDEO_IMX577
	tristate "Sony IMX577 sensor support"
	depends on I2C && VIDEO_DEV
	depends on MEDIA_CAMERA_SUPPORT
	select MEDIA_CONTROLLER
	select VIDEO_V4L2_SUBDEV_API
	help
	  This is a Video4Linux2 sensor driver for the Sony
	  IMX577 camera.

	  To compile this driver as a module, choose M here: the
	  module will be called imx577.

config VIDEO_IMX586
	tristate "Sony IMX586 sensor support"
	depends on I2C && VIDEO_DEV
	depends on MEDIA_CAMERA_SUPPORT
	select MEDIA_CONTROLLER
	select VIDEO_V4L2_SUBDEV_API
	help
	  This is a Video4Linux2 sensor driver for the Sony
	  IMX586 camera.

	  To compile this driver as a module, choose M here: the
	  module will be called imx586.

config VIDEO_JX_F37
	tristate "Soi JX_F37 sensor support"
	depends on I2C && VIDEO_DEV
	select MEDIA_CONTROLLER
	select VIDEO_V4L2_SUBDEV_API
	help
	  This is a Video4Linux2 sensor driver for the Soi
	  JX_F37 camera.

	  To compile this driver as a module, choose M here: the
	  module will be called jx_f37.

config VIDEO_JX_H62
	tristate "Soi JX_H62 sensor support"
	depends on I2C && VIDEO_DEV
	select MEDIA_CONTROLLER
	select VIDEO_V4L2_SUBDEV_API
	help
	  This is a Video4Linux2 sensor driver for the Soi
	  JX_H62 camera.

	  To compile this driver as a module, choose M here: the
	  module will be called jx_h62.

config VIDEO_JX_H65
	tristate "Soi JX_H65 sensor support"
	depends on I2C && VIDEO_DEV
	select MEDIA_CONTROLLER
	select VIDEO_V4L2_SUBDEV_API
	help
	  This is a Video4Linux2 sensor driver for the Soi
	  JX_H65 camera.

	  To compile this driver as a module, choose M here: the
	  module will be called jx_h65.

config VIDEO_JX_K17
	tristate "Soi JX_K17 sensor support"
	depends on I2C && VIDEO_DEV
	select MEDIA_CONTROLLER
	select VIDEO_V4L2_SUBDEV_API
	help
	  This is a Video4Linux2 sensor driver for the Soi
	  JX_K17 camera.

	  To compile this driver as a module, choose M here: the
	  module will be called jx_k17.

config VIDEO_MAX9271_LIB
	tristate

config VIDEO_MIS2031
	tristate "ImageDesign mis2031 sensor support"
	depends on I2C && VIDEO_DEV
	select MEDIA_CONTROLLER
	select VIDEO_V4L2_SUBDEV_API
	select V4L2_FWNODE
	help
	  This is a Video4Linux2 sensor driver for the ImageDesign
	  MIS2031 camera.

config VIDEO_MIS4001
	tristate "ImageDesign mis4001 sensor support"
	depends on I2C && VIDEO_DEV
	select MEDIA_CONTROLLER
	select VIDEO_V4L2_SUBDEV_API
	select V4L2_FWNODE
	help
	  This is a Video4Linux2 sensor driver for the ImageDesign
	  MIS4001 camera.

config VIDEO_MT9M001
	tristate "mt9m001 support"
	depends on I2C && VIDEO_DEV
	select MEDIA_CONTROLLER
	select VIDEO_V4L2_SUBDEV_API
	help
	  This driver supports MT9M001 cameras from Micron, monochrome
	  and colour models.

config VIDEO_MT9M032
	tristate "MT9M032 camera sensor support"
	depends on I2C && VIDEO_DEV
	select MEDIA_CONTROLLER
	select VIDEO_V4L2_SUBDEV_API
	select VIDEO_APTINA_PLL
	help
	  This driver supports MT9M032 camera sensors from Aptina, monochrome
	  models only.

config VIDEO_MT9M111
	tristate "mt9m111, mt9m112 and mt9m131 support"
	depends on I2C && VIDEO_DEV
	select V4L2_FWNODE
	help
	  This driver supports MT9M111, MT9M112 and MT9M131 cameras from
	  Micron/Aptina

config VIDEO_MT9P031
	tristate "Aptina MT9P031 support"
	depends on I2C && VIDEO_DEV
	select MEDIA_CONTROLLER
	select VIDEO_V4L2_SUBDEV_API
	select VIDEO_APTINA_PLL
	select V4L2_FWNODE
	help
	  This is a Video4Linux2 sensor driver for the Aptina
	  (Micron) mt9p031 5 Mpixel camera.

config VIDEO_MT9T001
	tristate "Aptina MT9T001 support"
	depends on I2C && VIDEO_DEV
	select MEDIA_CONTROLLER
	select VIDEO_V4L2_SUBDEV_API
	help
	  This is a Video4Linux2 sensor driver for the Aptina
	  (Micron) mt0t001 3 Mpixel camera.

config VIDEO_MT9T112
	tristate "Aptina MT9T111/MT9T112 support"
	depends on I2C && VIDEO_DEV
	help
	  This is a Video4Linux2 sensor driver for the Aptina
	  (Micron) MT9T111 and MT9T112 3 Mpixel camera.

	  To compile this driver as a module, choose M here: the
	  module will be called mt9t112.

config VIDEO_MT9V011
	tristate "Micron mt9v011 sensor support"
	depends on I2C && VIDEO_DEV
	help
	  This is a Video4Linux2 sensor driver for the Micron
	  mt0v011 1.3 Mpixel camera.  It currently only works with the
	  em28xx driver.

config VIDEO_MT9V032
	tristate "Micron MT9V032 sensor support"
	depends on I2C && VIDEO_DEV
	select MEDIA_CONTROLLER
	select VIDEO_V4L2_SUBDEV_API
	select REGMAP_I2C
	select V4L2_FWNODE
	help
	  This is a Video4Linux2 sensor driver for the Micron
	  MT9V032 752x480 CMOS sensor.

config VIDEO_MT9V111
	tristate "Aptina MT9V111 sensor support"
	depends on I2C && VIDEO_DEV
	help
	  This is a Video4Linux2 sensor driver for the Aptina/Micron
	  MT9V111 sensor.

	  To compile this driver as a module, choose M here: the
	  module will be called mt9v111.

config VIDEO_NOON010PC30
	tristate "Siliconfile NOON010PC30 sensor support"
	depends on I2C && VIDEO_DEV
	select MEDIA_CONTROLLER
	select VIDEO_V4L2_SUBDEV_API
	help
	  This driver supports NOON010PC30 CIF camera from Siliconfile

config VIDEO_OG01A10
	tristate "OmniVision OG01A10 sensor support"
	depends on I2C && VIDEO_DEV
	depends on MEDIA_CAMERA_SUPPORT
	select MEDIA_CONTROLLER
	select VIDEO_V4L2_SUBDEV_API
	select V4L2_FWNODE
	help
	  This is a Video4Linux2 sensor driver for the OmniVision
	  OG01A10 camera.

config VIDEO_OG01A1B
	tristate "OmniVision OG01A1B sensor support"
	depends on I2C && VIDEO_DEV
	select MEDIA_CONTROLLER
	select VIDEO_V4L2_SUBDEV_API
	select V4L2_FWNODE
	help
	  This is a Video4Linux2 sensor driver for the OmniVision
	  OG01A1B camera.

	  To compile this driver as a module, choose M here: the
	  module will be called og01a1b.

config VIDEO_OG02B10
	tristate "OmniVision OG02B10 sensor support"
	depends on I2C && VIDEO_DEV
	depends on MEDIA_CAMERA_SUPPORT
	select MEDIA_CONTROLLER
	select VIDEO_V4L2_SUBDEV_API
	select V4L2_FWNODE
	help
	  This is a Video4Linux2 sensor driver for the OmniVision
	  OG02B10 camera.

config VIDEO_OS02G10
	tristate "OmniVision OS02G10 sensor support"
	depends on I2C && VIDEO_DEV
	depends on MEDIA_CAMERA_SUPPORT
	select MEDIA_CONTROLLER
	select VIDEO_V4L2_SUBDEV_API
	select V4L2_FWNODE
	help
	  This is a Video4Linux2 sensor driver for the OmniVision
	  OS02G10 camera.

config VIDEO_OS02K10
	tristate "OmniVision OS02K10 sensor support"
	depends on I2C && VIDEO_DEV
	depends on MEDIA_CAMERA_SUPPORT
	select MEDIA_CONTROLLER
	select VIDEO_V4L2_SUBDEV_API
	select V4L2_FWNODE
	help
	  This is a Video4Linux2 sensor driver for the OmniVision
	  OS02K10 camera.

config VIDEO_OS03B10
	tristate "OmniVision OS03B10 sensor support"
	depends on I2C && VIDEO_DEV
	depends on MEDIA_CAMERA_SUPPORT
	select MEDIA_CONTROLLER
	select VIDEO_V4L2_SUBDEV_API
	select V4L2_FWNODE
	help
	  This is a Video4Linux2 sensor driver for the OmniVision
	  OS03B10 camera.

config VIDEO_OS04A10
	tristate "OmniVision OS04A10 sensor support"
	depends on I2C && VIDEO_DEV
	depends on MEDIA_CAMERA_SUPPORT
	select MEDIA_CONTROLLER
	select VIDEO_V4L2_SUBDEV_API
	select V4L2_FWNODE
	help
	  This is a Video4Linux2 sensor driver for the OmniVision
	  OS04A10 camera.

config VIDEO_OS04D10
	tristate "OmniVision OS04D10 sensor support"
	depends on I2C && VIDEO_DEV
	depends on MEDIA_CAMERA_SUPPORT
	select MEDIA_CONTROLLER
	select VIDEO_V4L2_SUBDEV_API
	select V4L2_FWNODE
	help
	  This is a Video4Linux2 sensor driver for the OmniVision
	  OS04D10 camera.

config VIDEO_OS05A20
	tristate "OmniVision OS05A20 sensor support"
	depends on I2C && VIDEO_DEV
	depends on MEDIA_CAMERA_SUPPORT
	select MEDIA_CONTROLLER
	select VIDEO_V4L2_SUBDEV_API
	select V4L2_FWNODE
	help
	  This is a Video4Linux2 sensor driver for the OmniVision
	  OS05A20 camera.

config VIDEO_OS08A20
	tristate "OmniVision OS08A20 sensor support"
	depends on I2C && VIDEO_DEV
	depends on MEDIA_CAMERA_SUPPORT
	select MEDIA_CONTROLLER
	select VIDEO_V4L2_SUBDEV_API
	select V4L2_FWNODE
	help
	  This is a Video4Linux2 sensor driver for the OmniVision
	  OS08A20 camera.

config VIDEO_OV02A10
	tristate "OmniVision OV02A10 sensor support"
	depends on VIDEO_DEV && I2C
	select MEDIA_CONTROLLER
	select VIDEO_V4L2_SUBDEV_API
	select V4L2_FWNODE
	help
	  This is a Video4Linux2 sensor driver for the OmniVision
	  OV02A10 camera.

	  To compile this driver as a module, choose M here: the
	  module will be called ov02a10.

config VIDEO_OV02B10
	tristate "OmniVision OV02B10 sensor support"
	depends on I2C && VIDEO_DEV
	depends on MEDIA_CAMERA_SUPPORT
	select MEDIA_CONTROLLER
	select VIDEO_V4L2_SUBDEV_API
	select V4L2_FWNODE
	help
	  This is a Video4Linux2 sensor driver for the OmniVision
	  OV02B10 camera.

config VIDEO_OV02K10
	tristate "OmniVision OV02K10 sensor support"
	depends on I2C && VIDEO_DEV
	depends on MEDIA_CAMERA_SUPPORT
	select MEDIA_CONTROLLER
	select VIDEO_V4L2_SUBDEV_API
	select V4L2_FWNODE
	help
	  This is a Video4Linux2 sensor driver for the OmniVision
	  OV02K10 camera.

config VIDEO_OV08D10
        tristate "OmniVision OV08D10 sensor support"
        depends on I2C && VIDEO_DEV
        select MEDIA_CONTROLLER
        select VIDEO_V4L2_SUBDEV_API
        select V4L2_FWNODE
        help
          This is a Video4Linux2 sensor driver for the OmniVision
          OV08D10 camera sensor.

          To compile this driver as a module, choose M here: the
          module will be called ov08d10.

config VIDEO_OV12D2Q
	tristate "OmniVision OV12D2Q sensor support"
	depends on I2C && VIDEO_DEV
	depends on MEDIA_CAMERA_SUPPORT
	select MEDIA_CONTROLLER
	select VIDEO_V4L2_SUBDEV_API
	select V4L2_FWNODE
	help
	  This is a Video4Linux2 sensor driver for the OmniVision
	  OV12D2Q camera.

config VIDEO_OV13850
	tristate "OmniVision OV13850 sensor support"
	depends on I2C && VIDEO_DEV
	depends on MEDIA_CAMERA_SUPPORT
	select MEDIA_CONTROLLER
	select VIDEO_V4L2_SUBDEV_API
	select V4L2_FWNODE
	help
	  This is a Video4Linux2 sensor driver for the OmniVision
	  OV13850 camera.

config VIDEO_OV13855
	tristate "OmniVision OV13855 sensor support"
	depends on I2C && VIDEO_DEV
	depends on MEDIA_CAMERA_SUPPORT
	select MEDIA_CONTROLLER
	select VIDEO_V4L2_SUBDEV_API
	select V4L2_FWNODE
	help
	  This is a Video4Linux2 sensor driver for the OmniVision
	  OV13855 camera.

config VIDEO_OV13858
	tristate "OmniVision OV13858 sensor support"
	depends on I2C && VIDEO_DEV
	select MEDIA_CONTROLLER
	select VIDEO_V4L2_SUBDEV_API
	select V4L2_FWNODE
	help
	  This is a Video4Linux2 sensor driver for the OmniVision
	  OV13858 camera.

config VIDEO_OV13B10
	tristate "OmniVision OV13B10 sensor support"
	depends on I2C && VIDEO_DEV
	select MEDIA_CONTROLLER
	select VIDEO_V4L2_SUBDEV_API
	select V4L2_FWNODE
	help
	  This is a Video4Linux2 sensor driver for the OmniVision
	  OV13B10 camera.

config VIDEO_OV16885
	tristate "OmniVision OV16885 sensor support"
	depends on I2C && VIDEO_DEV
	depends on MEDIA_CAMERA_SUPPORT
	select MEDIA_CONTROLLER
	select VIDEO_V4L2_SUBDEV_API
	select V4L2_FWNODE
	help
	  This is a Video4Linux2 sensor driver for the OmniVision
	  OV16885 camera.

config VIDEO_OV16A10
	tristate "OmniVision OV16A10 sensor support"
	depends on I2C && VIDEO_DEV
	depends on MEDIA_CAMERA_SUPPORT
	select MEDIA_CONTROLLER
	select VIDEO_V4L2_SUBDEV_API
	select V4L2_FWNODE
	help
	  This is a Video4Linux2 sensor driver for the OmniVision
	  OV16A10 camera.

config VIDEO_OV16A1Q
	tristate "OmniVision OV16A1Q sensor support"
	depends on I2C && VIDEO_DEV
	depends on MEDIA_CAMERA_SUPPORT
	select MEDIA_CONTROLLER
	select VIDEO_V4L2_SUBDEV_API
	select V4L2_FWNODE
	help
	  This is a Video4Linux2 sensor driver for the OmniVision
	  OV16A1Q camera.

config VIDEO_OV2640
	tristate "OmniVision OV2640 sensor support"
	depends on VIDEO_DEV && I2C
	select V4L2_ASYNC
	help
	  This is a Video4Linux2 sensor driver for the OmniVision
	  OV2640 camera.

	  To compile this driver as a module, choose M here: the
	  module will be called ov2640.

config VIDEO_OV2659
	tristate "OmniVision OV2659 sensor support"
	depends on VIDEO_DEV && I2C && GPIOLIB
	select V4L2_FWNODE
	help
	  This is a Video4Linux2 sensor driver for the OmniVision
	  OV2659 camera.

	  To compile this driver as a module, choose M here: the
	  module will be called ov2659.

config VIDEO_OV2680
	tristate "OmniVision OV2680 sensor support"
	depends on VIDEO_DEV && I2C
	select MEDIA_CONTROLLER
	select V4L2_FWNODE
	help
	  This is a Video4Linux2 sensor driver for the OmniVision
	  OV2680 camera.

	  To compile this driver as a module, choose M here: the
	  module will be called ov2680.

config VIDEO_OV2685
	tristate "OmniVision OV2685 sensor support"
	depends on VIDEO_DEV && I2C
	select MEDIA_CONTROLLER
	select V4L2_FWNODE
	help
	  This is a Video4Linux2 sensor driver for the OmniVision
	  OV2685 camera.

	  To compile this driver as a module, choose M here: the
	  module will be called ov2685.

config VIDEO_OV2718
	tristate "OmniVision OV2718 sensor support"
	depends on VIDEO_DEV && I2C
	depends on MEDIA_CAMERA_SUPPORT
	select MEDIA_CONTROLLER
	select V4L2_FWNODE
	help
	  This is a Video4Linux2 sensor driver for the OmniVision
	  OV2718 camera.

	  To compile this driver as a module, choose M here: the
	  module will be called ov2718.

config VIDEO_OV2740
	tristate "OmniVision OV2740 sensor support"
	depends on VIDEO_DEV && I2C
	depends on ACPI || COMPILE_TEST
	select MEDIA_CONTROLLER
	select VIDEO_V4L2_SUBDEV_API
	select V4L2_FWNODE
	select REGMAP_I2C
	help
	  This is a Video4Linux2 sensor driver for the OmniVision
	  OV2740 camera.

	  To compile this driver as a module, choose M here: the
	  module will be called ov2740.

config VIDEO_OV4686
	tristate "OmniVision OV4686 sensor support"
	depends on VIDEO_DEV && I2C
	depends on MEDIA_CAMERA_SUPPORT
	select MEDIA_CONTROLLER
	select V4L2_FWNODE
	help
	  This is a Video4Linux2 sensor driver for the OmniVision
	  OV4686 camera.

	  To compile this driver as a module, choose M here: the
	  module will be called ov4686.

config VIDEO_OV4688
	tristate "OmniVision OV4688 sensor support"
	depends on VIDEO_DEV && I2C
	depends on MEDIA_CAMERA_SUPPORT
	select MEDIA_CONTROLLER
	select V4L2_FWNODE
	help
	  This is a Video4Linux2 sensor driver for the OmniVision
	  OV4688 camera.

	  To compile this driver as a module, choose M here: the
	  module will be called ov4688.

config VIDEO_OV4689
	tristate "OmniVision OV4689 sensor support"
	depends on VIDEO_DEV && I2C
	depends on MEDIA_CAMERA_SUPPORT
	select MEDIA_CONTROLLER
	select V4L2_FWNODE
	help
	  This is a Video4Linux2 sensor driver for the OmniVision
	  OV4689 camera.

	  To compile this driver as a module, choose M here: the
	  module will be called ov4689.

config VIDEO_OV50C40
	tristate "OmniVision OV50C40 sensor support"
	depends on OF
	depends on GPIOLIB && VIDEO_DEV && I2C
	depends on MEDIA_CAMERA_SUPPORT
	select MEDIA_CONTROLLER
	select VIDEO_V4L2_SUBDEV_API
	select V4L2_FWNODE
	select VIDEO_OTP_EEPROM
	help
	  This is a Video4Linux2 sensor driver for the Omnivision
	  OV50C40 camera sensor with a MIPI CSI-2 interface.

config VIDEO_OV5640
	tristate "OmniVision OV5640 sensor support"
	depends on OF
	depends on GPIOLIB && VIDEO_DEV && I2C
	select MEDIA_CONTROLLER
	select VIDEO_V4L2_SUBDEV_API
	select V4L2_FWNODE
	help
	  This is a Video4Linux2 sensor driver for the Omnivision
	  OV5640 camera sensor with a MIPI CSI-2 interface.

config VIDEO_OV5645
	tristate "OmniVision OV5645 sensor support"
	depends on OF
	depends on I2C && VIDEO_DEV
	select MEDIA_CONTROLLER
	select VIDEO_V4L2_SUBDEV_API
	select V4L2_FWNODE
	help
	  This is a Video4Linux2 sensor driver for the OmniVision
	  OV5645 camera.

	  To compile this driver as a module, choose M here: the
	  module will be called ov5645.

config VIDEO_OV5647
	tristate "OmniVision OV5647 sensor support"
	depends on I2C && VIDEO_DEV
	select MEDIA_CONTROLLER
	select VIDEO_V4L2_SUBDEV_API
	select V4L2_FWNODE
	help
	  This is a Video4Linux2 sensor driver for the OmniVision
	  OV5647 camera.

	  To compile this driver as a module, choose M here: the
	  module will be called ov5647.

config VIDEO_OV5648
	tristate "OmniVision OV5648 sensor support"
	depends on I2C && PM && VIDEO_DEV
	select MEDIA_CONTROLLER
	select VIDEO_V4L2_SUBDEV_API
	select V4L2_FWNODE
	help
	  This is a Video4Linux2 sensor driver for the OmniVision
	  OV5648 camera.

	  To compile this driver as a module, choose M here: the
	  module will be called ov5648.

config VIDEO_OV5670
	tristate "OmniVision OV5670 sensor support"
	depends on I2C && VIDEO_DEV
	select MEDIA_CONTROLLER
	select VIDEO_V4L2_SUBDEV_API
	select V4L2_FWNODE
	help
	  This is a Video4Linux2 sensor driver for the OmniVision
	  OV5670 camera.

	  To compile this driver as a module, choose M here: the
	  module will be called ov5670.

config VIDEO_OV5675
	tristate "OmniVision OV5675 sensor support"
	depends on I2C && VIDEO_DEV
	select MEDIA_CONTROLLER
	select VIDEO_V4L2_SUBDEV_API
	select V4L2_FWNODE
	help
	  This is a Video4Linux2 sensor driver for the OmniVision
	  OV5675 camera.

	  To compile this driver as a module, choose M here: the
	  module will be called ov5675.

config VIDEO_OV5693
	tristate "OmniVision OV5693 sensor support"
	depends on I2C && VIDEO_DEV
	select V4L2_FWNODE
	help
	  This is a Video4Linux2 sensor driver for the OmniVision
	  OV5693 camera.

	  To compile this driver as a module, choose M here: the
	  module will be called ov5693.

config VIDEO_OV5695
	tristate "OmniVision OV5695 sensor support"
	depends on I2C && VIDEO_DEV
	select V4L2_FWNODE
	help
	  This is a Video4Linux2 sensor driver for the OmniVision
	  OV5695 camera.

	  To compile this driver as a module, choose M here: the
	  module will be called ov5695.

config VIDEO_OV6650
	tristate "OmniVision OV6650 sensor support"
	depends on I2C && VIDEO_DEV
	help
	  This is a Video4Linux2 sensor driver for the OmniVision
	  OV6650 camera.

	  To compile this driver as a module, choose M here: the
	  module will be called ov6650.

config VIDEO_OV7251
	tristate "OmniVision OV7251 sensor support"
	depends on I2C && VIDEO_DEV
	select MEDIA_CONTROLLER
	select VIDEO_V4L2_SUBDEV_API
	select V4L2_FWNODE
	help
	  This is a Video4Linux2 sensor driver for the OmniVision
	  OV7251 camera.

	  To compile this driver as a module, choose M here: the
	  module will be called ov7251.

config VIDEO_OV7640
	tristate "OmniVision OV7640 sensor support"
	depends on I2C && VIDEO_DEV
	help
	  This is a Video4Linux2 sensor driver for the OmniVision
	  OV7640 camera.

	  To compile this driver as a module, choose M here: the
	  module will be called ov7640.

config VIDEO_OV7670
	tristate "OmniVision OV7670 sensor support"
	depends on I2C && VIDEO_DEV
	select V4L2_FWNODE
	help
	  This is a Video4Linux2 sensor driver for the OmniVision
	  OV7670 VGA camera.  It currently only works with the M88ALP01
	  controller.

config VIDEO_OV772X
	tristate "OmniVision OV772x sensor support"
	depends on I2C && VIDEO_DEV
	select REGMAP_SCCB
	select V4L2_FWNODE
	help
	  This is a Video4Linux2 sensor driver for the OmniVision
	  OV772x camera.

	  To compile this driver as a module, choose M here: the
	  module will be called ov772x.

config VIDEO_OV7740
	tristate "OmniVision OV7740 sensor support"
	depends on I2C && VIDEO_DEV
	select REGMAP_SCCB
	help
	  This is a Video4Linux2 sensor driver for the OmniVision
	  OV7740 VGA camera sensor.

config VIDEO_OV8856
	tristate "OmniVision OV8856 sensor support"
	depends on I2C && VIDEO_DEV
	select MEDIA_CONTROLLER
	select VIDEO_V4L2_SUBDEV_API
	select V4L2_FWNODE
	help
	  This is a Video4Linux2 sensor driver for the OmniVision
	  OV8856 camera sensor.

	  To compile this driver as a module, choose M here: the
	  module will be called ov8856.

config VIDEO_OV8858
	tristate "OmniVision OV8858 sensor support"
	depends on I2C && VIDEO_DEV
	depends on MEDIA_CAMERA_SUPPORT
	help
	  This is a Video4Linux2 sensor driver for the OmniVision
	  OV8858 camera.

	  To compile this driver as a module, choose M here: the
	  module will be called ov8858.

config VIDEO_OV8865
	tristate "OmniVision OV8865 sensor support"
	depends on I2C && PM && VIDEO_DEV
	select MEDIA_CONTROLLER
	select VIDEO_V4L2_SUBDEV_API
	select V4L2_FWNODE
	help
	  This is a Video4Linux2 sensor driver for OmniVision
	  OV8865 camera sensor.

	  To compile this driver as a module, choose M here: the
	  module will be called ov8865.

config VIDEO_OV9281
	tristate "OmniVision OV9281 sensor support"
	depends on I2C && VIDEO_DEV
	depends on MEDIA_CAMERA_SUPPORT
	help
	  This is a Video4Linux2 sensor driver for the OmniVision
	  OV9281 camera.

	  To compile this driver as a module, choose M here: the
	  module will be called ov9281.

config VIDEO_OV9282
	tristate "OmniVision OV9282 sensor support"
	depends on OF_GPIO
	depends on I2C && VIDEO_DEV
	select VIDEO_V4L2_SUBDEV_API
	select MEDIA_CONTROLLER
	select V4L2_FWNODE
	help
	  This is a Video4Linux2 sensor driver for the OmniVision
	  OV9282 camera sensor.

	  To compile this driver as a module, choose M here: the
	  module will be called ov9282.

config VIDEO_OV9640
	tristate "OmniVision OV9640 sensor support"
	depends on I2C && VIDEO_DEV
	help
	  This is a Video4Linux2 sensor driver for the OmniVision
	  OV9640 camera sensor.

config VIDEO_OV9650
	tristate "OmniVision OV9650/OV9652 sensor support"
	depends on I2C && VIDEO_DEV
	select MEDIA_CONTROLLER
	select VIDEO_V4L2_SUBDEV_API
	select REGMAP_SCCB
	help
	  This is a V4L2 sensor driver for the Omnivision
	  OV9650 and OV9652 camera sensors.

config VIDEO_OV9734
	tristate "OmniVision OV9734 sensor support"
	depends on VIDEO_DEV && I2C
	depends on ACPI || COMPILE_TEST
	select MEDIA_CONTROLLER
	select VIDEO_V4L2_SUBDEV_API
	select V4L2_FWNODE
	help
	  This is a Video4Linux2 sensor driver for the OmniVision
	  OV9734 camera.

	  To compile this driver as a module, choose M here: the
	  module's name is ov9734.

config VIDEO_PREISP_DUMMY_SENSOR
	tristate "Preisp dummy sensor support"
	depends on VIDEO_DEV && I2C
	select MEDIA_CONTROLLER
	select VIDEO_V4L2_SUBDEV_API
	help
	  Support for the preisp dummy sensor.
	  To compile this driver as a module, choose M here: the
	  module will be called pisp_dmy.

config VIDEO_RDACM20
	tristate "IMI RDACM20 camera support"
	depends on I2C
	select V4L2_FWNODE
	select VIDEO_V4L2_SUBDEV_API
	select MEDIA_CONTROLLER
	select VIDEO_MAX9271_LIB
	help
	  This driver supports the IMI RDACM20 GMSL camera, used in
	  ADAS systems.

	  This camera should be used in conjunction with a GMSL
	  deserialiser such as the MAX9286.

config VIDEO_RDACM21
	tristate "IMI RDACM21 camera support"
	depends on I2C
	select V4L2_FWNODE
	select VIDEO_V4L2_SUBDEV_API
	select MEDIA_CONTROLLER
	select VIDEO_MAX9271_LIB
	help
	  This driver supports the IMI RDACM21 GMSL camera, used in
	  ADAS systems.

	  This camera should be used in conjunction with a GMSL
	  deserialiser such as the MAX9286.

config VIDEO_RJ54N1
	tristate "Sharp RJ54N1CB0C sensor support"
	depends on I2C && VIDEO_DEV
	help
	  This is a V4L2 sensor driver for Sharp RJ54N1CB0C CMOS image
	  sensor.

	  To compile this driver as a module, choose M here: the
	  module will be called rj54n1.

config VIDEO_S5C73M3
	tristate "Samsung S5C73M3 sensor support"
	depends on I2C && SPI && VIDEO_DEV
	select MEDIA_CONTROLLER
	select VIDEO_V4L2_SUBDEV_API
	select V4L2_FWNODE
	help
	  This is a V4L2 sensor driver for Samsung S5C73M3
	  8 Mpixel camera.

config VIDEO_S5K3L6XX
	tristate "Samsung S5K3L6XX sensor support"
	depends on I2C && VIDEO_DEV
	depends on MEDIA_CAMERA_SUPPORT
	select V4L2_FWNODE
	help
	  This is a Video4Linux2 sensor driver for the Samsung
	  S5K3L6XX camera.

config VIDEO_S5K3L8XX
	tristate "Samsung S5K3L8XX sensor support"
	depends on I2C && VIDEO_DEV
	depends on MEDIA_CAMERA_SUPPORT
	select V4L2_FWNODE
	help
	  This is a Video4Linux2 sensor driver for the Samsung
	  S5K3L8XX camera.

config VIDEO_S5K4ECGX
	tristate "Samsung S5K4ECGX sensor support"
	depends on I2C && VIDEO_DEV
	select MEDIA_CONTROLLER
	select VIDEO_V4L2_SUBDEV_API
	select CRC32
	help
	  This is a V4L2 sensor driver for Samsung S5K4ECGX 5M
	  camera sensor with an embedded SoC image signal processor.

config VIDEO_S5K5BAF
	tristate "Samsung S5K5BAF sensor support"
	depends on I2C && VIDEO_DEV
	select MEDIA_CONTROLLER
	select VIDEO_V4L2_SUBDEV_API
	select V4L2_FWNODE
	help
	  This is a V4L2 sensor driver for Samsung S5K5BAF 2M
	  camera sensor with an embedded SoC image signal processor.

config VIDEO_S5K6A3
	tristate "Samsung S5K6A3 sensor support"
	depends on I2C && VIDEO_DEV
	select MEDIA_CONTROLLER
	select VIDEO_V4L2_SUBDEV_API
	help
	  This is a V4L2 sensor driver for Samsung S5K6A3 raw
	  camera sensor.

config VIDEO_S5K6AA
	tristate "Samsung S5K6AAFX sensor support"
	depends on I2C && VIDEO_DEV
	select MEDIA_CONTROLLER
	select VIDEO_V4L2_SUBDEV_API
	help
	  This is a V4L2 sensor driver for Samsung S5K6AA(FX) 1.3M
	  camera sensor with an embedded SoC image signal processor.

config VIDEO_S5KJN1
	tristate "Samsung S5KJN1 sensor support"
	depends on I2C && VIDEO_DEV
	select MEDIA_CONTROLLER
	select VIDEO_V4L2_SUBDEV_API
	select V4L2_FWNODE
	help
	  This is a Video4Linux2 sensor driver for the Samsung
	  S5KJN1 camera.

config VIDEO_SC031GS
	tristate "SmartSens SC031GS sensor support"
	depends on I2C && VIDEO_DEV
	depends on MEDIA_CAMERA_SUPPORT
	select MEDIA_CONTROLLER
	select VIDEO_V4L2_SUBDEV_API
	select V4L2_FWNODE
	help
	  Support for the SmartSens SC031GS sensor.

	  To compile this driver as a module, choose M here: the
	  module will be called sc031gs.

config VIDEO_SC035GS
	tristate "SmartSens SC035GS sensor support"
	depends on I2C && VIDEO_DEV
	depends on MEDIA_CAMERA_SUPPORT
	select MEDIA_CONTROLLER
	select VIDEO_V4L2_SUBDEV_API
	select V4L2_FWNODE
	help
	  Support for the SmartSens SC035GS sensor.

	  To compile this driver as a module, choose M here: the
	  module will be called sc1035gs.

config VIDEO_SC132GS
	tristate "SmartSens SC132GS sensor support"
	depends on I2C && VIDEO_DEV
	depends on MEDIA_CAMERA_SUPPORT
	select MEDIA_CONTROLLER
	select VIDEO_V4L2_SUBDEV_API
	select V4L2_FWNODE
	help
	  Support for the SmartSens SC132GS sensor.

	  To compile this driver as a module, choose M here: the
	  module will be called sc132gs.

config VIDEO_SC1346
	tristate "SmartSens SC1346 sensor support"
	depends on I2C && VIDEO_DEV
	depends on MEDIA_CAMERA_SUPPORT
	select MEDIA_CONTROLLER
	select VIDEO_V4L2_SUBDEV_API
	select V4L2_FWNODE
	help
	  This is a Video4Linux2 sensor driver for the SmartSens
	  SC1346 camera.

config VIDEO_SC200AI
	tristate "SmartSens SC200AI sensor support"
	depends on I2C && VIDEO_DEV
	select MEDIA_CONTROLLER
	select VIDEO_V4L2_SUBDEV_API
	select V4L2_FWNODE
	help
	  This is a Video4Linux2 sensor driver for the SmartSens
	  SC200AI camera.

config VIDEO_SC210IOT
	tristate "SmartSens SC210IOT sensor support"
	depends on I2C && VIDEO_DEV
	select MEDIA_CONTROLLER
	select VIDEO_V4L2_SUBDEV_API
	select V4L2_FWNODE
	help
	  This is a Video4Linux2 sensor driver for the SmartSens
	  SC210IOT camera.

config VIDEO_SC2232
	tristate "SmartSens SC2232 sensor support"
	depends on I2C && VIDEO_DEV
	select MEDIA_CONTROLLER
	select VIDEO_V4L2_SUBDEV_API
	select V4L2_FWNODE
	help
	  This is a Video4Linux2 sensor driver for the SmartSens
	  SC2232 camera.

config VIDEO_SC2239
	tristate "SmartSens SC2239 sensor support"
	depends on I2C && VIDEO_DEV
	select MEDIA_CONTROLLER
	select VIDEO_V4L2_SUBDEV_API
	select V4L2_FWNODE
	help
	  This is a Video4Linux2 sensor driver for the SmartSens
	  SC2239 camera.

config VIDEO_SC223A
	tristate "SmartSens SC223A sensor support"
	depends on I2C && VIDEO_DEV
	select MEDIA_CONTROLLER
	select VIDEO_V4L2_SUBDEV_API
	select V4L2_FWNODE
	help
	  This is a Video4Linux2 sensor driver for the SmartSens
	  SC223A camera.

config VIDEO_SC230AI
	tristate "SmartSens SC230AI sensor support"
	depends on I2C && VIDEO_DEV
	select MEDIA_CONTROLLER
	select VIDEO_V4L2_SUBDEV_API
	select V4L2_FWNODE
	help
	  This is a Video4Linux2 sensor driver for the SmartSens
	  SC230AI camera.

config VIDEO_SC2310
	tristate "SmartSens SC2310 sensor support"
	depends on I2C && VIDEO_DEV
	select MEDIA_CONTROLLER
	select VIDEO_V4L2_SUBDEV_API
	select V4L2_FWNODE
	help
	  This is a Video4Linux2 sensor driver for the SmartSens
	  SC2310 camera.

config VIDEO_SC2336
	tristate "SmartSens SC2336 sensor support"
	depends on I2C && VIDEO_DEV
	select MEDIA_CONTROLLER
	select VIDEO_V4L2_SUBDEV_API
	select V4L2_FWNODE
	help
	  This is a Video4Linux2 sensor driver for the SmartSens
	  SC2336 camera.

config VIDEO_SC2355
	tristate "SmartSens SC2355 sensor support"
	depends on I2C && VIDEO_DEV
	select MEDIA_CONTROLLER
	select VIDEO_V4L2_SUBDEV_API
	select V4L2_FWNODE
	help
	  Support for the SmartSens SC2355 sensor.
	  To compile this driver as a module, choose M here: the
	  module will be called sc2355.

config VIDEO_SC301IOT
    tristate "SmartSens SC301IOT sensor support"
	depends on I2C && VIDEO_DEV
	select MEDIA_CONTROLLER
	select VIDEO_V4L2_SUBDEV_API
	select V4L2_FWNODE
	help
	  This is a Video4Linux2 sensor driver for the SmartSens
	  SC301IOT camera.

config VIDEO_SC3336
	tristate "SmartSens SC3336 sensor support"
	depends on I2C && VIDEO_DEV
	select MEDIA_CONTROLLER
	select VIDEO_V4L2_SUBDEV_API
	select V4L2_FWNODE
	help
	  This is a Video4Linux2 sensor driver for the SmartSens
	  SC3336 camera.

config VIDEO_SC3338
	tristate "SmartSens SC3338 sensor support"
	depends on I2C && VIDEO_DEV
	select MEDIA_CONTROLLER
	select VIDEO_V4L2_SUBDEV_API
	select V4L2_FWNODE
	help
	  This is a Video4Linux2 sensor driver for the SmartSens
	  SC3338 camera.

config VIDEO_SC401AI
	tristate "SmartSens SC401AI sensor support"
	depends on I2C && VIDEO_DEV
	select MEDIA_CONTROLLER
	select VIDEO_V4L2_SUBDEV_API
	select V4L2_FWNODE
	help
	  This is a Video4Linux2 sensor driver for the SmartSens
	  SC401ai camera.

config VIDEO_SC4210
	tristate "SmartSens SC4210 sensor support"
	depends on I2C && VIDEO_DEV
	select MEDIA_CONTROLLER
	select VIDEO_V4L2_SUBDEV_API
	select V4L2_FWNODE
	help
	  This is a Video4Linux2 sensor driver for the SmartSens
	  SC4210 camera.

config VIDEO_SC4238
	tristate "SmartSens SC4238 sensor support"
	depends on I2C && VIDEO_DEV
	select MEDIA_CONTROLLER
	select VIDEO_V4L2_SUBDEV_API
	select V4L2_FWNODE
	help
	  This is a Video4Linux2 sensor driver for the SmartSens
	  SC4238 camera.

config VIDEO_SC430CS
	tristate "SmartSens SC430CS sensor support"
	depends on I2C && VIDEO_DEV
	select MEDIA_CONTROLLER
	select VIDEO_V4L2_SUBDEV_API
	select V4L2_FWNODE
	help
	  This is a Video4Linux2 sensor driver for the SmartSens
	  SC430CS camera.

config VIDEO_SC4336
	tristate "SmartSens SC4336 sensor support"
	depends on I2C && VIDEO_DEV
	select MEDIA_CONTROLLER
	select VIDEO_V4L2_SUBDEV_API
	select V4L2_FWNODE
	help
	  This is a Video4Linux2 sensor driver for the SmartSens
	  SC4336 camera.

config VIDEO_SC4336P
	tristate "SmartSens SC4336P sensor support"
	depends on I2C && VIDEO_DEV
	select MEDIA_CONTROLLER
	select VIDEO_V4L2_SUBDEV_API
	select V4L2_FWNODE
	help
	  This is a Video4Linux2 sensor driver for the SmartSens
	  SC4336P camera.

config VIDEO_SC450AI
	tristate "SmartSens SC450AI sensor support"
	depends on I2C && VIDEO_DEV
	select MEDIA_CONTROLLER
	select VIDEO_V4L2_SUBDEV_API
	select V4L2_FWNODE
	help
	  This is a Video4Linux2 sensor driver for the SmartSens
	  SC450ai camera.

config VIDEO_SC500AI
	tristate "SmartSens SC500AI sensor support"
	depends on I2C && VIDEO_DEV
	select MEDIA_CONTROLLER
	select VIDEO_V4L2_SUBDEV_API
	select V4L2_FWNODE
	help
	  This is a Video4Linux2 sensor driver for the SmartSens
	  SC500AI camera.

config VIDEO_SC501AI
	tristate "SmartSens SC501AI sensor support"
	depends on I2C && VIDEO_DEV
	select MEDIA_CONTROLLER
	select VIDEO_V4L2_SUBDEV_API
	select V4L2_FWNODE
	help
	  This is a Video4Linux2 sensor driver for the SmartSens
	  SC501AI camera.

config VIDEO_SC530AI
	tristate "SmartSens SC530AI sensor support"
	depends on I2C && VIDEO_DEV
	select MEDIA_CONTROLLER
	select VIDEO_V4L2_SUBDEV_API
	select V4L2_FWNODE
	help
	  This is a Video4Linux2 sensor driver for the SmartSens
	  SC530AI camera.

config VIDEO_SC5336
	tristate "SmartSens SC5336 sensor support"
	depends on I2C && VIDEO_DEV
	select MEDIA_CONTROLLER
	select VIDEO_V4L2_SUBDEV_API
	select V4L2_FWNODE
	help
	  This is a Video4Linux2 sensor driver for the SmartSens
	  SC5336 camera.

config VIDEO_SC850SL
	tristate "SmartSens SC850SL sensor support"
	depends on I2C && VIDEO_DEV
	select MEDIA_CONTROLLER
	select VIDEO_V4L2_SUBDEV_API
	select V4L2_FWNODE
	help
	  This is a Video4Linux2 sensor driver for the SmartSens
	  SC850SL camera.

config VIDEO_SENSOR_ADAPTER
	tristate "Rockchip sensor driver adapter"
	depends on I2C && VIDEO_DEV
	select MEDIA_CONTROLLER
	select VIDEO_V4L2_SUBDEV_API
	select V4L2_FWNODE
	help
	  This is a Video4Linux2 sensor driver adapter for other platform.

config VIDEO_SR030PC30
	tristate "Siliconfile SR030PC30 sensor support"
	depends on I2C && VIDEO_DEV
	help
	  This driver supports SR030PC30 VGA camera from Siliconfile

config VIDEO_VS6624
	tristate "ST VS6624 sensor support"
	depends on VIDEO_DEV && I2C
	help
	  This is a Video4Linux2 sensor driver for the ST VS6624
	  camera.

	  To compile this driver as a module, choose M here: the
	  module will be called vs6624.

source "drivers/media/i2c/ccs/Kconfig"
source "drivers/media/i2c/et8ek8/Kconfig"
source "drivers/media/i2c/m5mols/Kconfig"

endif

menu "Lens drivers"
	visible if MEDIA_CAMERA_SUPPORT

config VIDEO_AD5820
	tristate "AD5820 lens voice coil support"
	depends on GPIOLIB && I2C && VIDEO_DEV
	select MEDIA_CONTROLLER
	select V4L2_ASYNC
	help
	  This is a driver for the AD5820 camera lens voice coil.
	  It is used for example in Nokia N900 (RX-51).

config VIDEO_AK7375
	tristate "AK7375 lens voice coil support"
	depends on I2C && VIDEO_DEV
	select MEDIA_CONTROLLER
	select VIDEO_V4L2_SUBDEV_API
	select V4L2_ASYNC
	help
	  This is a driver for the AK7375 camera lens voice coil.
	  AK7375 is a 12 bit DAC with 120mA output current sink
	  capability. This is designed for linear control of
	  voice coil motors, controlled via I2C serial interface.

config VIDEO_AW8601
	tristate "AW8601 lens voice coil support"
	depends on I2C && VIDEO_DEV
	select MEDIA_CONTROLLER
	select VIDEO_V4L2_SUBDEV_API
	help
	  This is a driver for the AW8601 camera lens voice coil.
	  AW8601 is a 10 bit DAC with 100mA output current sink
	  capability. This is designed for linear control of
	  voice coil motors, controlled via I2C serial interface.

config VIDEO_CN3927V
	tristate "CN3927V lens voice coil support"
	depends on I2C && VIDEO_DEV
	select MEDIA_CONTROLLER
	select VIDEO_V4L2_SUBDEV_API
	help
	  This is a driver for the CN3927V camera lens voice coil.
	  CN3927V is a 10 bit DAC with 120mA output current sink
	  capability. This is designed for linear control of
	  voice coil motors, controlled via I2C serial interface.

config VIDEO_DW9714
	tristate "DW9714 lens voice coil support"
	depends on I2C && VIDEO_DEV
	select MEDIA_CONTROLLER
	select VIDEO_V4L2_SUBDEV_API
	select V4L2_ASYNC
	help
	  This is a driver for the DW9714 camera lens voice coil.
	  DW9714 is a 10 bit DAC with 120mA output current sink
	  capability. This is designed for linear control of
	  voice coil motors, controlled via I2C serial interface.

config VIDEO_DW9763
	tristate "DW9763 lens voice coil support"
	depends on I2C && VIDEO_DEV
	select MEDIA_CONTROLLER
	select VIDEO_V4L2_SUBDEV_API
	select V4L2_FWNODE
	help
	  This is a driver for the DW9763 camera lens voice coil.
	  DW9763 is a 10 bit DAC with 120mA output current sink
	  capability. This is designed for linear control of
	  voice coil motors, controlled via I2C serial interface.

config VIDEO_DW9768
	tristate "DW9768 lens voice coil support"
	depends on I2C && VIDEO_DEV
	select MEDIA_CONTROLLER
	select VIDEO_V4L2_SUBDEV_API
	select V4L2_FWNODE
	help
	  This is a driver for the DW9768 camera lens voice coil.
	  DW9768 is a 10 bit DAC with 100mA output current sink
	  capability. This is designed for linear control of
	  voice coil motors, controlled via I2C serial interface.

config VIDEO_DW9800V
	tristate "DW9800V lens voice coil support"
	depends on I2C && VIDEO_DEV
	select MEDIA_CONTROLLER
	select VIDEO_V4L2_SUBDEV_API
	select V4L2_FWNODE
	help
	  This is a driver for the DW9800V camera lens voice coil.
	  DW9800W is a 10 bit DAC with ±130mA output current sink
	  capability. This is designed for linear control of bi-direction
	  voice coil motors, controlled via I2C serial interface.

config VIDEO_DW9800W
	tristate "DW9800W lens voice coil support"
	depends on I2C && VIDEO_DEV
	select MEDIA_CONTROLLER
	select VIDEO_V4L2_SUBDEV_API
	select V4L2_FWNODE
	help
	  This is a driver for the DW9800W camera lens voice coil.
	  DW9800W is a 10 bit DAC with ±100mA output current sink
	  capability. This is designed for linear control of
	  voice coil motors, controlled via I2C serial interface.

config VIDEO_DW9807_VCM
	tristate "DW9807 lens voice coil support"
	depends on I2C && VIDEO_DEV
	select MEDIA_CONTROLLER
	select VIDEO_V4L2_SUBDEV_API
	select V4L2_ASYNC
	help
	  This is a driver for the DW9807 camera lens voice coil.
	  DW9807 is a 10 bit DAC with 100mA output current sink
	  capability. This is designed for linear control of
	  voice coil motors, controlled via I2C serial interface.

config VIDEO_FP5510
	tristate "FP5510 lens voice coil support"
	depends on I2C && VIDEO_DEV
	select MEDIA_CONTROLLER
	select VIDEO_V4L2_SUBDEV_API
	help
	  This is a driver for the FP5510 camera lens voice coil.
	  FP5510 is a 10 bit DAC with 100mA output current sink
	  capability. This is designed for linear control of
	  voice coil motors, controlled via I2C serial interface.

endmenu

menu "Flash devices"
	visible if MEDIA_CAMERA_SUPPORT

config VIDEO_ADP1653
	tristate "ADP1653 flash support"
	depends on I2C && VIDEO_DEV
	select MEDIA_CONTROLLER
	select V4L2_ASYNC
	help
	  This is a driver for the ADP1653 flash controller. It is used for
	  example in Nokia N900.

config VIDEO_AW36518
	tristate "AW36518 flash driver support"
	depends on I2C && VIDEO_DEV
	select MEDIA_CONTROLLER
	select VIDEO_V4L2_SUBDEV_API
	help
	  This is a driver for the aw36518 flash controllers. It controls
	  flash, torch LEDs.

config VIDEO_LM3560
	tristate "LM3560 dual flash driver support"
	depends on I2C && VIDEO_DEV
	select MEDIA_CONTROLLER
	select REGMAP_I2C
	select V4L2_ASYNC
	help
	  This is a driver for the lm3560 dual flash controllers. It controls
	  flash, torch LEDs.

config VIDEO_LM3646
	tristate "LM3646 dual flash driver support"
	depends on I2C && VIDEO_DEV
	select MEDIA_CONTROLLER
	select REGMAP_I2C
	select V4L2_ASYNC
	help
	  This is a driver for the lm3646 dual flash controllers. It controls
	  flash, torch LEDs.

config VIDEO_SGM3784
	tristate "SGM3784 dual flash driver support"
	depends on I2C && VIDEO_DEV
	select MEDIA_CONTROLLER
	select VIDEO_V4L2_SUBDEV_API
	help
	  This is a driver for the sgm3784 dual flash controllers. It controls
	  flash, torch LEDs.

endmenu

#
# V4L2 I2C drivers that aren't related with Camera support
#

comment "audio, video and radio I2C drivers auto-selected by 'Autoselect ancillary drivers'"
	depends on MEDIA_HIDE_ANCILLARY_SUBDRV
#
# Encoder / Decoder module configuration
#

menu "Audio decoders, processors and mixers"
	visible if !MEDIA_HIDE_ANCILLARY_SUBDRV

config VIDEO_CS3308
	tristate "Cirrus Logic CS3308 audio ADC"
	depends on VIDEO_DEV && I2C
	help
	  Support for the Cirrus Logic CS3308 High Performance 8-Channel
	  Analog Volume Control

	  To compile this driver as a module, choose M here: the
	  module will be called cs3308.

config VIDEO_CS5345
	tristate "Cirrus Logic CS5345 audio ADC"
	depends on VIDEO_DEV && I2C
	help
	  Support for the Cirrus Logic CS5345 24-bit, 192 kHz
	  stereo A/D converter.

	  To compile this driver as a module, choose M here: the
	  module will be called cs5345.

config VIDEO_CS53L32A
	tristate "Cirrus Logic CS53L32A audio ADC"
	depends on VIDEO_DEV && I2C
	help
	  Support for the Cirrus Logic CS53L32A low voltage
	  stereo A/D converter.

	  To compile this driver as a module, choose M here: the
	  module will be called cs53l32a.

config VIDEO_MSP3400
	tristate "Micronas MSP34xx audio decoders"
	depends on VIDEO_DEV && I2C
	help
	  Support for the Micronas MSP34xx series of audio decoders.

	  To compile this driver as a module, choose M here: the
	  module will be called msp3400.

config VIDEO_SONY_BTF_MPX
	tristate "Sony BTF's internal MPX"
	depends on VIDEO_DEV && I2C
	help
	  Support for the internal MPX of the Sony BTF-PG472Z tuner.

	  To compile this driver as a module, choose M here: the
	  module will be called sony-btf-mpx.

config VIDEO_TDA1997X
	tristate "NXP TDA1997x HDMI receiver"
	depends on VIDEO_DEV && I2C
	depends on SND_SOC
	select HDMI
	select SND_PCM
	select V4L2_FWNODE
	select MEDIA_CONTROLLER
	select VIDEO_V4L2_SUBDEV_API
	help
	  V4L2 subdevice driver for the NXP TDA1997x HDMI receivers.

	  To compile this driver as a module, choose M here: the
	  module will be called tda1997x.

config VIDEO_TDA7432
	tristate "Philips TDA7432 audio processor"
	depends on VIDEO_DEV && I2C
	help
	  Support for tda7432 audio decoder chip found on some bt8xx boards.

	  To compile this driver as a module, choose M here: the
	  module will be called tda7432.

config VIDEO_TDA9840
	tristate "Philips TDA9840 audio processor"
	depends on I2C
	help
	  Support for tda9840 audio decoder chip found on some Zoran boards.

	  To compile this driver as a module, choose M here: the
	  module will be called tda9840.

config VIDEO_TEA6415C
	tristate "Philips TEA6415C audio processor"
	depends on I2C
	help
	  Support for tea6415c audio decoder chip found on some bt8xx boards.

	  To compile this driver as a module, choose M here: the
	  module will be called tea6415c.

config VIDEO_TEA6420
	tristate "Philips TEA6420 audio processor"
	depends on I2C
	help
	  Support for tea6420 audio decoder chip found on some bt8xx boards.

	  To compile this driver as a module, choose M here: the
	  module will be called tea6420.

config VIDEO_TLV320AIC23B
	tristate "Texas Instruments TLV320AIC23B audio codec"
	depends on VIDEO_DEV && I2C
	help
	  Support for the Texas Instruments TLV320AIC23B audio codec.

	  To compile this driver as a module, choose M here: the
	  module will be called tlv320aic23b.

config VIDEO_TVAUDIO
	tristate "Simple audio decoder chips"
	depends on VIDEO_DEV && I2C
	help
	  Support for several audio decoder chips found on some bt8xx boards:
	  Philips: tda9840, tda9873h, tda9874h/a, tda9850, tda985x, tea6300,
		   tea6320, tea6420, tda8425, ta8874z.
	  Microchip: pic16c54 based design on ProVideo PV951 board.

	  To compile this driver as a module, choose M here: the
	  module will be called tvaudio.

config VIDEO_UDA1342
	tristate "Philips UDA1342 audio codec"
	depends on VIDEO_DEV && I2C
	help
	  Support for the Philips UDA1342 audio codec.

	  To compile this driver as a module, choose M here: the
	  module will be called uda1342.

config VIDEO_VP27SMPX
	tristate "Panasonic VP27's internal MPX"
	depends on VIDEO_DEV && I2C
	help
	  Support for the internal MPX of the Panasonic VP27s tuner.

	  To compile this driver as a module, choose M here: the
	  module will be called vp27smpx.

config VIDEO_WM8739
	tristate "Wolfson Microelectronics WM8739 stereo audio ADC"
	depends on VIDEO_DEV && I2C
	help
	  Support for the Wolfson Microelectronics WM8739
	  stereo A/D Converter.

	  To compile this driver as a module, choose M here: the
	  module will be called wm8739.

config VIDEO_WM8775
	tristate "Wolfson Microelectronics WM8775 audio ADC with input mixer"
	depends on VIDEO_DEV && I2C
	help
	  Support for the Wolfson Microelectronics WM8775 high
	  performance stereo A/D Converter with a 4 channel input mixer.

	  To compile this driver as a module, choose M here: the
	  module will be called wm8775.

endmenu

menu "RDS decoders"
	visible if !MEDIA_HIDE_ANCILLARY_SUBDRV

config VIDEO_SAA6588
	tristate "SAA6588 Radio Chip RDS decoder support"
	depends on VIDEO_DEV && I2C

	help
	  Support for this Radio Data System (RDS) decoder. This allows
	  seeing radio station identification transmitted using this
	  standard.

	  To compile this driver as a module, choose M here: the
	  module will be called saa6588.

endmenu

menu "Video decoders"
	visible if !MEDIA_HIDE_ANCILLARY_SUBDRV

config VIDEO_ADV7180
	tristate "Analog Devices ADV7180 decoder"
	depends on GPIOLIB && VIDEO_DEV && I2C
	select MEDIA_CONTROLLER
	select VIDEO_V4L2_SUBDEV_API
	select V4L2_ASYNC
	help
	  Support for the Analog Devices ADV7180 video decoder.

	  To compile this driver as a module, choose M here: the
	  module will be called adv7180.

config VIDEO_ADV7183
	tristate "Analog Devices ADV7183 decoder"
	depends on VIDEO_DEV && I2C
	help
	  V4l2 subdevice driver for the Analog Devices
	  ADV7183 video decoder.

	  To compile this driver as a module, choose M here: the
	  module will be called adv7183.

config VIDEO_ADV748X
	tristate "Analog Devices ADV748x decoder"
	depends on VIDEO_DEV && I2C
	depends on OF
	select MEDIA_CONTROLLER
	select VIDEO_V4L2_SUBDEV_API
	select REGMAP_I2C
	select V4L2_FWNODE
	help
	  V4L2 subdevice driver for the Analog Devices
	  ADV7481 and ADV7482 HDMI/Analog video decoders.

	  To compile this driver as a module, choose M here: the
	  module will be called adv748x.

config VIDEO_ADV7604
	tristate "Analog Devices ADV7604 decoder"
	depends on VIDEO_DEV && I2C
	depends on GPIOLIB || COMPILE_TEST
	select MEDIA_CONTROLLER
	select VIDEO_V4L2_SUBDEV_API
	select REGMAP_I2C
	select HDMI
	select V4L2_FWNODE
	help
	  Support for the Analog Devices ADV7604 video decoder.

	  This is a Analog Devices Component/Graphics Digitizer
	  with 4:1 Multiplexed HDMI Receiver.

	  To compile this driver as a module, choose M here: the
	  module will be called adv7604.

config VIDEO_ADV7604_CEC
	bool "Enable Analog Devices ADV7604 CEC support"
	depends on VIDEO_ADV7604
	select CEC_CORE
	help
	  When selected the adv7604 will support the optional
	  HDMI CEC feature.

config VIDEO_ADV7842
	tristate "Analog Devices ADV7842 decoder"
	depends on VIDEO_DEV && I2C
	select MEDIA_CONTROLLER
	select VIDEO_V4L2_SUBDEV_API
	select HDMI
	help
	  Support for the Analog Devices ADV7842 video decoder.

	  This is a Analog Devices Component/Graphics/SD Digitizer
	  with 2:1 Multiplexed HDMI Receiver.

	  To compile this driver as a module, choose M here: the
	  module will be called adv7842.

config VIDEO_ADV7842_CEC
	bool "Enable Analog Devices ADV7842 CEC support"
	depends on VIDEO_ADV7842
	select CEC_CORE
	help
	  When selected the adv7842 will support the optional
	  HDMI CEC feature.

config VIDEO_BT819
	tristate "BT819A VideoStream decoder"
	depends on VIDEO_DEV && I2C
	help
	  Support for BT819A video decoder.

	  To compile this driver as a module, choose M here: the
	  module will be called bt819.

config VIDEO_BT856
	tristate "BT856 VideoStream decoder"
	depends on VIDEO_DEV && I2C
	help
	  Support for BT856 video decoder.

	  To compile this driver as a module, choose M here: the
	  module will be called bt856.

config VIDEO_BT866
	tristate "BT866 VideoStream decoder"
	depends on VIDEO_DEV && I2C
	help
	  Support for BT866 video decoder.

	  To compile this driver as a module, choose M here: the
	  module will be called bt866.

config VIDEO_EP9461E
	tristate "Semiconn EP9461E decoder"
	depends on I2C
	select HDMI
	help
	  Support for the Semiconn EP9461E 4 HDMI switch.

	  To compile this driver as a module, choose M here: the
	  module will be called ep9461e.

config VIDEO_ISL7998X
	tristate "Intersil ISL7998x video decoder"
	depends on VIDEO_DEV && I2C
	depends on OF_GPIO
	select MEDIA_CONTROLLER
	select VIDEO_V4L2_SUBDEV_API
	select V4L2_FWNODE
	help
	  Support for Intersil ISL7998x analog to MIPI-CSI2 or
	  BT.656 decoder.

config VIDEO_IT6616
	tristate "ITE IT6616 decoder"
	depends on VIDEO_DEV && I2C
	select HDMI
	select MEDIA_CONTROLLER
	select VIDEO_V4L2_SUBDEV_API
	select V4L2_FWNODE
	select VIDEO_ROCKCHIP_HDMIRX_CLASS
	help
	  Support for the ITE IT6616 series HDMI to MIPI CSI-2 bridge.

	  To compile this driver as a module, choose M here: the
	  module will be called IT6616.

config VIDEO_KS0127
	tristate "KS0127 video decoder"
	depends on VIDEO_DEV && I2C
	help
	  Support for KS0127 video decoder.

	  This chip is used on AverMedia AVS6EYES Zoran-based MJPEG
	  cards.

	  To compile this driver as a module, choose M here: the
	  module will be called ks0127.

config VIDEO_LT6911UXC
	tristate "Lontium LT6911UXC decoder"
	depends on VIDEO_DEV && I2C
	select HDMI
	select MEDIA_CONTROLLER
	select VIDEO_V4L2_SUBDEV_API
	select V4L2_FWNODE
	select VIDEO_ROCKCHIP_HDMIRX_CLASS
	help
	  Support for the Lontium LT6911UXC series HDMI to MIPI CSI-2 bridge.

	  To compile this driver as a module, choose M here: the
	  module will be called lt6911uxc.

config VIDEO_LT6911UXE
	tristate "Lontium LT6911UXE decoder"
	depends on VIDEO_DEV && I2C
	select HDMI
	select MEDIA_CONTROLLER
	select VIDEO_V4L2_SUBDEV_API
	select V4L2_FWNODE
	help
	  Support for the Lontium LT6911UXE series HDMI to MIPI CSI-2 bridge.

	  To compile this driver as a module, choose M here: the
	  module will be called lt6911uxe.

config VIDEO_LT7911D
	tristate "Lontium LT7911D decoder"
	depends on VIDEO_DEV && I2C
	select HDMI
	select MEDIA_CONTROLLER
	select VIDEO_V4L2_SUBDEV_API
	select V4L2_FWNODE
	help
	  Support for the Lontium LT7911D series type-c DP to MIPI CSI-2 bridge.

	  To compile this driver as a module, choose M here: the
	  module will be called lt7911d.

config VIDEO_LT7911UXC
	tristate "Lontium LT7911UXC decoder"
	depends on VIDEO_DEV && I2C
	select HDMI
	select MEDIA_CONTROLLER
	select VIDEO_V4L2_SUBDEV_API
	select V4L2_FWNODE
	help
	  Support for the Lontium LT7911UXC series type-c DP to MIPI CSI-2 bridge.

	  To compile this driver as a module, choose M here: the
	  module will be called lt7911uxc.

config VIDEO_LT8619C
	tristate "Lontium LT8619C decoder"
	depends on VIDEO_DEV && I2C
	select HDMI
	select MEDIA_CONTROLLER
	select VIDEO_V4L2_SUBDEV_API
	select V4L2_FWNODE
	help
	  Support for the Lontium LT8619C HDMI to BT656/BT1120 bridge.

	  To compile this driver as a module, choose M here: the
	  module will be called lt8619c.

config VIDEO_MAX9286
	tristate "Maxim MAX9286 GMSL deserializer support"
	depends on I2C && I2C_MUX
	depends on VIDEO_DEV
	depends on OF_GPIO
	select V4L2_FWNODE
	select VIDEO_V4L2_SUBDEV_API
	select MEDIA_CONTROLLER
	help
	  This driver supports the Maxim MAX9286 GMSL deserializer.

	  To compile this driver as a module, choose M here: the
	  module will be called max9286.

config VIDEO_MAX96712
	tristate "Maxim MAX96712 GMSL deserializer support"
	depends on I2C && VIDEO_DEV
	depends on MEDIA_CAMERA_SUPPORT
	select MEDIA_CONTROLLER
	select VIDEO_V4L2_SUBDEV_API
	select V4L2_FWNODE
	help
	  This driver supports the Maxim MAX96712 GMSL deserializer.

	  To compile this driver as a module, choose M here: the
	  module will be called max96712.

config VIDEO_MAX96714
	tristate "Maxim MAX96714 GMSL deserializer support"
	depends on I2C && VIDEO_DEV
	depends on MEDIA_CAMERA_SUPPORT
	select MEDIA_CONTROLLER
	select VIDEO_V4L2_SUBDEV_API
	select V4L2_FWNODE
	help
	  This driver supports the Maxim MAX96714 GMSL deserializer.

	  To compile this driver as a module, choose M here: the
	  module will be called max96714.

config VIDEO_MAX96722
	tristate "Maxim MAX96722 GMSL deserializer support"
	depends on I2C && VIDEO_DEV
	depends on MEDIA_CAMERA_SUPPORT
	select MEDIA_CONTROLLER
	select VIDEO_V4L2_SUBDEV_API
	select V4L2_FWNODE
	help
	  This driver supports the Maxim MAX96722 GMSL deserializer.

	  To compile this driver as a module, choose M here: the
	  module will be called max96722.

config VIDEO_MAX96756
	tristate "Maxim MAX96756 GMSL1/2 CSI display deserializer support"
	depends on I2C && VIDEO_DEV
	depends on MEDIA_CAMERA_SUPPORT
	select MEDIA_CONTROLLER
	select VIDEO_V4L2_SUBDEV_API
	select V4L2_FWNODE
	help
	  This driver supports the Maxim MAX96756 GMSL1/2 CSI display deserializer.

	  To compile this driver as a module, choose M here: the
	  module will be called max96756.

config VIDEO_ML86V7667
	tristate "OKI ML86V7667 video decoder"
	depends on VIDEO_DEV && I2C
	help
	  Support for the OKI Semiconductor ML86V7667 video decoder.

	  To compile this driver as a module, choose M here: the
	  module will be called ml86v7667.

config VIDEO_NVP6158
	tristate "NEXTCHIP nvp6158 driver support"
	depends on VIDEO_DEV && I2C
	help
	  Support for the Nextchip NVP6158 multi channels digital decode to
	  BT656/BT1120 bridge.

	  To compile this driver as a module, choose M here: the
	  module will be called nvp6158_drv.

config VIDEO_NVP6188
	tristate "NEXTCHIP nvp6188 driver support"
	depends on I2C && VIDEO_DEV
	select MEDIA_CONTROLLER
	select VIDEO_V4L2_SUBDEV_API
	help
	  Support for the Nextchip NVP6188 multi channels digital decode to
	  MIPI CSI-2 bridge.

	  To compile this driver as a module, choose M here: the
	  module will be called nvp6188.

config VIDEO_NVP6324
	tristate "NEXTCHIP nvp6324 driver support"
	depends on VIDEO_DEV && I2C
	help
	  Support for the NEXTCHIP NVP6324 video decoder.

	  To compile this driver as a module, choose M here: the
	  module will be called jaguar1_drv.

config VIDEO_OTP_EEPROM
	tristate "sensor otp from eeprom support"
	depends on VIDEO_DEV && I2C
	select V4L2_FWNODE
	help
	  This driver supports OTP load from eeprom.

config VIDEO_SAA7110
	tristate "Philips SAA7110 video decoder"
	depends on VIDEO_DEV && I2C
	help
	  Support for the Philips SAA7110 video decoders.

	  To compile this driver as a module, choose M here: the
	  module will be called saa7110.

config VIDEO_SAA711X
	tristate "Philips SAA7111/3/4/5 video decoders"
	depends on VIDEO_DEV && I2C
	help
	  Support for the Philips SAA7111/3/4/5 video decoders.

	  To compile this driver as a module, choose M here: the
	  module will be called saa7115.

config VIDEO_TC358743
	tristate "Toshiba TC358743 decoder"
	depends on VIDEO_DEV && I2C
	select MEDIA_CONTROLLER
	select VIDEO_V4L2_SUBDEV_API
	select HDMI
	select V4L2_FWNODE
	help
	  Support for the Toshiba TC358743 HDMI to MIPI CSI-2 bridge.

	  To compile this driver as a module, choose M here: the
	  module will be called tc358743.

config VIDEO_TC358743_CEC
	bool "Enable Toshiba TC358743 CEC support"
	depends on VIDEO_TC358743
	select CEC_CORE
	help
	  When selected the tc358743 will support the optional
	  HDMI CEC feature.

config VIDEO_TC35874X
	tristate "Toshiba TC35874X decoder"
	depends on VIDEO_DEV && I2C
	select MEDIA_CONTROLLER
	select VIDEO_V4L2_SUBDEV_API
	select HDMI
	select V4L2_FWNODE
	help
	  Support for the Toshiba TC35874X HDMI to MIPI CSI-2 bridge.

	  To compile this driver as a module, choose M here: the
	  module will be called tc35874x.

config VIDEO_TECHPOINT
	tristate "TechPoint decoder"
	depends on I2C && VIDEO_DEV
	depends on MEDIA_CAMERA_SUPPORT
	select MEDIA_CONTROLLER
	select VIDEO_V4L2_SUBDEV_API
	help
	  Support for the TechPoint Multichannel digital decode to
	  MIPI CSI-2 bridge.

	  To compile this driver as a module, choose M here: the
	  module will be called TechPoint.

config VIDEO_THCV244
	tristate "Thine THCV244 decoder"
	depends on VIDEO_DEV && I2C
	select MEDIA_CONTROLLER
	select VIDEO_V4L2_SUBDEV_API
	select HDMI
	select V4L2_FWNODE
	help
	  Support for the Thine THCV244 deserializer.

	  To compile this driver as a module, choose M here: the
	  module will be called thcv244.

config VIDEO_TVP514X
	tristate "Texas Instruments TVP514x video decoder"
	depends on VIDEO_DEV && I2C
	select V4L2_FWNODE
	help
	  This is a Video4Linux2 sensor driver for the TI TVP5146/47
	  decoder. It is currently working with the TI OMAP3 camera
	  controller.

	  To compile this driver as a module, choose M here: the
	  module will be called tvp514x.

config VIDEO_TVP5150
	tristate "Texas Instruments TVP5150 video decoder"
	depends on VIDEO_DEV && I2C
	select V4L2_FWNODE
	select REGMAP_I2C
	help
	  Support for the Texas Instruments TVP5150 video decoder.

	  To compile this driver as a module, choose M here: the
	  module will be called tvp5150.

config VIDEO_TVP7002
	tristate "Texas Instruments TVP7002 video decoder"
	depends on VIDEO_DEV && I2C
	select V4L2_FWNODE
	help
	  Support for the Texas Instruments TVP7002 video decoder.

	  To compile this driver as a module, choose M here: the
	  module will be called tvp7002.

config VIDEO_TW2804
	tristate "Techwell TW2804 multiple video decoder"
	depends on VIDEO_DEV && I2C
	help
	  Support for the Techwell tw2804 multiple video decoder.

	  To compile this driver as a module, choose M here: the
	  module will be called tw2804.

config VIDEO_TW9903
	tristate "Techwell TW9903 video decoder"
	depends on VIDEO_DEV && I2C
	help
	  Support for the Techwell tw9903 multi-standard video decoder
	  with high quality down scaler.

	  To compile this driver as a module, choose M here: the
	  module will be called tw9903.

config VIDEO_TW9906
	tristate "Techwell TW9906 video decoder"
	depends on VIDEO_DEV && I2C
	help
	  Support for the Techwell tw9906 enhanced multi-standard comb filter
	  video decoder with YCbCr input support.

	  To compile this driver as a module, choose M here: the
	  module will be called tw9906.

config VIDEO_TW9910
	tristate "Techwell TW9910 video decoder"
	depends on VIDEO_DEV && I2C
	select V4L2_ASYNC
	help
	  Support for Techwell TW9910 NTSC/PAL/SECAM video decoder.

	  To compile this driver as a module, choose M here: the
	  module will be called tw9910.

config VIDEO_VPX3220
	tristate "vpx3220a, vpx3216b & vpx3214c video decoders"
	depends on VIDEO_DEV && I2C
	help
	  Support for VPX322x video decoders.

	  To compile this driver as a module, choose M here: the
	  module will be called vpx3220.

source "drivers/media/i2c/rk628/Kconfig"

source "drivers/media/i2c/maxim2c/Kconfig"
source "drivers/media/i2c/maxim4c/Kconfig"

comment "Video and audio decoders"

config VIDEO_SAA717X
	tristate "Philips SAA7171/3/4 audio/video decoders"
	depends on VIDEO_DEV && I2C
	help
	  Support for the Philips SAA7171/3/4 audio/video decoders.

	  To compile this driver as a module, choose M here: the
	  module will be called saa717x.

source "drivers/media/i2c/cx25840/Kconfig"
source "drivers/media/i2c/it66353/Kconfig"

endmenu

menu "Video encoders"
	visible if !MEDIA_HIDE_ANCILLARY_SUBDRV

config VIDEO_AD9389B
	tristate "Analog Devices AD9389B encoder"
	depends on VIDEO_DEV && I2C
	select MEDIA_CONTROLLER
	select VIDEO_V4L2_SUBDEV_API

	help
	  Support for the Analog Devices AD9389B video encoder.

	  This is a Analog Devices HDMI transmitter.

	  To compile this driver as a module, choose M here: the
	  module will be called ad9389b.

config VIDEO_ADV7170
	tristate "Analog Devices ADV7170 video encoder"
	depends on VIDEO_DEV && I2C
	help
	  Support for the Analog Devices ADV7170 video encoder driver

	  To compile this driver as a module, choose M here: the
	  module will be called adv7170.

config VIDEO_ADV7175
	tristate "Analog Devices ADV7175 video encoder"
	depends on VIDEO_DEV && I2C
	help
	  Support for the Analog Devices ADV7175 video encoder driver

	  To compile this driver as a module, choose M here: the
	  module will be called adv7175.

config VIDEO_ADV7343
	tristate "ADV7343 video encoder"
	depends on I2C
	select V4L2_ASYNC
	help
	  Support for Analog Devices I2C bus based ADV7343 encoder.

	  To compile this driver as a module, choose M here: the
	  module will be called adv7343.

config VIDEO_ADV7393
	tristate "ADV7393 video encoder"
	depends on I2C
	help
	  Support for Analog Devices I2C bus based ADV7393 encoder.

	  To compile this driver as a module, choose M here: the
	  module will be called adv7393.

config VIDEO_ADV7511
	tristate "Analog Devices ADV7511 encoder"
	depends on VIDEO_DEV && I2C
	depends on DRM_I2C_ADV7511=n || COMPILE_TEST
	select MEDIA_CONTROLLER
	select VIDEO_V4L2_SUBDEV_API
	select HDMI
	help
	  Support for the Analog Devices ADV7511 video encoder.

	  This is a Analog Devices HDMI transmitter.

	  To compile this driver as a module, choose M here: the
	  module will be called adv7511.

config VIDEO_ADV7511_CEC
	bool "Enable Analog Devices ADV7511 CEC support"
	depends on VIDEO_ADV7511
	select CEC_CORE
	help
	  When selected the adv7511 will support the optional
	  HDMI CEC feature.

config VIDEO_AK881X
	tristate "AK8813/AK8814 video encoders"
	depends on I2C
	help
	  Video output driver for AKM AK8813 and AK8814 TV encoders

config VIDEO_SAA7127
	tristate "Philips SAA7127/9 digital video encoders"
	depends on VIDEO_DEV && I2C
	help
	  Support for the Philips SAA7127/9 digital video encoders.

	  To compile this driver as a module, choose M here: the
	  module will be called saa7127.

config VIDEO_SAA7185
	tristate "Philips SAA7185 video encoder"
	depends on VIDEO_DEV && I2C
	help
	  Support for the Philips SAA7185 video encoder.

	  To compile this driver as a module, choose M here: the
	  module will be called saa7185.

config VIDEO_THS8200
	tristate "Texas Instruments THS8200 video encoder"
	depends on VIDEO_DEV && I2C
	select V4L2_ASYNC
	help
	  Support for the Texas Instruments THS8200 video encoder.

	  To compile this driver as a module, choose M here: the
	  module will be called ths8200.

endmenu

menu "Video improvement chips"
	visible if !MEDIA_HIDE_ANCILLARY_SUBDRV

config VIDEO_UPD64031A
	tristate "NEC Electronics uPD64031A Ghost Reduction"
	depends on VIDEO_DEV && I2C
	select V4L2_ASYNC
	help
	  Support for the NEC Electronics uPD64031A Ghost Reduction
	  video chip. It is most often found in NTSC TV cards made for
	  Japan and is used to reduce the 'ghosting' effect that can
	  be present in analog TV broadcasts.

	  To compile this driver as a module, choose M here: the
	  module will be called upd64031a.

config VIDEO_UPD64083
	tristate "NEC Electronics uPD64083 3-Dimensional Y/C separation"
	depends on VIDEO_DEV && I2C
	help
	  Support for the NEC Electronics uPD64083 3-Dimensional Y/C
	  separation video chip. It is used to improve the quality of
	  the colors of a composite signal.

	  To compile this driver as a module, choose M here: the
	  module will be called upd64083.

endmenu

menu "Audio/Video compression chips"
	visible if !MEDIA_HIDE_ANCILLARY_SUBDRV

config VIDEO_SAA6752HS
	tristate "Philips SAA6752HS MPEG-2 Audio/Video Encoder"
	depends on VIDEO_DEV && I2C
	select CRC32
	help
	  Support for the Philips SAA6752HS MPEG-2 video and MPEG-audio/AC-3
	  audio encoder with multiplexer.

	  To compile this driver as a module, choose M here: the
	  module will be called saa6752hs.

endmenu

menu "SDR tuner chips"
	visible if !MEDIA_HIDE_ANCILLARY_SUBDRV

config SDR_MAX2175
	tristate "Maxim 2175 RF to Bits tuner"
	depends on VIDEO_DEV && MEDIA_SDR_SUPPORT && I2C
	select REGMAP_I2C
	select V4L2_ASYNC
	help
	  Support for Maxim 2175 tuner. It is an advanced analog/digital
	  radio receiver with RF-to-Bits front-end designed for SDR solutions.

	  To compile this driver as a module, choose M here; the
	  module will be called max2175.

endmenu

menu "Miscellaneous helper chips"
	visible if !MEDIA_HIDE_ANCILLARY_SUBDRV

config VIDEO_I2C
	tristate "I2C transport video support"
	depends on VIDEO_DEV && I2C
	select VIDEOBUF2_VMALLOC
	imply HWMON
	help
	  Enable the I2C transport video support which supports the
	  following:
	   * Panasonic AMG88xx Grid-Eye Sensors
	   * Melexis MLX90640 Thermal Cameras

	  To compile this driver as a module, choose M here: the
	  module will be called video-i2c

config VIDEO_M52790
	tristate "Mitsubishi M52790 A/V switch"
	depends on VIDEO_DEV && I2C
	help
	 Support for the Mitsubishi M52790 A/V switch.

	 To compile this driver as a module, choose M here: the
	 module will be called m52790.

config VIDEO_RK_IRCUT
	tristate "Rockchip IR-CUT control device"
	depends on VIDEO_DEV
	select V4L2_ASYNC
	help
	  Support for the Rockchip IR-CUT control board.

	  To compile this driver as a module, choose M here: the
	  module will be called rk_ircut.

config VIDEO_ST_MIPID02
	tristate "STMicroelectronics MIPID02 CSI-2 to PARALLEL bridge"
	depends on I2C && VIDEO_DEV
	select MEDIA_CONTROLLER
	select VIDEO_V4L2_SUBDEV_API
	select V4L2_FWNODE
	help
	  Support for STMicroelectronics MIPID02 CSI-2 to PARALLEL bridge.
	  It is used to allow usage of CSI-2 sensor with PARALLEL port
	  controller.

	  To compile this driver as a module, choose M here: the
	  module will be called st-mipid02.

config VIDEO_THS7303
	tristate "THS7303/53 Video Amplifier"
	depends on VIDEO_DEV && I2C
	select V4L2_ASYNC
	help
	  Support for TI THS7303/53 video amplifier

	  To compile this driver as a module, choose M here: the
	  module will be called ths7303.

endmenu

endif # VIDEO_DEV<|MERGE_RESOLUTION|>--- conflicted
+++ resolved
@@ -478,7 +478,6 @@
 	  To compile this driver as a module, choose M here: the
 	  module will be called imx208.
 
-<<<<<<< HEAD
 config VIDEO_IMX214
 	tristate "Sony IMX214 sensor support"
 	depends on GPIOLIB && I2C && VIDEO_DEV
@@ -486,22 +485,6 @@
 	select MEDIA_CONTROLLER
 	select VIDEO_V4L2_SUBDEV_API
 	select REGMAP_I2C
-=======
-config VIDEO_LT8668SX
-	tristate "Lontium LT8668SX decoder"
-	depends on VIDEO_V4L2 && I2C && VIDEO_V4L2_SUBDEV_API
-	select HDMI
-	select V4L2_FWNODE
-	help
-	  Support for the Lontium LT8668SX series type-c/hdmi to MIPI CSI-2 bridge.
-
-	  To compile this driver as a module, choose M here: the
-	  module will be called lt8668sx.
-
-config VIDEO_ML86V7667
-	tristate "OKI ML86V7667 video decoder"
-	depends on VIDEO_V4L2 && I2C
->>>>>>> aa47569d
 	help
 	  This is a Video4Linux2 sensor driver for the Sony
 	  IMX214 camera.
@@ -2622,6 +2605,19 @@
 	  To compile this driver as a module, choose M here: the
 	  module will be called lt8619c.
 
+config VIDEO_LT8668SX
+	tristate "Lontium LT8668SX decoder"
+	depends on VIDEO_DEV && I2C
+	select HDMI
+	select MEDIA_CONTROLLER
+	select VIDEO_V4L2_SUBDEV_API
+	select V4L2_FWNODE
+	help
+	  Support for the Lontium LT8668SX series type-c/hdmi to MIPI CSI-2 bridge.
+
+	  To compile this driver as a module, choose M here: the
+	  module will be called lt8668sx.
+
 config VIDEO_MAX9286
 	tristate "Maxim MAX9286 GMSL deserializer support"
 	depends on I2C && I2C_MUX
