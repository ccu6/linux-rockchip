# SPDX-License-Identifier: GPL-2.0-only
#
# Multimedia Video device configuration
#

if VIDEO_DEV

config VIDEO_CAM_SLEEP_WAKEUP
	tristate "Enable sensor sleep wake up function"
	depends on ARCH_ROCKCHIP
	help
	  Support for sensor sleep and wake up.

comment "IR I2C driver auto-selected by 'Autoselect ancillary drivers'"
	depends on MEDIA_SUBDRV_AUTOSELECT && I2C && RC_CORE

config VIDEO_IR_I2C
	tristate "I2C module for IR" if !MEDIA_SUBDRV_AUTOSELECT || EXPERT
	depends on I2C && RC_CORE
	default y
	help
	  Most boards have an IR chip directly connected via GPIO. However,
	  some video boards have the IR connected via I2C bus.

	  If your board doesn't have an I2C IR chip, you may disable this
	  option.

	  In doubt, say Y.

#
# V4L2 I2C drivers that are related with Camera support
#

menuconfig VIDEO_CAMERA_SENSOR
	bool "Camera sensor devices"
	depends on MEDIA_CAMERA_SUPPORT && I2C
	select MEDIA_CONTROLLER
	select V4L2_FWNODE
	select VIDEO_V4L2_SUBDEV_API
	default y

if VIDEO_CAMERA_SENSOR

config VIDEO_APTINA_PLL
	tristate

config VIDEO_CCS_PLL
	tristate

config VIDEO_AR0230
	tristate "Aptina AR0230 sensor support"
	depends on I2C && VIDEO_DEV
	depends on MEDIA_CAMERA_SUPPORT
	select MEDIA_CONTROLLER
	select VIDEO_V4L2_SUBDEV_API
	select V4L2_FWNODE
	help
	  Support for the Aptina AR0230 sensor.

	  To compile this driver as a module, choose M here: the
	  module will be called ar0230.

config VIDEO_AR0521
	tristate "ON Semiconductor AR0521 sensor support"
	depends on I2C && VIDEO_DEV
	select MEDIA_CONTROLLER
	select VIDEO_V4L2_SUBDEV_API
	select V4L2_FWNODE
	help
	  This is a Video4Linux2 sensor driver for the ON Semiconductor
	  AR0521 camera.

	  To compile this driver as a module, choose M here: the
	  module will be called ar0521.

config VIDEO_AR0822
	tristate "Onsemi AR0822 sensor support"
	depends on I2C && VIDEO_DEV
	depends on MEDIA_CAMERA_SUPPORT
	select MEDIA_CONTROLLER
	select VIDEO_V4L2_SUBDEV_API
	select V4L2_FWNODE
	help
	  This is a Video4Linux2 sensor driver for the Onsemi
	  AR0822 camera.

	  To compile this driver as a module, choose M here: the
	  module will be called ar0822.

config VIDEO_AR2020
	tristate "Onsemi AR2020 sensor support"
	depends on I2C && VIDEO_DEV
	depends on MEDIA_CAMERA_SUPPORT
	select MEDIA_CONTROLLER
	select VIDEO_V4L2_SUBDEV_API
	select V4L2_FWNODE
	help
	  This is a Video4Linux2 sensor driver for the Onsemi
	  AR2020 camera.

	  To compile this driver as a module, choose M here: the
	  module will be called ar2020.

config VIDEO_BF3925
	tristate "BYD BF3925 sensor support"
	depends on I2C && VIDEO_DEV
	select MEDIA_CONTROLLER
	select VIDEO_V4L2_SUBDEV_API
	select V4L2_FWNODE
	help
	  This is a Video4Linux2 sensor driver for the BYD
	  BF3925 camera.

	  To compile this driver as a module, choose M here: the
	  module will be called BF3925.

config VIDEO_GC02M2
	tristate "GalaxyCore GC02M2 sensor support"
	depends on I2C && VIDEO_DEV
	depends on MEDIA_CAMERA_SUPPORT
	select MEDIA_CONTROLLER
	select VIDEO_V4L2_SUBDEV_API
	select V4L2_FWNODE
	help
	  Support for the GalaxyCore GC02M2 sensor.

	  To compile this driver as a module, choose M here: the
	  module will be called gc02m2.

config VIDEO_GC0312
	tristate "GalaxyCore GC0312 sensor support"
	depends on I2C && VIDEO_DEV
	depends on MEDIA_CAMERA_SUPPORT
	select MEDIA_CONTROLLER
	select VIDEO_V4L2_SUBDEV_API
	select V4L2_FWNODE
	help
	  Support for the GalaxyCore GC0312 sensor.

	  To compile this driver as a module, choose M here: the
	  module will be called GC0312.

config VIDEO_GC0329
	tristate "GalaxyCore GC0329 sensor support"
	depends on I2C && VIDEO_DEV
	depends on MEDIA_CAMERA_SUPPORT
	select MEDIA_CONTROLLER
	select VIDEO_V4L2_SUBDEV_API
	select V4L2_FWNODE
	help
	  Support for the GalaxyCore GC0329 sensor.

	  To compile this driver as a module, choose M here: the
	  module will be called GC0329.

config VIDEO_GC0403
	tristate "GalaxyCore GC0403 sensor support"
	depends on I2C && VIDEO_DEV
	depends on MEDIA_CAMERA_SUPPORT
	select MEDIA_CONTROLLER
	select VIDEO_V4L2_SUBDEV_API
	select V4L2_FWNODE
	help
	  Support for the GalaxyCore GC0403 sensor.

	  To compile this driver as a module, choose M here: the
	  module will be called GC0403.

config VIDEO_GC05A2
	tristate "GalaxyCore GC05A2 sensor support"
	depends on I2C && VIDEO_DEV
	depends on MEDIA_CAMERA_SUPPORT
	select MEDIA_CONTROLLER
	select VIDEO_V4L2_SUBDEV_API
	select V4L2_FWNODE
	help
	  Support for the GalaxyCore GC05A2 sensor.

	  To compile this driver as a module, choose M here: the
	  module will be called gc05a2.

config VIDEO_GC08A3
	tristate "GalaxyCore GC08A3 sensor support"
	depends on I2C && VIDEO_DEV
	depends on MEDIA_CAMERA_SUPPORT
	select MEDIA_CONTROLLER
	select VIDEO_V4L2_SUBDEV_API
	select V4L2_FWNODE
	help
	  Support for the GalaxyCore GC08A3 sensor.

	  To compile this driver as a module, choose M here: the
	  module will be called gc08a3.

config VIDEO_GC1084
	tristate "GalaxyCore GC1084 sensor support"
	depends on I2C && VIDEO_DEV
	depends on MEDIA_CAMERA_SUPPORT
	select MEDIA_CONTROLLER
	select VIDEO_V4L2_SUBDEV_API
	select V4L2_FWNODE
	help
	  Support for the GalaxyCore GC1084 sensor.

	  To compile this driver as a module, choose M here: the
	  module will be called gc1084.

config VIDEO_GC2035
	tristate "GalaxyCore GC2035 sensor support"
	depends on I2C && VIDEO_DEV
	depends on MEDIA_CAMERA_SUPPORT
	select MEDIA_CONTROLLER
	select VIDEO_V4L2_SUBDEV_API
	select V4L2_FWNODE
	help
	  Support for the GalaxyCore GC2035 sensor.

	  To compile this driver as a module, choose M here: the
	  module will be called GC2035.

config VIDEO_GC2053
	tristate "GalaxyCore GC2053 sensor support"
	depends on I2C && VIDEO_DEV
	depends on MEDIA_CAMERA_SUPPORT
	select MEDIA_CONTROLLER
	select VIDEO_V4L2_SUBDEV_API
	select V4L2_FWNODE
	help
	  Support for the GalaxyCore GC2053 sensor.

	  To compile this driver as a module, choose M here: the
	  module will be called gc2053.

config VIDEO_GC2093
	tristate "GalaxyCore GC2093 sensor support"
	depends on I2C && VIDEO_DEV
	depends on MEDIA_CAMERA_SUPPORT
	select MEDIA_CONTROLLER
	select VIDEO_V4L2_SUBDEV_API
	select V4L2_FWNODE
	help
	  Support for the GalaxyCore GC2093 sensor.

	  To compile this driver as a module, choose M here: the
	  module will be called gc2093.

config VIDEO_GC2145
	tristate "GalaxyCore GC2145 sensor support"
	depends on I2C && VIDEO_DEV
	depends on MEDIA_CAMERA_SUPPORT
	select MEDIA_CONTROLLER
	select VIDEO_V4L2_SUBDEV_API
	select V4L2_FWNODE
	help
	  Support for the GalaxyCore GC2145 sensor.

	  To compile this driver as a module, choose M here: the
	  module will be called gc2145.

config VIDEO_GC2155
	tristate "GalaxyCore GC2155 sensor support"
	depends on I2C && VIDEO_DEV
	depends on MEDIA_CAMERA_SUPPORT
	select MEDIA_CONTROLLER
	select VIDEO_V4L2_SUBDEV_API
	select V4L2_FWNODE
	help
	  Support for the GalaxyCore GC2155 sensor.

	  To compile this driver as a module, choose M here: the
	  module will be called GC2155.

config VIDEO_GC2355
	tristate "GalaxyCore GC2355 sensor support"
	depends on I2C && VIDEO_DEV
	depends on MEDIA_CAMERA_SUPPORT
	select MEDIA_CONTROLLER
	select VIDEO_V4L2_SUBDEV_API
	select V4L2_FWNODE
	help
	  Support for the GalaxyCore GC2355 sensor.

	  To compile this driver as a module, choose M here: the
	  module will be called GC2355.

config VIDEO_GC2375H
	tristate "GalaxyCore GC2375H sensor support"
	depends on I2C && VIDEO_DEV
	depends on MEDIA_CAMERA_SUPPORT
	select MEDIA_CONTROLLER
	select VIDEO_V4L2_SUBDEV_API
	select V4L2_FWNODE
	help
	  Support for the GalaxyCore GC2375H sensor.

	  To compile this driver as a module, choose M here: the
	  module will be called GC2375H.

config VIDEO_GC2385
	tristate "GalaxyCore GC2385 sensor support"
	depends on I2C && VIDEO_DEV
	depends on MEDIA_CAMERA_SUPPORT
	select MEDIA_CONTROLLER
	select VIDEO_V4L2_SUBDEV_API
	select V4L2_FWNODE
	help
	  Support for the GalaxyCore GC2385 sensor.

	  To compile this driver as a module, choose M here: the
	  module will be called gc2385.

config VIDEO_GC3003
	tristate "GalaxyCore GC3003 sensor support"
	depends on I2C && VIDEO_DEV
	depends on MEDIA_CAMERA_SUPPORT
	select MEDIA_CONTROLLER
	select VIDEO_V4L2_SUBDEV_API
	select V4L2_FWNODE
	help
	  Support for the GalaxyCore GC3003 sensor.

	  To compile this driver as a module, choose M here: the
	  module will be called gc3003.

config VIDEO_GC4023
	tristate "GalaxyCore GC4023 sensor support"
	depends on I2C && VIDEO_DEV
	depends on MEDIA_CAMERA_SUPPORT
	select MEDIA_CONTROLLER
	select VIDEO_V4L2_SUBDEV_API
	select V4L2_FWNODE
	help
	  Support for the GalaxyCore GC4023 sensor.

	  To compile this driver as a module, choose M here: the
	  module will be called gc4023

config VIDEO_GC4653
	tristate "GalaxyCore GC4653 sensor support"
	depends on I2C && VIDEO_DEV
	depends on MEDIA_CAMERA_SUPPORT
	select MEDIA_CONTROLLER
	select VIDEO_V4L2_SUBDEV_API
	select V4L2_FWNODE
	help
	  Support for the GalaxyCore GC4663 sensor.

	  To compile this driver as a module, choose M here: the
	  module will be called gc4653

config VIDEO_GC4663
	tristate "GalaxyCore GC4663 sensor support"
	depends on I2C && VIDEO_DEV
	depends on MEDIA_CAMERA_SUPPORT
	select MEDIA_CONTROLLER
	select VIDEO_V4L2_SUBDEV_API
	select V4L2_FWNODE
	help
	  Support for the GalaxyCore GC4663 sensor.

	  To compile this driver as a module, choose M here: the
	  module will be called gc4663.

config VIDEO_GC4C33
	tristate "GalaxyCore GC4C33 sensor support"
	depends on I2C && VIDEO_DEV
	depends on MEDIA_CAMERA_SUPPORT
	select MEDIA_CONTROLLER
	select VIDEO_V4L2_SUBDEV_API
	select V4L2_FWNODE
	help
	  Support for the GalaxyCore GC4C33 sensor.

	  To compile this driver as a module, choose M here: the
	  module will be called gc4C33.

config VIDEO_GC5024
	tristate "GalaxyCore GC5024 sensor support"
	depends on I2C && VIDEO_DEV
	depends on MEDIA_CAMERA_SUPPORT
	select MEDIA_CONTROLLER
	select VIDEO_V4L2_SUBDEV_API
	select V4L2_FWNODE
	help
	  Support for the GalaxyCore GC5024 sensor.

	  To compile this driver as a module, choose M here: the
	  module will be called gc5024.

config VIDEO_GC5025
	tristate "GalaxyCore GC5025 sensor support"
	depends on I2C && VIDEO_DEV
	depends on MEDIA_CAMERA_SUPPORT
	select MEDIA_CONTROLLER
	select VIDEO_V4L2_SUBDEV_API
	select V4L2_FWNODE
	help
	  Support for the GalaxyCore GC5025 sensor.

	  To compile this driver as a module, choose M here: the
	  module will be called gc5025.

config VIDEO_GC5035
	tristate "GalaxyCore GC5035 sensor support"
	depends on VIDEO_DEV && I2C
	depends on MEDIA_CAMERA_SUPPORT
	select MEDIA_CONTROLLER
	select VIDEO_V4L2_SUBDEV_API
	select V4L2_FWNODE
	help
	  Support for the GalaxyCore GC5035 sensor.

	  To compile this driver as a module, choose M here: the
	  module will be called gc5035.

config VIDEO_GC8034
	tristate "GalaxyCore GC8034 sensor support"
	depends on I2C && VIDEO_DEV
	depends on MEDIA_CAMERA_SUPPORT
	select MEDIA_CONTROLLER
	select VIDEO_V4L2_SUBDEV_API
	select V4L2_FWNODE
	help
	  Support for the GalaxyCore GC8034 sensor.

	  To compile this driver as a module, choose M here: the
	  module will be called gc8034.

config VIDEO_HI556
	tristate "Hynix Hi-556 sensor support"
	depends on I2C && VIDEO_DEV
	select MEDIA_CONTROLLER
	select VIDEO_V4L2_SUBDEV_API
	select V4L2_FWNODE
	help
	  This is a Video4Linux2 sensor driver for the Hynix
	  Hi-556 camera.

	  To compile this driver as a module, choose M here: the
	  module will be called hi556.

config VIDEO_HI846
	tristate "Hynix Hi-846 sensor support"
	depends on I2C && VIDEO_DEV
	select MEDIA_CONTROLLER
	select VIDEO_V4L2_SUBDEV_API
	select V4L2_FWNODE
	help
	  This is a Video4Linux2 sensor driver for the Hynix
	  Hi-846 camera.

	  To compile this driver as a module, choose M here: the
	  module will be called hi846.

config VIDEO_HI847
        tristate "Hynix Hi-847 sensor support"
        depends on I2C && VIDEO_DEV
        select MEDIA_CONTROLLER
        select VIDEO_V4L2_SUBDEV_API
        select V4L2_FWNODE
        help
          This is a Video4Linux2 sensor driver for the Hynix
          Hi-847 camera.

          To compile this driver as a module, choose M here: the
          module will be called hi847.

config VIDEO_IMX208
	tristate "Sony IMX208 sensor support"
	depends on I2C && VIDEO_DEV
	depends on MEDIA_CAMERA_SUPPORT
	select MEDIA_CONTROLLER
	select VIDEO_V4L2_SUBDEV_API
	help
	  This is a Video4Linux2 sensor driver for the Sony
	  IMX208 camera.

	  To compile this driver as a module, choose M here: the
	  module will be called imx208.

config VIDEO_IMX214
	tristate "Sony IMX214 sensor support"
	depends on GPIOLIB && I2C && VIDEO_DEV
	select V4L2_FWNODE
	select MEDIA_CONTROLLER
	select VIDEO_V4L2_SUBDEV_API
	select REGMAP_I2C
	help
	  This is a Video4Linux2 sensor driver for the Sony
	  IMX214 camera.

	  To compile this driver as a module, choose M here: the
	  module will be called imx214.

config VIDEO_IMX214_EEPROM
	tristate "Sony imx214 sensor otp from eeprom support"
	depends on VIDEO_DEV && I2C
	depends on VIDEO_IMX214
	select V4L2_FWNODE
	help
	  This driver supports IMX214 OTP load from eeprom.

config VIDEO_IMX219
	tristate "Sony IMX219 sensor support"
	depends on I2C && VIDEO_DEV
	select MEDIA_CONTROLLER
	select VIDEO_V4L2_SUBDEV_API
	select V4L2_FWNODE
	help
	  This is a Video4Linux2 sensor driver for the Sony
	  IMX219 camera.

	  To compile this driver as a module, choose M here: the
	  module will be called imx219.

config VIDEO_IMX258
	tristate "Sony IMX258 sensor support"
	depends on I2C && VIDEO_DEV
	select MEDIA_CONTROLLER
	select VIDEO_V4L2_SUBDEV_API
	help
	  This is a Video4Linux2 sensor driver for the Sony
	  IMX258 camera.

	  To compile this driver as a module, choose M here: the
	  module will be called imx258.

config VIDEO_IMX258_EEPROM
	tristate "Sony imx258 sensor otp from eeprom support"
	depends on VIDEO_DEV && I2C
	depends on VIDEO_IMX258
	select V4L2_FWNODE
	help
	  This driver supports IMX258 OTP load from eeprom.

config VIDEO_IMX274
	tristate "Sony IMX274 sensor support"
	depends on I2C && VIDEO_DEV
	select MEDIA_CONTROLLER
	select VIDEO_V4L2_SUBDEV_API
	select REGMAP_I2C
	help
	  This is a V4L2 sensor driver for the Sony IMX274
	  CMOS image sensor.

config VIDEO_IMX290
	tristate "Sony IMX290 sensor support"
	depends on I2C && VIDEO_DEV
	select MEDIA_CONTROLLER
	select VIDEO_V4L2_SUBDEV_API
	select REGMAP_I2C
	select V4L2_FWNODE
	help
	  This is a Video4Linux2 sensor driver for the Sony
	  IMX290 camera sensor.

	  To compile this driver as a module, choose M here: the
	  module will be called imx290.

config VIDEO_IMX307
	tristate "Sony IMX307 sensor support"
	depends on I2C && VIDEO_DEV
	depends on MEDIA_CAMERA_SUPPORT
	select MEDIA_CONTROLLER
	select VIDEO_V4L2_SUBDEV_API
	help
	  This is a Video4Linux2 sensor driver for the Sony
	  IMX307 camera.

	  To compile this driver as a module, choose M here: the
	  module will be called imx307.

config VIDEO_IMX317
        tristate "Sony IMX317 sensor support"
        depends on I2C && VIDEO_DEV
        depends on MEDIA_CAMERA_SUPPORT
	select MEDIA_CONTROLLER
	select VIDEO_V4L2_SUBDEV_API
        help
	  This is a Video4Linux2 sensor driver for the Sony
	  IMX317 camera.

	  To compile this driver as a module, choose M here: the
	  module will be called imx317.

config VIDEO_IMX319
	tristate "Sony IMX319 sensor support"
	depends on I2C && VIDEO_DEV
	select MEDIA_CONTROLLER
	select VIDEO_V4L2_SUBDEV_API
	help
	  This is a Video4Linux2 sensor driver for the Sony
	  IMX319 camera.

	  To compile this driver as a module, choose M here: the
	  module will be called imx319.

config VIDEO_IMX323
	tristate "Sony IMX323 sensor support"
	depends on I2C && VIDEO_DEV
	depends on MEDIA_CAMERA_SUPPORT
	select MEDIA_CONTROLLER
	select VIDEO_V4L2_SUBDEV_API
	help
	  This is a Video4Linux2 sensor driver for the Sony
	  IMX323 camera.

	  To compile this driver as a module, choose M here: the
	  module will be called imx323.

config VIDEO_IMX327
	tristate "Sony IMX327 sensor support"
	depends on I2C && VIDEO_DEV
	depends on MEDIA_CAMERA_SUPPORT
	select MEDIA_CONTROLLER
	select VIDEO_V4L2_SUBDEV_API
	help
	  This is a Video4Linux2 sensor driver for the Sony
	  IMX327 camera.

	  To compile this driver as a module, choose M here: the
	  module will be called imx327.

config VIDEO_IMX334
	tristate "Sony IMX334 sensor support"
	depends on OF_GPIO
	depends on I2C && VIDEO_DEV
	select VIDEO_V4L2_SUBDEV_API
	select MEDIA_CONTROLLER
	select V4L2_FWNODE
	help
	  This is a Video4Linux2 sensor driver for the Sony
	  IMX334 camera.

	  To compile this driver as a module, choose M here: the
	  module will be called imx334.

config VIDEO_IMX335
	tristate "Sony IMX335 sensor support"
	depends on OF_GPIO
	depends on I2C && VIDEO_DEV
	select VIDEO_V4L2_SUBDEV_API
	select MEDIA_CONTROLLER
	select V4L2_FWNODE
	help
	  This is a Video4Linux2 sensor driver for the Sony
	  IMX335 camera.

	  To compile this driver as a module, choose M here: the
	  module will be called imx335.

config VIDEO_IMX347
	tristate "Sony IMX347 sensor support"
	depends on I2C && VIDEO_DEV
	depends on MEDIA_CAMERA_SUPPORT
	select MEDIA_CONTROLLER
	select VIDEO_V4L2_SUBDEV_API
	help
	  This is a Video4Linux2 sensor driver for the Sony
	  IMX347 camera.

	  To compile this driver as a module, choose M here: the
	  module will be called imx347.

config VIDEO_IMX355
	tristate "Sony IMX355 sensor support"
	depends on I2C && VIDEO_DEV
	select MEDIA_CONTROLLER
	select VIDEO_V4L2_SUBDEV_API
	help
	  This is a Video4Linux2 sensor driver for the Sony
	  IMX355 camera.

	  To compile this driver as a module, choose M here: the
	  module will be called imx355.

config VIDEO_IMX378
	tristate "Sony IMX378 sensor support"
	depends on I2C && VIDEO_DEV
	depends on MEDIA_CAMERA_SUPPORT
	select MEDIA_CONTROLLER
	select VIDEO_V4L2_SUBDEV_API
	select V4L2_FWNODE
	help
	  This is a Video4Linux2 sensor driver for the Sony
	  IMX378 camera.

	  To compile this driver as a module, choose M here: the
	  module will be called imx378.

config VIDEO_IMX412
	tristate "Sony IMX412 sensor support"
	depends on OF_GPIO
	depends on I2C && VIDEO_DEV
	select VIDEO_V4L2_SUBDEV_API
	select MEDIA_CONTROLLER
	select V4L2_FWNODE
	help
	  This is a Video4Linux2 sensor driver for the Sony
	  IMX412 camera.

	  To compile this driver as a module, choose M here: the
	  module will be called imx412.

config VIDEO_IMX415
	tristate "Sony IMX415 sensor support"
	depends on I2C && VIDEO_DEV
	depends on MEDIA_CAMERA_SUPPORT
	select MEDIA_CONTROLLER
	select VIDEO_V4L2_SUBDEV_API
	help
	  This is a Video4Linux2 sensor driver for the Sony
	  IMX415 camera.

	  To compile this driver as a module, choose M here: the
	  module will be called imx415.

config VIDEO_IMX464
	tristate "Sony IMX464 sensor support"
	depends on I2C && VIDEO_DEV
	depends on MEDIA_CAMERA_SUPPORT
	select MEDIA_CONTROLLER
	select VIDEO_V4L2_SUBDEV_API
	help
	  This is a Video4Linux2 sensor driver for the Sony
	  IMX464 camera.

	  To compile this driver as a module, choose M here: the
	  module will be called imx464.

config VIDEO_IMX492
	tristate "Sony IMX492 sensor support"
	depends on I2C && VIDEO_DEV
	depends on MEDIA_CAMERA_SUPPORT
	select VIDEO_V4L2_SUBDEV_API
	help
	  This is a Video4Linux2 sensor driver for the Sony
	  IMX492 camera.

	  To compile this driver as a module, choose M here: the
	  module will be called imx492.

config VIDEO_IMX577
	tristate "Sony IMX577 sensor support"
	depends on I2C && VIDEO_DEV
	depends on MEDIA_CAMERA_SUPPORT
	select MEDIA_CONTROLLER
	select VIDEO_V4L2_SUBDEV_API
	help
	  This is a Video4Linux2 sensor driver for the Sony
	  IMX577 camera.

	  To compile this driver as a module, choose M here: the
	  module will be called imx577.

config VIDEO_IMX586
	tristate "Sony IMX586 sensor support"
	depends on I2C && VIDEO_DEV
	depends on MEDIA_CAMERA_SUPPORT
	select MEDIA_CONTROLLER
	select VIDEO_V4L2_SUBDEV_API
	help
	  This is a Video4Linux2 sensor driver for the Sony
	  IMX586 camera.

	  To compile this driver as a module, choose M here: the
	  module will be called imx586.

config VIDEO_JX_F37
	tristate "Soi JX_F37 sensor support"
	depends on I2C && VIDEO_DEV
	select MEDIA_CONTROLLER
	select VIDEO_V4L2_SUBDEV_API
	help
	  This is a Video4Linux2 sensor driver for the Soi
	  JX_F37 camera.

	  To compile this driver as a module, choose M here: the
	  module will be called jx_f37.

config VIDEO_JX_H62
	tristate "Soi JX_H62 sensor support"
	depends on I2C && VIDEO_DEV
	select MEDIA_CONTROLLER
	select VIDEO_V4L2_SUBDEV_API
	help
	  This is a Video4Linux2 sensor driver for the Soi
	  JX_H62 camera.

	  To compile this driver as a module, choose M here: the
	  module will be called jx_h62.

config VIDEO_JX_H65
	tristate "Soi JX_H65 sensor support"
	depends on I2C && VIDEO_DEV
	select MEDIA_CONTROLLER
	select VIDEO_V4L2_SUBDEV_API
	help
	  This is a Video4Linux2 sensor driver for the Soi
	  JX_H65 camera.

	  To compile this driver as a module, choose M here: the
	  module will be called jx_h65.

config VIDEO_JX_K17
	tristate "Soi JX_K17 sensor support"
	depends on I2C && VIDEO_DEV
	select MEDIA_CONTROLLER
	select VIDEO_V4L2_SUBDEV_API
	help
	  This is a Video4Linux2 sensor driver for the Soi
	  JX_K17 camera.

	  To compile this driver as a module, choose M here: the
	  module will be called jx_k17.

config VIDEO_MAX9271_LIB
	tristate

config VIDEO_MIS2031
	tristate "ImageDesign mis2031 sensor support"
	depends on I2C && VIDEO_DEV
	select MEDIA_CONTROLLER
	select VIDEO_V4L2_SUBDEV_API
	select V4L2_FWNODE
	help
	  This is a Video4Linux2 sensor driver for the ImageDesign
	  MIS2031 camera.

config VIDEO_MIS4001
	tristate "ImageDesign mis4001 sensor support"
	depends on I2C && VIDEO_DEV
	select MEDIA_CONTROLLER
	select VIDEO_V4L2_SUBDEV_API
	select V4L2_FWNODE
	help
	  This is a Video4Linux2 sensor driver for the ImageDesign
	  MIS4001 camera.

config VIDEO_MT9M001
	tristate "mt9m001 support"
	depends on I2C && VIDEO_DEV
	select MEDIA_CONTROLLER
	select VIDEO_V4L2_SUBDEV_API
	help
	  This driver supports MT9M001 cameras from Micron, monochrome
	  and colour models.

config VIDEO_MT9M032
	tristate "MT9M032 camera sensor support"
	depends on I2C && VIDEO_DEV
	select MEDIA_CONTROLLER
	select VIDEO_V4L2_SUBDEV_API
	select VIDEO_APTINA_PLL
	help
	  This driver supports MT9M032 camera sensors from Aptina, monochrome
	  models only.

config VIDEO_MT9M111
	tristate "mt9m111, mt9m112 and mt9m131 support"
	depends on I2C && VIDEO_DEV
	select V4L2_FWNODE
	help
	  This driver supports MT9M111, MT9M112 and MT9M131 cameras from
	  Micron/Aptina

config VIDEO_MT9P031
	tristate "Aptina MT9P031 support"
	depends on I2C && VIDEO_DEV
	select MEDIA_CONTROLLER
	select VIDEO_V4L2_SUBDEV_API
	select VIDEO_APTINA_PLL
	select V4L2_FWNODE
	help
	  This is a Video4Linux2 sensor driver for the Aptina
	  (Micron) mt9p031 5 Mpixel camera.

config VIDEO_MT9T001
	tristate "Aptina MT9T001 support"
	depends on I2C && VIDEO_DEV
	select MEDIA_CONTROLLER
	select VIDEO_V4L2_SUBDEV_API
	help
	  This is a Video4Linux2 sensor driver for the Aptina
	  (Micron) mt0t001 3 Mpixel camera.

config VIDEO_MT9T112
	tristate "Aptina MT9T111/MT9T112 support"
	depends on I2C && VIDEO_DEV
	help
	  This is a Video4Linux2 sensor driver for the Aptina
	  (Micron) MT9T111 and MT9T112 3 Mpixel camera.

	  To compile this driver as a module, choose M here: the
	  module will be called mt9t112.

config VIDEO_MT9V011
	tristate "Micron mt9v011 sensor support"
	depends on I2C && VIDEO_DEV
	help
	  This is a Video4Linux2 sensor driver for the Micron
	  mt0v011 1.3 Mpixel camera.  It currently only works with the
	  em28xx driver.

config VIDEO_MT9V032
	tristate "Micron MT9V032 sensor support"
	depends on I2C && VIDEO_DEV
	select MEDIA_CONTROLLER
	select VIDEO_V4L2_SUBDEV_API
	select REGMAP_I2C
	select V4L2_FWNODE
	help
	  This is a Video4Linux2 sensor driver for the Micron
	  MT9V032 752x480 CMOS sensor.

config VIDEO_MT9V111
	tristate "Aptina MT9V111 sensor support"
	depends on I2C && VIDEO_DEV
	help
	  This is a Video4Linux2 sensor driver for the Aptina/Micron
	  MT9V111 sensor.

	  To compile this driver as a module, choose M here: the
	  module will be called mt9v111.

config VIDEO_NOON010PC30
	tristate "Siliconfile NOON010PC30 sensor support"
	depends on I2C && VIDEO_DEV
	select MEDIA_CONTROLLER
	select VIDEO_V4L2_SUBDEV_API
	help
	  This driver supports NOON010PC30 CIF camera from Siliconfile

config VIDEO_OG01A10
	tristate "OmniVision OG01A10 sensor support"
	depends on I2C && VIDEO_DEV
	depends on MEDIA_CAMERA_SUPPORT
	select MEDIA_CONTROLLER
	select VIDEO_V4L2_SUBDEV_API
	select V4L2_FWNODE
	help
	  This is a Video4Linux2 sensor driver for the OmniVision
	  OG01A10 camera.

config VIDEO_OG01A1B
	tristate "OmniVision OG01A1B sensor support"
	depends on I2C && VIDEO_DEV
	select MEDIA_CONTROLLER
	select VIDEO_V4L2_SUBDEV_API
	select V4L2_FWNODE
	help
	  This is a Video4Linux2 sensor driver for the OmniVision
	  OG01A1B camera.

	  To compile this driver as a module, choose M here: the
	  module will be called og01a1b.

config VIDEO_OG02B10
	tristate "OmniVision OG02B10 sensor support"
	depends on I2C && VIDEO_DEV
	depends on MEDIA_CAMERA_SUPPORT
	select MEDIA_CONTROLLER
	select VIDEO_V4L2_SUBDEV_API
	select V4L2_FWNODE
	help
	  This is a Video4Linux2 sensor driver for the OmniVision
	  OG02B10 camera.

config VIDEO_OS02G10
	tristate "OmniVision OS02G10 sensor support"
	depends on I2C && VIDEO_DEV
	depends on MEDIA_CAMERA_SUPPORT
	select MEDIA_CONTROLLER
	select VIDEO_V4L2_SUBDEV_API
	select V4L2_FWNODE
	help
	  This is a Video4Linux2 sensor driver for the OmniVision
	  OS02G10 camera.

config VIDEO_OS02K10
	tristate "OmniVision OS02K10 sensor support"
	depends on I2C && VIDEO_DEV
	depends on MEDIA_CAMERA_SUPPORT
	select MEDIA_CONTROLLER
	select VIDEO_V4L2_SUBDEV_API
	select V4L2_FWNODE
	help
	  This is a Video4Linux2 sensor driver for the OmniVision
	  OS02K10 camera.

config VIDEO_OS03B10
	tristate "OmniVision OS03B10 sensor support"
	depends on I2C && VIDEO_DEV
	depends on MEDIA_CAMERA_SUPPORT
	select MEDIA_CONTROLLER
	select VIDEO_V4L2_SUBDEV_API
	select V4L2_FWNODE
	help
	  This is a Video4Linux2 sensor driver for the OmniVision
	  OS03B10 camera.

config VIDEO_OS04A10
	tristate "OmniVision OS04A10 sensor support"
	depends on I2C && VIDEO_DEV
	depends on MEDIA_CAMERA_SUPPORT
	select MEDIA_CONTROLLER
	select VIDEO_V4L2_SUBDEV_API
	select V4L2_FWNODE
	help
	  This is a Video4Linux2 sensor driver for the OmniVision
	  OS04A10 camera.

config VIDEO_OS04D10
	tristate "OmniVision OS04D10 sensor support"
	depends on I2C && VIDEO_DEV
	depends on MEDIA_CAMERA_SUPPORT
	select MEDIA_CONTROLLER
	select VIDEO_V4L2_SUBDEV_API
	select V4L2_FWNODE
	help
	  This is a Video4Linux2 sensor driver for the OmniVision
	  OS04D10 camera.

config VIDEO_OS05A20
	tristate "OmniVision OS05A20 sensor support"
	depends on I2C && VIDEO_DEV
	depends on MEDIA_CAMERA_SUPPORT
	select MEDIA_CONTROLLER
	select VIDEO_V4L2_SUBDEV_API
	select V4L2_FWNODE
	help
	  This is a Video4Linux2 sensor driver for the OmniVision
	  OS05A20 camera.

config VIDEO_OS08A20
	tristate "OmniVision OS08A20 sensor support"
	depends on I2C && VIDEO_DEV
	depends on MEDIA_CAMERA_SUPPORT
	select MEDIA_CONTROLLER
	select VIDEO_V4L2_SUBDEV_API
	select V4L2_FWNODE
	help
	  This is a Video4Linux2 sensor driver for the OmniVision
	  OS08A20 camera.

config VIDEO_OV02A10
	tristate "OmniVision OV02A10 sensor support"
	depends on VIDEO_DEV && I2C
	select MEDIA_CONTROLLER
	select VIDEO_V4L2_SUBDEV_API
	select V4L2_FWNODE
	help
	  This is a Video4Linux2 sensor driver for the OmniVision
	  OV02A10 camera.

	  To compile this driver as a module, choose M here: the
	  module will be called ov02a10.

config VIDEO_OV02B10
	tristate "OmniVision OV02B10 sensor support"
	depends on I2C && VIDEO_DEV
	depends on MEDIA_CAMERA_SUPPORT
	select MEDIA_CONTROLLER
	select VIDEO_V4L2_SUBDEV_API
	select V4L2_FWNODE
	help
	  This is a Video4Linux2 sensor driver for the OmniVision
	  OV02B10 camera.

config VIDEO_OV02K10
	tristate "OmniVision OV02K10 sensor support"
	depends on I2C && VIDEO_DEV
	depends on MEDIA_CAMERA_SUPPORT
	select MEDIA_CONTROLLER
	select VIDEO_V4L2_SUBDEV_API
	select V4L2_FWNODE
	help
	  This is a Video4Linux2 sensor driver for the OmniVision
	  OV02K10 camera.

config VIDEO_OV08D10
        tristate "OmniVision OV08D10 sensor support"
        depends on I2C && VIDEO_DEV
        select MEDIA_CONTROLLER
        select VIDEO_V4L2_SUBDEV_API
        select V4L2_FWNODE
        help
          This is a Video4Linux2 sensor driver for the OmniVision
          OV08D10 camera sensor.

          To compile this driver as a module, choose M here: the
          module will be called ov08d10.

config VIDEO_OV12D2Q
	tristate "OmniVision OV12D2Q sensor support"
	depends on I2C && VIDEO_DEV
	depends on MEDIA_CAMERA_SUPPORT
	select MEDIA_CONTROLLER
	select VIDEO_V4L2_SUBDEV_API
	select V4L2_FWNODE
	help
	  This is a Video4Linux2 sensor driver for the OmniVision
	  OV12D2Q camera.

config VIDEO_OV13850
	tristate "OmniVision OV13850 sensor support"
	depends on I2C && VIDEO_DEV
	depends on MEDIA_CAMERA_SUPPORT
	select MEDIA_CONTROLLER
	select VIDEO_V4L2_SUBDEV_API
	select V4L2_FWNODE
	help
	  This is a Video4Linux2 sensor driver for the OmniVision
	  OV13850 camera.

config VIDEO_OV13855
	tristate "OmniVision OV13855 sensor support"
	depends on I2C && VIDEO_DEV
	depends on MEDIA_CAMERA_SUPPORT
	select MEDIA_CONTROLLER
	select VIDEO_V4L2_SUBDEV_API
	select V4L2_FWNODE
	help
	  This is a Video4Linux2 sensor driver for the OmniVision
	  OV13855 camera.

config VIDEO_OV13858
	tristate "OmniVision OV13858 sensor support"
	depends on I2C && VIDEO_DEV
	select MEDIA_CONTROLLER
	select VIDEO_V4L2_SUBDEV_API
	select V4L2_FWNODE
	help
	  This is a Video4Linux2 sensor driver for the OmniVision
	  OV13858 camera.

config VIDEO_OV13B10
	tristate "OmniVision OV13B10 sensor support"
	depends on I2C && VIDEO_DEV
	select MEDIA_CONTROLLER
	select VIDEO_V4L2_SUBDEV_API
	select V4L2_FWNODE
	help
	  This is a Video4Linux2 sensor driver for the OmniVision
	  OV13B10 camera.

config VIDEO_OV16885
	tristate "OmniVision OV16885 sensor support"
	depends on I2C && VIDEO_DEV
	depends on MEDIA_CAMERA_SUPPORT
	select MEDIA_CONTROLLER
	select VIDEO_V4L2_SUBDEV_API
	select V4L2_FWNODE
	help
	  This is a Video4Linux2 sensor driver for the OmniVision
	  OV16885 camera.

config VIDEO_OV16A10
	tristate "OmniVision OV16A10 sensor support"
	depends on I2C && VIDEO_DEV
	depends on MEDIA_CAMERA_SUPPORT
	select MEDIA_CONTROLLER
	select VIDEO_V4L2_SUBDEV_API
	select V4L2_FWNODE
	help
	  This is a Video4Linux2 sensor driver for the OmniVision
	  OV16A10 camera.

config VIDEO_OV16A1Q
	tristate "OmniVision OV16A1Q sensor support"
	depends on I2C && VIDEO_DEV
	depends on MEDIA_CAMERA_SUPPORT
	select MEDIA_CONTROLLER
	select VIDEO_V4L2_SUBDEV_API
	select V4L2_FWNODE
	help
	  This is a Video4Linux2 sensor driver for the OmniVision
	  OV16A1Q camera.

config VIDEO_OV2640
	tristate "OmniVision OV2640 sensor support"
	depends on VIDEO_DEV && I2C
	select V4L2_ASYNC
	help
	  This is a Video4Linux2 sensor driver for the OmniVision
	  OV2640 camera.

	  To compile this driver as a module, choose M here: the
	  module will be called ov2640.

config VIDEO_OV2659
	tristate "OmniVision OV2659 sensor support"
	depends on VIDEO_DEV && I2C && GPIOLIB
	select V4L2_FWNODE
	help
	  This is a Video4Linux2 sensor driver for the OmniVision
	  OV2659 camera.

	  To compile this driver as a module, choose M here: the
	  module will be called ov2659.

config VIDEO_OV2680
	tristate "OmniVision OV2680 sensor support"
	depends on VIDEO_DEV && I2C
	select MEDIA_CONTROLLER
	select V4L2_FWNODE
	help
	  This is a Video4Linux2 sensor driver for the OmniVision
	  OV2680 camera.

	  To compile this driver as a module, choose M here: the
	  module will be called ov2680.

config VIDEO_OV2685
	tristate "OmniVision OV2685 sensor support"
	depends on VIDEO_DEV && I2C
	select MEDIA_CONTROLLER
	select V4L2_FWNODE
	help
	  This is a Video4Linux2 sensor driver for the OmniVision
	  OV2685 camera.

	  To compile this driver as a module, choose M here: the
	  module will be called ov2685.

config VIDEO_OV2718
	tristate "OmniVision OV2718 sensor support"
	depends on VIDEO_DEV && I2C
	depends on MEDIA_CAMERA_SUPPORT
	select MEDIA_CONTROLLER
	select V4L2_FWNODE
	help
	  This is a Video4Linux2 sensor driver for the OmniVision
	  OV2718 camera.

	  To compile this driver as a module, choose M here: the
	  module will be called ov2718.

config VIDEO_OV2740
	tristate "OmniVision OV2740 sensor support"
	depends on VIDEO_DEV && I2C
	depends on ACPI || COMPILE_TEST
	select MEDIA_CONTROLLER
	select VIDEO_V4L2_SUBDEV_API
	select V4L2_FWNODE
	select REGMAP_I2C
	help
	  This is a Video4Linux2 sensor driver for the OmniVision
	  OV2740 camera.

	  To compile this driver as a module, choose M here: the
	  module will be called ov2740.

config VIDEO_OV4686
	tristate "OmniVision OV4686 sensor support"
	depends on VIDEO_DEV && I2C
	depends on MEDIA_CAMERA_SUPPORT
	select MEDIA_CONTROLLER
	select V4L2_FWNODE
	help
	  This is a Video4Linux2 sensor driver for the OmniVision
	  OV4686 camera.

	  To compile this driver as a module, choose M here: the
	  module will be called ov4686.

config VIDEO_OV4688
	tristate "OmniVision OV4688 sensor support"
	depends on VIDEO_DEV && I2C
	depends on MEDIA_CAMERA_SUPPORT
	select MEDIA_CONTROLLER
	select V4L2_FWNODE
	help
	  This is a Video4Linux2 sensor driver for the OmniVision
	  OV4688 camera.

	  To compile this driver as a module, choose M here: the
	  module will be called ov4688.

config VIDEO_OV4689
	tristate "OmniVision OV4689 sensor support"
	depends on VIDEO_DEV && I2C
	depends on MEDIA_CAMERA_SUPPORT
	select MEDIA_CONTROLLER
	select V4L2_FWNODE
	help
	  This is a Video4Linux2 sensor driver for the OmniVision
	  OV4689 camera.

	  To compile this driver as a module, choose M here: the
	  module will be called ov4689.

config VIDEO_OV50C40
	tristate "OmniVision OV50C40 sensor support"
	depends on OF
	depends on GPIOLIB && VIDEO_DEV && I2C
	depends on MEDIA_CAMERA_SUPPORT
	select MEDIA_CONTROLLER
	select VIDEO_V4L2_SUBDEV_API
	select V4L2_FWNODE
	select VIDEO_OTP_EEPROM
	help
	  This is a Video4Linux2 sensor driver for the Omnivision
	  OV50C40 camera sensor with a MIPI CSI-2 interface.

config VIDEO_OV5640
	tristate "OmniVision OV5640 sensor support"
	depends on OF
	depends on GPIOLIB && VIDEO_DEV && I2C
	select MEDIA_CONTROLLER
	select VIDEO_V4L2_SUBDEV_API
	select V4L2_FWNODE
	help
	  This is a Video4Linux2 sensor driver for the Omnivision
	  OV5640 camera sensor with a MIPI CSI-2 interface.

config VIDEO_OV5645
	tristate "OmniVision OV5645 sensor support"
	depends on OF
	depends on I2C && VIDEO_DEV
	select MEDIA_CONTROLLER
	select VIDEO_V4L2_SUBDEV_API
	select V4L2_FWNODE
	help
	  This is a Video4Linux2 sensor driver for the OmniVision
	  OV5645 camera.

	  To compile this driver as a module, choose M here: the
	  module will be called ov5645.

config VIDEO_OV5647
	tristate "OmniVision OV5647 sensor support"
	depends on I2C && VIDEO_DEV
	select MEDIA_CONTROLLER
	select VIDEO_V4L2_SUBDEV_API
	select V4L2_FWNODE
	help
	  This is a Video4Linux2 sensor driver for the OmniVision
	  OV5647 camera.

	  To compile this driver as a module, choose M here: the
	  module will be called ov5647.

config VIDEO_OV5648
	tristate "OmniVision OV5648 sensor support"
	depends on I2C && PM && VIDEO_DEV
	select MEDIA_CONTROLLER
	select VIDEO_V4L2_SUBDEV_API
	select V4L2_FWNODE
	help
	  This is a Video4Linux2 sensor driver for the OmniVision
	  OV5648 camera.

	  To compile this driver as a module, choose M here: the
	  module will be called ov5648.

config VIDEO_OV5670
	tristate "OmniVision OV5670 sensor support"
	depends on I2C && VIDEO_DEV
	select MEDIA_CONTROLLER
	select VIDEO_V4L2_SUBDEV_API
	select V4L2_FWNODE
	help
	  This is a Video4Linux2 sensor driver for the OmniVision
	  OV5670 camera.

	  To compile this driver as a module, choose M here: the
	  module will be called ov5670.

config VIDEO_OV5675
	tristate "OmniVision OV5675 sensor support"
	depends on I2C && VIDEO_DEV
	select MEDIA_CONTROLLER
	select VIDEO_V4L2_SUBDEV_API
	select V4L2_FWNODE
	help
	  This is a Video4Linux2 sensor driver for the OmniVision
	  OV5675 camera.

	  To compile this driver as a module, choose M here: the
	  module will be called ov5675.

config VIDEO_OV5693
	tristate "OmniVision OV5693 sensor support"
	depends on I2C && VIDEO_DEV
	select V4L2_FWNODE
	help
	  This is a Video4Linux2 sensor driver for the OmniVision
	  OV5693 camera.

	  To compile this driver as a module, choose M here: the
	  module will be called ov5693.

config VIDEO_OV5695
	tristate "OmniVision OV5695 sensor support"
	depends on I2C && VIDEO_DEV
	select V4L2_FWNODE
	help
	  This is a Video4Linux2 sensor driver for the OmniVision
	  OV5695 camera.

	  To compile this driver as a module, choose M here: the
	  module will be called ov5695.

config VIDEO_OV6650
	tristate "OmniVision OV6650 sensor support"
	depends on I2C && VIDEO_DEV
	help
	  This is a Video4Linux2 sensor driver for the OmniVision
	  OV6650 camera.

	  To compile this driver as a module, choose M here: the
	  module will be called ov6650.

config VIDEO_OV7251
	tristate "OmniVision OV7251 sensor support"
	depends on I2C && VIDEO_DEV
	select MEDIA_CONTROLLER
	select VIDEO_V4L2_SUBDEV_API
	select V4L2_FWNODE
	help
	  This is a Video4Linux2 sensor driver for the OmniVision
	  OV7251 camera.

	  To compile this driver as a module, choose M here: the
	  module will be called ov7251.

config VIDEO_OV7640
	tristate "OmniVision OV7640 sensor support"
	depends on I2C && VIDEO_DEV
	help
	  This is a Video4Linux2 sensor driver for the OmniVision
	  OV7640 camera.

	  To compile this driver as a module, choose M here: the
	  module will be called ov7640.

config VIDEO_OV7670
	tristate "OmniVision OV7670 sensor support"
	depends on I2C && VIDEO_DEV
	select V4L2_FWNODE
	help
	  This is a Video4Linux2 sensor driver for the OmniVision
	  OV7670 VGA camera.  It currently only works with the M88ALP01
	  controller.

config VIDEO_OV772X
	tristate "OmniVision OV772x sensor support"
	depends on I2C && VIDEO_DEV
	select REGMAP_SCCB
	select V4L2_FWNODE
	help
	  This is a Video4Linux2 sensor driver for the OmniVision
	  OV772x camera.

	  To compile this driver as a module, choose M here: the
	  module will be called ov772x.

config VIDEO_OV7740
	tristate "OmniVision OV7740 sensor support"
	depends on I2C && VIDEO_DEV
	select REGMAP_SCCB
	help
	  This is a Video4Linux2 sensor driver for the OmniVision
	  OV7740 VGA camera sensor.

config VIDEO_OV8856
	tristate "OmniVision OV8856 sensor support"
	depends on I2C && VIDEO_DEV
	select MEDIA_CONTROLLER
	select VIDEO_V4L2_SUBDEV_API
	select V4L2_FWNODE
	help
	  This is a Video4Linux2 sensor driver for the OmniVision
	  OV8856 camera sensor.

	  To compile this driver as a module, choose M here: the
	  module will be called ov8856.

config VIDEO_OV8858
	tristate "OmniVision OV8858 sensor support"
	depends on I2C && VIDEO_DEV
	depends on MEDIA_CAMERA_SUPPORT
	help
	  This is a Video4Linux2 sensor driver for the OmniVision
	  OV8858 camera.

	  To compile this driver as a module, choose M here: the
	  module will be called ov8858.

config VIDEO_OV8865
	tristate "OmniVision OV8865 sensor support"
	depends on I2C && PM && VIDEO_DEV
	select MEDIA_CONTROLLER
	select VIDEO_V4L2_SUBDEV_API
	select V4L2_FWNODE
	help
	  This is a Video4Linux2 sensor driver for OmniVision
	  OV8865 camera sensor.

	  To compile this driver as a module, choose M here: the
	  module will be called ov8865.

config VIDEO_OV9281
	tristate "OmniVision OV9281 sensor support"
	depends on I2C && VIDEO_DEV
	depends on MEDIA_CAMERA_SUPPORT
	help
	  This is a Video4Linux2 sensor driver for the OmniVision
	  OV9281 camera.

	  To compile this driver as a module, choose M here: the
	  module will be called ov9281.

config VIDEO_OV9282
	tristate "OmniVision OV9282 sensor support"
	depends on OF_GPIO
	depends on I2C && VIDEO_DEV
	select VIDEO_V4L2_SUBDEV_API
	select MEDIA_CONTROLLER
	select V4L2_FWNODE
	help
	  This is a Video4Linux2 sensor driver for the OmniVision
	  OV9282 camera sensor.

	  To compile this driver as a module, choose M here: the
	  module will be called ov9282.

config VIDEO_OV9640
	tristate "OmniVision OV9640 sensor support"
	depends on I2C && VIDEO_DEV
	help
	  This is a Video4Linux2 sensor driver for the OmniVision
	  OV9640 camera sensor.

config VIDEO_OV9650
	tristate "OmniVision OV9650/OV9652 sensor support"
	depends on I2C && VIDEO_DEV
	select MEDIA_CONTROLLER
	select VIDEO_V4L2_SUBDEV_API
	select REGMAP_SCCB
	help
	  This is a V4L2 sensor driver for the Omnivision
	  OV9650 and OV9652 camera sensors.

config VIDEO_OV9734
	tristate "OmniVision OV9734 sensor support"
	depends on VIDEO_DEV && I2C
	depends on ACPI || COMPILE_TEST
	select MEDIA_CONTROLLER
	select VIDEO_V4L2_SUBDEV_API
	select V4L2_FWNODE
	help
	  This is a Video4Linux2 sensor driver for the OmniVision
	  OV9734 camera.

	  To compile this driver as a module, choose M here: the
	  module's name is ov9734.

config VIDEO_PREISP_DUMMY_SENSOR
	tristate "Preisp dummy sensor support"
	depends on VIDEO_DEV && I2C
	select MEDIA_CONTROLLER
	select VIDEO_V4L2_SUBDEV_API
	help
	  Support for the preisp dummy sensor.
	  To compile this driver as a module, choose M here: the
	  module will be called pisp_dmy.

config VIDEO_RDACM20
	tristate "IMI RDACM20 camera support"
	depends on I2C
	select V4L2_FWNODE
	select VIDEO_V4L2_SUBDEV_API
	select MEDIA_CONTROLLER
	select VIDEO_MAX9271_LIB
	help
	  This driver supports the IMI RDACM20 GMSL camera, used in
	  ADAS systems.

	  This camera should be used in conjunction with a GMSL
	  deserialiser such as the MAX9286.

config VIDEO_RDACM21
	tristate "IMI RDACM21 camera support"
	depends on I2C
	select V4L2_FWNODE
	select VIDEO_V4L2_SUBDEV_API
	select MEDIA_CONTROLLER
	select VIDEO_MAX9271_LIB
	help
	  This driver supports the IMI RDACM21 GMSL camera, used in
	  ADAS systems.

	  This camera should be used in conjunction with a GMSL
	  deserialiser such as the MAX9286.

config VIDEO_RJ54N1
	tristate "Sharp RJ54N1CB0C sensor support"
	depends on I2C && VIDEO_DEV
	help
	  This is a V4L2 sensor driver for Sharp RJ54N1CB0C CMOS image
	  sensor.

	  To compile this driver as a module, choose M here: the
	  module will be called rj54n1.

config VIDEO_S5C73M3
	tristate "Samsung S5C73M3 sensor support"
	depends on I2C && SPI && VIDEO_DEV
	select MEDIA_CONTROLLER
	select VIDEO_V4L2_SUBDEV_API
	select V4L2_FWNODE
	help
	  This is a V4L2 sensor driver for Samsung S5C73M3
	  8 Mpixel camera.

config VIDEO_S5K3L6XX
	tristate "Samsung S5K3L6XX sensor support"
	depends on I2C && VIDEO_DEV
	depends on MEDIA_CAMERA_SUPPORT
	select V4L2_FWNODE
	help
	  This is a Video4Linux2 sensor driver for the Samsung
	  S5K3L6XX camera.

config VIDEO_S5K3L8XX
	tristate "Samsung S5K3L8XX sensor support"
	depends on I2C && VIDEO_DEV
	depends on MEDIA_CAMERA_SUPPORT
	select V4L2_FWNODE
	help
	  This is a Video4Linux2 sensor driver for the Samsung
	  S5K3L8XX camera.

config VIDEO_S5K4ECGX
	tristate "Samsung S5K4ECGX sensor support"
	depends on I2C && VIDEO_DEV
	select MEDIA_CONTROLLER
	select VIDEO_V4L2_SUBDEV_API
	select CRC32
	help
	  This is a V4L2 sensor driver for Samsung S5K4ECGX 5M
	  camera sensor with an embedded SoC image signal processor.

config VIDEO_S5K5BAF
	tristate "Samsung S5K5BAF sensor support"
	depends on I2C && VIDEO_DEV
	select MEDIA_CONTROLLER
	select VIDEO_V4L2_SUBDEV_API
	select V4L2_FWNODE
	help
	  This is a V4L2 sensor driver for Samsung S5K5BAF 2M
	  camera sensor with an embedded SoC image signal processor.

config VIDEO_S5K6A3
	tristate "Samsung S5K6A3 sensor support"
	depends on I2C && VIDEO_DEV
	select MEDIA_CONTROLLER
	select VIDEO_V4L2_SUBDEV_API
	help
	  This is a V4L2 sensor driver for Samsung S5K6A3 raw
	  camera sensor.

config VIDEO_S5K6AA
	tristate "Samsung S5K6AAFX sensor support"
	depends on I2C && VIDEO_DEV
	select MEDIA_CONTROLLER
	select VIDEO_V4L2_SUBDEV_API
	help
	  This is a V4L2 sensor driver for Samsung S5K6AA(FX) 1.3M
	  camera sensor with an embedded SoC image signal processor.

config VIDEO_S5KJN1
	tristate "Samsung S5KJN1 sensor support"
	depends on I2C && VIDEO_DEV
	select MEDIA_CONTROLLER
	select VIDEO_V4L2_SUBDEV_API
	select V4L2_FWNODE
	help
	  This is a Video4Linux2 sensor driver for the Samsung
	  S5KJN1 camera.

config VIDEO_SC031GS
	tristate "SmartSens SC031GS sensor support"
	depends on I2C && VIDEO_DEV
	depends on MEDIA_CAMERA_SUPPORT
	select MEDIA_CONTROLLER
	select VIDEO_V4L2_SUBDEV_API
	select V4L2_FWNODE
	help
	  Support for the SmartSens SC031GS sensor.

	  To compile this driver as a module, choose M here: the
	  module will be called sc031gs.

config VIDEO_SC035GS
	tristate "SmartSens SC035GS sensor support"
	depends on I2C && VIDEO_DEV
	depends on MEDIA_CAMERA_SUPPORT
	select MEDIA_CONTROLLER
	select VIDEO_V4L2_SUBDEV_API
	select V4L2_FWNODE
	help
	  Support for the SmartSens SC035GS sensor.

	  To compile this driver as a module, choose M here: the
	  module will be called sc1035gs.

config VIDEO_SC132GS
	tristate "SmartSens SC132GS sensor support"
	depends on I2C && VIDEO_DEV
	depends on MEDIA_CAMERA_SUPPORT
	select MEDIA_CONTROLLER
	select VIDEO_V4L2_SUBDEV_API
	select V4L2_FWNODE
	help
	  Support for the SmartSens SC132GS sensor.

	  To compile this driver as a module, choose M here: the
	  module will be called sc132gs.

config VIDEO_SC1346
	tristate "SmartSens SC1346 sensor support"
	depends on I2C && VIDEO_DEV
	depends on MEDIA_CAMERA_SUPPORT
	select MEDIA_CONTROLLER
	select VIDEO_V4L2_SUBDEV_API
	select V4L2_FWNODE
	help
	  This is a Video4Linux2 sensor driver for the SmartSens
	  SC1346 camera.

config VIDEO_SC200AI
	tristate "SmartSens SC200AI sensor support"
	depends on I2C && VIDEO_DEV
	select MEDIA_CONTROLLER
	select VIDEO_V4L2_SUBDEV_API
	select V4L2_FWNODE
	help
	  This is a Video4Linux2 sensor driver for the SmartSens
	  SC200AI camera.

config VIDEO_SC210IOT
	tristate "SmartSens SC210IOT sensor support"
	depends on I2C && VIDEO_DEV
	select MEDIA_CONTROLLER
	select VIDEO_V4L2_SUBDEV_API
	select V4L2_FWNODE
	help
	  This is a Video4Linux2 sensor driver for the SmartSens
	  SC210IOT camera.

config VIDEO_SC2232
	tristate "SmartSens SC2232 sensor support"
	depends on I2C && VIDEO_DEV
	select MEDIA_CONTROLLER
	select VIDEO_V4L2_SUBDEV_API
	select V4L2_FWNODE
	help
	  This is a Video4Linux2 sensor driver for the SmartSens
	  SC2232 camera.

config VIDEO_SC2239
	tristate "SmartSens SC2239 sensor support"
	depends on I2C && VIDEO_DEV
	select MEDIA_CONTROLLER
	select VIDEO_V4L2_SUBDEV_API
	select V4L2_FWNODE
	help
	  This is a Video4Linux2 sensor driver for the SmartSens
	  SC2239 camera.

config VIDEO_SC223A
	tristate "SmartSens SC223A sensor support"
	depends on I2C && VIDEO_DEV
	select MEDIA_CONTROLLER
	select VIDEO_V4L2_SUBDEV_API
	select V4L2_FWNODE
	help
	  This is a Video4Linux2 sensor driver for the SmartSens
	  SC223A camera.

config VIDEO_SC230AI
	tristate "SmartSens SC230AI sensor support"
	depends on I2C && VIDEO_DEV
	select MEDIA_CONTROLLER
	select VIDEO_V4L2_SUBDEV_API
	select V4L2_FWNODE
	help
	  This is a Video4Linux2 sensor driver for the SmartSens
	  SC230AI camera.

config VIDEO_SC2310
	tristate "SmartSens SC2310 sensor support"
	depends on I2C && VIDEO_DEV
	select MEDIA_CONTROLLER
	select VIDEO_V4L2_SUBDEV_API
	select V4L2_FWNODE
	help
	  This is a Video4Linux2 sensor driver for the SmartSens
	  SC2310 camera.

config VIDEO_SC2336
	tristate "SmartSens SC2336 sensor support"
	depends on I2C && VIDEO_DEV
	select MEDIA_CONTROLLER
	select VIDEO_V4L2_SUBDEV_API
	select V4L2_FWNODE
	help
	  This is a Video4Linux2 sensor driver for the SmartSens
	  SC2336 camera.

config VIDEO_SC2355
	tristate "SmartSens SC2355 sensor support"
	depends on I2C && VIDEO_DEV
	select MEDIA_CONTROLLER
	select VIDEO_V4L2_SUBDEV_API
	select V4L2_FWNODE
	help
	  Support for the SmartSens SC2355 sensor.
	  To compile this driver as a module, choose M here: the
	  module will be called sc2355.

config VIDEO_SC301IOT
    tristate "SmartSens SC301IOT sensor support"
	depends on I2C && VIDEO_DEV
	select MEDIA_CONTROLLER
	select VIDEO_V4L2_SUBDEV_API
	select V4L2_FWNODE
	help
	  This is a Video4Linux2 sensor driver for the SmartSens
	  SC301IOT camera.

config VIDEO_SC3336
	tristate "SmartSens SC3336 sensor support"
	depends on I2C && VIDEO_DEV
	select MEDIA_CONTROLLER
	select VIDEO_V4L2_SUBDEV_API
	select V4L2_FWNODE
	help
	  This is a Video4Linux2 sensor driver for the SmartSens
	  SC3336 camera.

config VIDEO_SC3338
	tristate "SmartSens SC3338 sensor support"
	depends on I2C && VIDEO_DEV
	select MEDIA_CONTROLLER
	select VIDEO_V4L2_SUBDEV_API
	select V4L2_FWNODE
	help
	  This is a Video4Linux2 sensor driver for the SmartSens
	  SC3338 camera.

config VIDEO_SC401AI
	tristate "SmartSens SC401AI sensor support"
	depends on I2C && VIDEO_DEV
	select MEDIA_CONTROLLER
	select VIDEO_V4L2_SUBDEV_API
	select V4L2_FWNODE
	help
	  This is a Video4Linux2 sensor driver for the SmartSens
	  SC401ai camera.

config VIDEO_SC4210
	tristate "SmartSens SC4210 sensor support"
	depends on I2C && VIDEO_DEV
	select MEDIA_CONTROLLER
	select VIDEO_V4L2_SUBDEV_API
	select V4L2_FWNODE
	help
	  This is a Video4Linux2 sensor driver for the SmartSens
	  SC4210 camera.

config VIDEO_SC4238
	tristate "SmartSens SC4238 sensor support"
	depends on I2C && VIDEO_DEV
	select MEDIA_CONTROLLER
	select VIDEO_V4L2_SUBDEV_API
	select V4L2_FWNODE
	help
	  This is a Video4Linux2 sensor driver for the SmartSens
	  SC4238 camera.

config VIDEO_SC430CS
	tristate "SmartSens SC430CS sensor support"
	depends on I2C && VIDEO_DEV
	select MEDIA_CONTROLLER
	select VIDEO_V4L2_SUBDEV_API
	select V4L2_FWNODE
	help
	  This is a Video4Linux2 sensor driver for the SmartSens
	  SC430CS camera.

config VIDEO_SC4336
	tristate "SmartSens SC4336 sensor support"
	depends on I2C && VIDEO_DEV
	select MEDIA_CONTROLLER
	select VIDEO_V4L2_SUBDEV_API
	select V4L2_FWNODE
	help
	  This is a Video4Linux2 sensor driver for the SmartSens
	  SC4336 camera.

config VIDEO_SC4336P
	tristate "SmartSens SC4336P sensor support"
	depends on I2C && VIDEO_DEV
	select MEDIA_CONTROLLER
	select VIDEO_V4L2_SUBDEV_API
	select V4L2_FWNODE
	help
	  This is a Video4Linux2 sensor driver for the SmartSens
	  SC4336P camera.

config VIDEO_SC450AI
	tristate "SmartSens SC450AI sensor support"
	depends on I2C && VIDEO_DEV
	select MEDIA_CONTROLLER
	select VIDEO_V4L2_SUBDEV_API
	select V4L2_FWNODE
	help
	  This is a Video4Linux2 sensor driver for the SmartSens
	  SC450ai camera.

config VIDEO_SC500AI
	tristate "SmartSens SC500AI sensor support"
	depends on I2C && VIDEO_DEV
	select MEDIA_CONTROLLER
	select VIDEO_V4L2_SUBDEV_API
	select V4L2_FWNODE
	help
	  This is a Video4Linux2 sensor driver for the SmartSens
	  SC500AI camera.

config VIDEO_SC501AI
	tristate "SmartSens SC501AI sensor support"
	depends on I2C && VIDEO_DEV
	select MEDIA_CONTROLLER
	select VIDEO_V4L2_SUBDEV_API
	select V4L2_FWNODE
	help
	  This is a Video4Linux2 sensor driver for the SmartSens
	  SC501AI camera.

config VIDEO_SC530AI
	tristate "SmartSens SC530AI sensor support"
	depends on I2C && VIDEO_DEV
	select MEDIA_CONTROLLER
	select VIDEO_V4L2_SUBDEV_API
	select V4L2_FWNODE
	help
	  This is a Video4Linux2 sensor driver for the SmartSens
	  SC530AI camera.

config VIDEO_SC5336
	tristate "SmartSens SC5336 sensor support"
	depends on I2C && VIDEO_DEV
	select MEDIA_CONTROLLER
	select VIDEO_V4L2_SUBDEV_API
	select V4L2_FWNODE
	help
	  This is a Video4Linux2 sensor driver for the SmartSens
	  SC5336 camera.

config VIDEO_SC850SL
	tristate "SmartSens SC850SL sensor support"
	depends on I2C && VIDEO_DEV
	select MEDIA_CONTROLLER
	select VIDEO_V4L2_SUBDEV_API
	select V4L2_FWNODE
	help
	  This is a Video4Linux2 sensor driver for the SmartSens
	  SC850SL camera.

config VIDEO_SENSOR_ADAPTER
	tristate "Rockchip sensor driver adapter"
	depends on I2C && VIDEO_DEV
	select MEDIA_CONTROLLER
	select VIDEO_V4L2_SUBDEV_API
	select V4L2_FWNODE
	help
	  This is a Video4Linux2 sensor driver adapter for other platform.

config VIDEO_SR030PC30
	tristate "Siliconfile SR030PC30 sensor support"
	depends on I2C && VIDEO_DEV
	help
	  This driver supports SR030PC30 VGA camera from Siliconfile

config VIDEO_VS6624
	tristate "ST VS6624 sensor support"
	depends on VIDEO_DEV && I2C
	help
	  This is a Video4Linux2 sensor driver for the ST VS6624
	  camera.

	  To compile this driver as a module, choose M here: the
	  module will be called vs6624.

source "drivers/media/i2c/ccs/Kconfig"
source "drivers/media/i2c/et8ek8/Kconfig"
source "drivers/media/i2c/m5mols/Kconfig"

endif

menu "Lens drivers"
	visible if MEDIA_CAMERA_SUPPORT

config VIDEO_AD5820
	tristate "AD5820 lens voice coil support"
	depends on GPIOLIB && I2C && VIDEO_DEV
	select MEDIA_CONTROLLER
	select V4L2_ASYNC
	help
	  This is a driver for the AD5820 camera lens voice coil.
	  It is used for example in Nokia N900 (RX-51).

config VIDEO_AK7375
	tristate "AK7375 lens voice coil support"
	depends on I2C && VIDEO_DEV
	select MEDIA_CONTROLLER
	select VIDEO_V4L2_SUBDEV_API
	select V4L2_ASYNC
	help
	  This is a driver for the AK7375 camera lens voice coil.
	  AK7375 is a 12 bit DAC with 120mA output current sink
	  capability. This is designed for linear control of
	  voice coil motors, controlled via I2C serial interface.

config VIDEO_AW8601
	tristate "AW8601 lens voice coil support"
	depends on I2C && VIDEO_DEV
	select MEDIA_CONTROLLER
	select VIDEO_V4L2_SUBDEV_API
	help
	  This is a driver for the AW8601 camera lens voice coil.
	  AW8601 is a 10 bit DAC with 100mA output current sink
	  capability. This is designed for linear control of
	  voice coil motors, controlled via I2C serial interface.

config VIDEO_CN3927V
	tristate "CN3927V lens voice coil support"
	depends on I2C && VIDEO_DEV
	select MEDIA_CONTROLLER
	select VIDEO_V4L2_SUBDEV_API
	help
	  This is a driver for the CN3927V camera lens voice coil.
	  CN3927V is a 10 bit DAC with 120mA output current sink
	  capability. This is designed for linear control of
	  voice coil motors, controlled via I2C serial interface.

config VIDEO_DW9714
	tristate "DW9714 lens voice coil support"
	depends on I2C && VIDEO_DEV
	select MEDIA_CONTROLLER
	select VIDEO_V4L2_SUBDEV_API
	select V4L2_ASYNC
	help
	  This is a driver for the DW9714 camera lens voice coil.
	  DW9714 is a 10 bit DAC with 120mA output current sink
	  capability. This is designed for linear control of
	  voice coil motors, controlled via I2C serial interface.

config VIDEO_DW9763
	tristate "DW9763 lens voice coil support"
	depends on I2C && VIDEO_DEV
	select MEDIA_CONTROLLER
	select VIDEO_V4L2_SUBDEV_API
	select V4L2_FWNODE
	help
	  This is a driver for the DW9763 camera lens voice coil.
	  DW9763 is a 10 bit DAC with 120mA output current sink
	  capability. This is designed for linear control of
	  voice coil motors, controlled via I2C serial interface.

config VIDEO_DW9768
	tristate "DW9768 lens voice coil support"
	depends on I2C && VIDEO_DEV
	select MEDIA_CONTROLLER
	select VIDEO_V4L2_SUBDEV_API
	select V4L2_FWNODE
	help
	  This is a driver for the DW9768 camera lens voice coil.
	  DW9768 is a 10 bit DAC with 100mA output current sink
	  capability. This is designed for linear control of
	  voice coil motors, controlled via I2C serial interface.

config VIDEO_DW9800V
	tristate "DW9800V lens voice coil support"
	depends on I2C && VIDEO_DEV
	select MEDIA_CONTROLLER
	select VIDEO_V4L2_SUBDEV_API
	select V4L2_FWNODE
	help
	  This is a driver for the DW9800V camera lens voice coil.
	  DW9800W is a 10 bit DAC with ±130mA output current sink
	  capability. This is designed for linear control of bi-direction
	  voice coil motors, controlled via I2C serial interface.

config VIDEO_DW9800W
	tristate "DW9800W lens voice coil support"
	depends on I2C && VIDEO_DEV
	select MEDIA_CONTROLLER
	select VIDEO_V4L2_SUBDEV_API
	select V4L2_FWNODE
	help
	  This is a driver for the DW9800W camera lens voice coil.
	  DW9800W is a 10 bit DAC with ±100mA output current sink
	  capability. This is designed for linear control of
	  voice coil motors, controlled via I2C serial interface.

config VIDEO_DW9807_VCM
	tristate "DW9807 lens voice coil support"
	depends on I2C && VIDEO_DEV
	select MEDIA_CONTROLLER
	select VIDEO_V4L2_SUBDEV_API
	select V4L2_ASYNC
	help
	  This is a driver for the DW9807 camera lens voice coil.
	  DW9807 is a 10 bit DAC with 100mA output current sink
	  capability. This is designed for linear control of
	  voice coil motors, controlled via I2C serial interface.

config VIDEO_FP5510
	tristate "FP5510 lens voice coil support"
	depends on I2C && VIDEO_DEV
	select MEDIA_CONTROLLER
	select VIDEO_V4L2_SUBDEV_API
	help
	  This is a driver for the FP5510 camera lens voice coil.
	  FP5510 is a 10 bit DAC with 100mA output current sink
	  capability. This is designed for linear control of
	  voice coil motors, controlled via I2C serial interface.

endmenu

menu "Flash devices"
	visible if MEDIA_CAMERA_SUPPORT

config VIDEO_ADP1653
	tristate "ADP1653 flash support"
	depends on I2C && VIDEO_DEV
	select MEDIA_CONTROLLER
	select V4L2_ASYNC
	help
	  This is a driver for the ADP1653 flash controller. It is used for
	  example in Nokia N900.

config VIDEO_AW36518
	tristate "AW36518 flash driver support"
	depends on I2C && VIDEO_DEV
	select MEDIA_CONTROLLER
	select VIDEO_V4L2_SUBDEV_API
	help
	  This is a driver for the aw36518 flash controllers. It controls
	  flash, torch LEDs.

config VIDEO_LM3560
	tristate "LM3560 dual flash driver support"
	depends on I2C && VIDEO_DEV
	select MEDIA_CONTROLLER
	select REGMAP_I2C
	select V4L2_ASYNC
	help
	  This is a driver for the lm3560 dual flash controllers. It controls
	  flash, torch LEDs.

config VIDEO_LM3646
	tristate "LM3646 dual flash driver support"
	depends on I2C && VIDEO_DEV
	select MEDIA_CONTROLLER
	select REGMAP_I2C
	select V4L2_ASYNC
	help
	  This is a driver for the lm3646 dual flash controllers. It controls
	  flash, torch LEDs.

config VIDEO_SGM3784
	tristate "SGM3784 dual flash driver support"
	depends on I2C && VIDEO_DEV
	select MEDIA_CONTROLLER
	select VIDEO_V4L2_SUBDEV_API
	help
	  This is a driver for the sgm3784 dual flash controllers. It controls
	  flash, torch LEDs.

endmenu

#
# V4L2 I2C drivers that aren't related with Camera support
#

comment "audio, video and radio I2C drivers auto-selected by 'Autoselect ancillary drivers'"
	depends on MEDIA_HIDE_ANCILLARY_SUBDRV
#
# Encoder / Decoder module configuration
#

menu "Audio decoders, processors and mixers"
	visible if !MEDIA_HIDE_ANCILLARY_SUBDRV

config VIDEO_CS3308
	tristate "Cirrus Logic CS3308 audio ADC"
	depends on VIDEO_DEV && I2C
	help
	  Support for the Cirrus Logic CS3308 High Performance 8-Channel
	  Analog Volume Control

	  To compile this driver as a module, choose M here: the
	  module will be called cs3308.

config VIDEO_CS5345
	tristate "Cirrus Logic CS5345 audio ADC"
	depends on VIDEO_DEV && I2C
	help
	  Support for the Cirrus Logic CS5345 24-bit, 192 kHz
	  stereo A/D converter.

<<<<<<< HEAD
	  To compile this driver as a module, choose M here: the
	  module will be called cs5345.
=======
config VIDEO_SC830AI
	tristate "SmartSens SC830AI sensor support"
	depends on I2C && VIDEO_V4L2
	select MEDIA_CONTROLLER
	select VIDEO_V4L2_SUBDEV_API
	select V4L2_FWNODE
	help
	  This is a Video4Linux2 sensor driver for the SmartSens
	  SC830AI camera.

config VIDEO_SC850SL
	tristate "SmartSens SC850SL sensor support"
	depends on I2C && VIDEO_V4L2
	select MEDIA_CONTROLLER
	select VIDEO_V4L2_SUBDEV_API
	select V4L2_FWNODE
	help
	  This is a Video4Linux2 sensor driver for the SmartSens
	  SC850SL camera.
>>>>>>> 5e9dee2e

config VIDEO_CS53L32A
	tristate "Cirrus Logic CS53L32A audio ADC"
	depends on VIDEO_DEV && I2C
	help
	  Support for the Cirrus Logic CS53L32A low voltage
	  stereo A/D converter.

	  To compile this driver as a module, choose M here: the
	  module will be called cs53l32a.

config VIDEO_MSP3400
	tristate "Micronas MSP34xx audio decoders"
	depends on VIDEO_DEV && I2C
	help
	  Support for the Micronas MSP34xx series of audio decoders.

	  To compile this driver as a module, choose M here: the
	  module will be called msp3400.

config VIDEO_SONY_BTF_MPX
	tristate "Sony BTF's internal MPX"
	depends on VIDEO_DEV && I2C
	help
	  Support for the internal MPX of the Sony BTF-PG472Z tuner.

	  To compile this driver as a module, choose M here: the
	  module will be called sony-btf-mpx.

config VIDEO_TDA1997X
	tristate "NXP TDA1997x HDMI receiver"
	depends on VIDEO_DEV && I2C
	depends on SND_SOC
	select HDMI
	select SND_PCM
	select V4L2_FWNODE
	select MEDIA_CONTROLLER
	select VIDEO_V4L2_SUBDEV_API
	help
	  V4L2 subdevice driver for the NXP TDA1997x HDMI receivers.

	  To compile this driver as a module, choose M here: the
	  module will be called tda1997x.

config VIDEO_TDA7432
	tristate "Philips TDA7432 audio processor"
	depends on VIDEO_DEV && I2C
	help
	  Support for tda7432 audio decoder chip found on some bt8xx boards.

	  To compile this driver as a module, choose M here: the
	  module will be called tda7432.

config VIDEO_TDA9840
	tristate "Philips TDA9840 audio processor"
	depends on I2C
	help
	  Support for tda9840 audio decoder chip found on some Zoran boards.

	  To compile this driver as a module, choose M here: the
	  module will be called tda9840.

config VIDEO_TEA6415C
	tristate "Philips TEA6415C audio processor"
	depends on I2C
	help
	  Support for tea6415c audio decoder chip found on some bt8xx boards.

	  To compile this driver as a module, choose M here: the
	  module will be called tea6415c.

config VIDEO_TEA6420
	tristate "Philips TEA6420 audio processor"
	depends on I2C
	help
	  Support for tea6420 audio decoder chip found on some bt8xx boards.

	  To compile this driver as a module, choose M here: the
	  module will be called tea6420.

config VIDEO_TLV320AIC23B
	tristate "Texas Instruments TLV320AIC23B audio codec"
	depends on VIDEO_DEV && I2C
	help
	  Support for the Texas Instruments TLV320AIC23B audio codec.

	  To compile this driver as a module, choose M here: the
	  module will be called tlv320aic23b.

config VIDEO_TVAUDIO
	tristate "Simple audio decoder chips"
	depends on VIDEO_DEV && I2C
	help
	  Support for several audio decoder chips found on some bt8xx boards:
	  Philips: tda9840, tda9873h, tda9874h/a, tda9850, tda985x, tea6300,
		   tea6320, tea6420, tda8425, ta8874z.
	  Microchip: pic16c54 based design on ProVideo PV951 board.

	  To compile this driver as a module, choose M here: the
	  module will be called tvaudio.

config VIDEO_UDA1342
	tristate "Philips UDA1342 audio codec"
	depends on VIDEO_DEV && I2C
	help
	  Support for the Philips UDA1342 audio codec.

	  To compile this driver as a module, choose M here: the
	  module will be called uda1342.

config VIDEO_VP27SMPX
	tristate "Panasonic VP27's internal MPX"
	depends on VIDEO_DEV && I2C
	help
	  Support for the internal MPX of the Panasonic VP27s tuner.

	  To compile this driver as a module, choose M here: the
	  module will be called vp27smpx.

config VIDEO_WM8739
	tristate "Wolfson Microelectronics WM8739 stereo audio ADC"
	depends on VIDEO_DEV && I2C
	help
	  Support for the Wolfson Microelectronics WM8739
	  stereo A/D Converter.

	  To compile this driver as a module, choose M here: the
	  module will be called wm8739.

config VIDEO_WM8775
	tristate "Wolfson Microelectronics WM8775 audio ADC with input mixer"
	depends on VIDEO_DEV && I2C
	help
	  Support for the Wolfson Microelectronics WM8775 high
	  performance stereo A/D Converter with a 4 channel input mixer.

	  To compile this driver as a module, choose M here: the
	  module will be called wm8775.

endmenu

menu "RDS decoders"
	visible if !MEDIA_HIDE_ANCILLARY_SUBDRV

config VIDEO_SAA6588
	tristate "SAA6588 Radio Chip RDS decoder support"
	depends on VIDEO_DEV && I2C

	help
	  Support for this Radio Data System (RDS) decoder. This allows
	  seeing radio station identification transmitted using this
	  standard.

	  To compile this driver as a module, choose M here: the
	  module will be called saa6588.

endmenu

menu "Video decoders"
	visible if !MEDIA_HIDE_ANCILLARY_SUBDRV

config VIDEO_ADV7180
	tristate "Analog Devices ADV7180 decoder"
	depends on GPIOLIB && VIDEO_DEV && I2C
	select MEDIA_CONTROLLER
	select VIDEO_V4L2_SUBDEV_API
	select V4L2_ASYNC
	help
	  Support for the Analog Devices ADV7180 video decoder.

	  To compile this driver as a module, choose M here: the
	  module will be called adv7180.

config VIDEO_ADV7183
	tristate "Analog Devices ADV7183 decoder"
	depends on VIDEO_DEV && I2C
	help
	  V4l2 subdevice driver for the Analog Devices
	  ADV7183 video decoder.

	  To compile this driver as a module, choose M here: the
	  module will be called adv7183.

config VIDEO_ADV748X
	tristate "Analog Devices ADV748x decoder"
	depends on VIDEO_DEV && I2C
	depends on OF
	select MEDIA_CONTROLLER
	select VIDEO_V4L2_SUBDEV_API
	select REGMAP_I2C
	select V4L2_FWNODE
	help
	  V4L2 subdevice driver for the Analog Devices
	  ADV7481 and ADV7482 HDMI/Analog video decoders.

	  To compile this driver as a module, choose M here: the
	  module will be called adv748x.

config VIDEO_ADV7604
	tristate "Analog Devices ADV7604 decoder"
	depends on VIDEO_DEV && I2C
	depends on GPIOLIB || COMPILE_TEST
	select MEDIA_CONTROLLER
	select VIDEO_V4L2_SUBDEV_API
	select REGMAP_I2C
	select HDMI
	select V4L2_FWNODE
	help
	  Support for the Analog Devices ADV7604 video decoder.

	  This is a Analog Devices Component/Graphics Digitizer
	  with 4:1 Multiplexed HDMI Receiver.

	  To compile this driver as a module, choose M here: the
	  module will be called adv7604.

config VIDEO_ADV7604_CEC
	bool "Enable Analog Devices ADV7604 CEC support"
	depends on VIDEO_ADV7604
	select CEC_CORE
	help
	  When selected the adv7604 will support the optional
	  HDMI CEC feature.

config VIDEO_ADV7842
	tristate "Analog Devices ADV7842 decoder"
	depends on VIDEO_DEV && I2C
	select MEDIA_CONTROLLER
	select VIDEO_V4L2_SUBDEV_API
	select HDMI
	help
	  Support for the Analog Devices ADV7842 video decoder.

	  This is a Analog Devices Component/Graphics/SD Digitizer
	  with 2:1 Multiplexed HDMI Receiver.

	  To compile this driver as a module, choose M here: the
	  module will be called adv7842.

config VIDEO_ADV7842_CEC
	bool "Enable Analog Devices ADV7842 CEC support"
	depends on VIDEO_ADV7842
	select CEC_CORE
	help
	  When selected the adv7842 will support the optional
	  HDMI CEC feature.

config VIDEO_BT819
	tristate "BT819A VideoStream decoder"
	depends on VIDEO_DEV && I2C
	help
	  Support for BT819A video decoder.

	  To compile this driver as a module, choose M here: the
	  module will be called bt819.

config VIDEO_BT856
	tristate "BT856 VideoStream decoder"
	depends on VIDEO_DEV && I2C
	help
	  Support for BT856 video decoder.

	  To compile this driver as a module, choose M here: the
	  module will be called bt856.

config VIDEO_BT866
	tristate "BT866 VideoStream decoder"
	depends on VIDEO_DEV && I2C
	help
	  Support for BT866 video decoder.

	  To compile this driver as a module, choose M here: the
	  module will be called bt866.

config VIDEO_EP9461E
	tristate "Semiconn EP9461E decoder"
	depends on I2C
	select HDMI
	help
	  Support for the Semiconn EP9461E 4 HDMI switch.

	  To compile this driver as a module, choose M here: the
	  module will be called ep9461e.

config VIDEO_ISL7998X
	tristate "Intersil ISL7998x video decoder"
	depends on VIDEO_DEV && I2C
	depends on OF_GPIO
	select MEDIA_CONTROLLER
	select VIDEO_V4L2_SUBDEV_API
	select V4L2_FWNODE
	help
	  Support for Intersil ISL7998x analog to MIPI-CSI2 or
	  BT.656 decoder.

config VIDEO_IT6616
	tristate "ITE IT6616 decoder"
	depends on VIDEO_DEV && I2C
	select HDMI
	select MEDIA_CONTROLLER
	select VIDEO_V4L2_SUBDEV_API
	select V4L2_FWNODE
	select VIDEO_ROCKCHIP_HDMIRX_CLASS
	help
	  Support for the ITE IT6616 series HDMI to MIPI CSI-2 bridge.

	  To compile this driver as a module, choose M here: the
	  module will be called IT6616.

config VIDEO_KS0127
	tristate "KS0127 video decoder"
	depends on VIDEO_DEV && I2C
	help
	  Support for KS0127 video decoder.

	  This chip is used on AverMedia AVS6EYES Zoran-based MJPEG
	  cards.

	  To compile this driver as a module, choose M here: the
	  module will be called ks0127.

config VIDEO_LT6911UXC
	tristate "Lontium LT6911UXC decoder"
	depends on VIDEO_DEV && I2C
	select HDMI
	select MEDIA_CONTROLLER
	select VIDEO_V4L2_SUBDEV_API
	select V4L2_FWNODE
	select VIDEO_ROCKCHIP_HDMIRX_CLASS
	help
	  Support for the Lontium LT6911UXC series HDMI to MIPI CSI-2 bridge.

	  To compile this driver as a module, choose M here: the
	  module will be called lt6911uxc.

config VIDEO_LT6911UXE
	tristate "Lontium LT6911UXE decoder"
	depends on VIDEO_DEV && I2C
	select HDMI
	select MEDIA_CONTROLLER
	select VIDEO_V4L2_SUBDEV_API
	select V4L2_FWNODE
	help
	  Support for the Lontium LT6911UXE series HDMI to MIPI CSI-2 bridge.

	  To compile this driver as a module, choose M here: the
	  module will be called lt6911uxe.

config VIDEO_LT7911D
	tristate "Lontium LT7911D decoder"
	depends on VIDEO_DEV && I2C
	select HDMI
	select MEDIA_CONTROLLER
	select VIDEO_V4L2_SUBDEV_API
	select V4L2_FWNODE
	help
	  Support for the Lontium LT7911D series type-c DP to MIPI CSI-2 bridge.

	  To compile this driver as a module, choose M here: the
	  module will be called lt7911d.

config VIDEO_LT7911UXC
	tristate "Lontium LT7911UXC decoder"
	depends on VIDEO_DEV && I2C
	select HDMI
	select MEDIA_CONTROLLER
	select VIDEO_V4L2_SUBDEV_API
	select V4L2_FWNODE
	help
	  Support for the Lontium LT7911UXC series type-c DP to MIPI CSI-2 bridge.

	  To compile this driver as a module, choose M here: the
	  module will be called lt7911uxc.

config VIDEO_LT8619C
	tristate "Lontium LT8619C decoder"
	depends on VIDEO_DEV && I2C
	select HDMI
	select MEDIA_CONTROLLER
	select VIDEO_V4L2_SUBDEV_API
	select V4L2_FWNODE
	help
	  Support for the Lontium LT8619C HDMI to BT656/BT1120 bridge.

	  To compile this driver as a module, choose M here: the
	  module will be called lt8619c.

config VIDEO_LT8668SX
	tristate "Lontium LT8668SX decoder"
	depends on VIDEO_DEV && I2C
	select HDMI
	select MEDIA_CONTROLLER
	select VIDEO_V4L2_SUBDEV_API
	select V4L2_FWNODE
	help
	  Support for the Lontium LT8668SX series type-c/hdmi to MIPI CSI-2 bridge.

	  To compile this driver as a module, choose M here: the
	  module will be called lt8668sx.

config VIDEO_MAX9286
	tristate "Maxim MAX9286 GMSL deserializer support"
	depends on I2C && I2C_MUX
	depends on VIDEO_DEV
	depends on OF_GPIO
	select V4L2_FWNODE
	select VIDEO_V4L2_SUBDEV_API
	select MEDIA_CONTROLLER
	help
	  This driver supports the Maxim MAX9286 GMSL deserializer.

	  To compile this driver as a module, choose M here: the
	  module will be called max9286.

config VIDEO_MAX96712
	tristate "Maxim MAX96712 GMSL deserializer support"
	depends on I2C && VIDEO_DEV
	depends on MEDIA_CAMERA_SUPPORT
	select MEDIA_CONTROLLER
	select VIDEO_V4L2_SUBDEV_API
	select V4L2_FWNODE
	help
	  This driver supports the Maxim MAX96712 GMSL deserializer.

	  To compile this driver as a module, choose M here: the
	  module will be called max96712.

config VIDEO_MAX96714
	tristate "Maxim MAX96714 GMSL deserializer support"
	depends on I2C && VIDEO_DEV
	depends on MEDIA_CAMERA_SUPPORT
	select MEDIA_CONTROLLER
	select VIDEO_V4L2_SUBDEV_API
	select V4L2_FWNODE
	help
	  This driver supports the Maxim MAX96714 GMSL deserializer.

	  To compile this driver as a module, choose M here: the
	  module will be called max96714.

config VIDEO_MAX96722
	tristate "Maxim MAX96722 GMSL deserializer support"
	depends on I2C && VIDEO_DEV
	depends on MEDIA_CAMERA_SUPPORT
	select MEDIA_CONTROLLER
	select VIDEO_V4L2_SUBDEV_API
	select V4L2_FWNODE
	help
	  This driver supports the Maxim MAX96722 GMSL deserializer.

	  To compile this driver as a module, choose M here: the
	  module will be called max96722.

config VIDEO_MAX96756
	tristate "Maxim MAX96756 GMSL1/2 CSI display deserializer support"
	depends on I2C && VIDEO_DEV
	depends on MEDIA_CAMERA_SUPPORT
	select MEDIA_CONTROLLER
	select VIDEO_V4L2_SUBDEV_API
	select V4L2_FWNODE
	help
	  This driver supports the Maxim MAX96756 GMSL1/2 CSI display deserializer.

	  To compile this driver as a module, choose M here: the
	  module will be called max96756.

config VIDEO_ML86V7667
	tristate "OKI ML86V7667 video decoder"
	depends on VIDEO_DEV && I2C
	help
	  Support for the OKI Semiconductor ML86V7667 video decoder.

	  To compile this driver as a module, choose M here: the
	  module will be called ml86v7667.

config VIDEO_NVP6158
	tristate "NEXTCHIP nvp6158 driver support"
	depends on VIDEO_DEV && I2C
	help
	  Support for the Nextchip NVP6158 multi channels digital decode to
	  BT656/BT1120 bridge.

	  To compile this driver as a module, choose M here: the
	  module will be called nvp6158_drv.

config VIDEO_NVP6188
	tristate "NEXTCHIP nvp6188 driver support"
	depends on I2C && VIDEO_DEV
	select MEDIA_CONTROLLER
	select VIDEO_V4L2_SUBDEV_API
	help
	  Support for the Nextchip NVP6188 multi channels digital decode to
	  MIPI CSI-2 bridge.

	  To compile this driver as a module, choose M here: the
	  module will be called nvp6188.

config VIDEO_NVP6324
	tristate "NEXTCHIP nvp6324 driver support"
	depends on VIDEO_DEV && I2C
	help
	  Support for the NEXTCHIP NVP6324 video decoder.

	  To compile this driver as a module, choose M here: the
	  module will be called jaguar1_drv.

config VIDEO_OTP_EEPROM
	tristate "sensor otp from eeprom support"
	depends on VIDEO_DEV && I2C
	select V4L2_FWNODE
	help
	  This driver supports OTP load from eeprom.

config VIDEO_SAA7110
	tristate "Philips SAA7110 video decoder"
	depends on VIDEO_DEV && I2C
	help
	  Support for the Philips SAA7110 video decoders.

	  To compile this driver as a module, choose M here: the
	  module will be called saa7110.

config VIDEO_SAA711X
	tristate "Philips SAA7111/3/4/5 video decoders"
	depends on VIDEO_DEV && I2C
	help
	  Support for the Philips SAA7111/3/4/5 video decoders.

	  To compile this driver as a module, choose M here: the
	  module will be called saa7115.

config VIDEO_TC358743
	tristate "Toshiba TC358743 decoder"
	depends on VIDEO_DEV && I2C
	select MEDIA_CONTROLLER
	select VIDEO_V4L2_SUBDEV_API
	select HDMI
	select V4L2_FWNODE
	help
	  Support for the Toshiba TC358743 HDMI to MIPI CSI-2 bridge.

	  To compile this driver as a module, choose M here: the
	  module will be called tc358743.

config VIDEO_TC358743_CEC
	bool "Enable Toshiba TC358743 CEC support"
	depends on VIDEO_TC358743
	select CEC_CORE
	help
	  When selected the tc358743 will support the optional
	  HDMI CEC feature.

config VIDEO_TC35874X
	tristate "Toshiba TC35874X decoder"
	depends on VIDEO_DEV && I2C
	select MEDIA_CONTROLLER
	select VIDEO_V4L2_SUBDEV_API
	select HDMI
	select V4L2_FWNODE
	help
	  Support for the Toshiba TC35874X HDMI to MIPI CSI-2 bridge.

	  To compile this driver as a module, choose M here: the
	  module will be called tc35874x.

config VIDEO_TECHPOINT
	tristate "TechPoint decoder"
	depends on I2C && VIDEO_DEV
	depends on MEDIA_CAMERA_SUPPORT
	select MEDIA_CONTROLLER
	select VIDEO_V4L2_SUBDEV_API
	help
	  Support for the TechPoint Multichannel digital decode to
	  MIPI CSI-2 bridge.

	  To compile this driver as a module, choose M here: the
	  module will be called TechPoint.

config VIDEO_THCV244
	tristate "Thine THCV244 decoder"
	depends on VIDEO_DEV && I2C
	select MEDIA_CONTROLLER
	select VIDEO_V4L2_SUBDEV_API
	select HDMI
	select V4L2_FWNODE
	help
	  Support for the Thine THCV244 deserializer.

	  To compile this driver as a module, choose M here: the
	  module will be called thcv244.

config VIDEO_TVP514X
	tristate "Texas Instruments TVP514x video decoder"
	depends on VIDEO_DEV && I2C
	select V4L2_FWNODE
	help
	  This is a Video4Linux2 sensor driver for the TI TVP5146/47
	  decoder. It is currently working with the TI OMAP3 camera
	  controller.

	  To compile this driver as a module, choose M here: the
	  module will be called tvp514x.

config VIDEO_TVP5150
	tristate "Texas Instruments TVP5150 video decoder"
	depends on VIDEO_DEV && I2C
	select V4L2_FWNODE
	select REGMAP_I2C
	help
	  Support for the Texas Instruments TVP5150 video decoder.

	  To compile this driver as a module, choose M here: the
	  module will be called tvp5150.

config VIDEO_TVP7002
	tristate "Texas Instruments TVP7002 video decoder"
	depends on VIDEO_DEV && I2C
	select V4L2_FWNODE
	help
	  Support for the Texas Instruments TVP7002 video decoder.

	  To compile this driver as a module, choose M here: the
	  module will be called tvp7002.

config VIDEO_TW2804
	tristate "Techwell TW2804 multiple video decoder"
	depends on VIDEO_DEV && I2C
	help
	  Support for the Techwell tw2804 multiple video decoder.

	  To compile this driver as a module, choose M here: the
	  module will be called tw2804.

config VIDEO_TW9903
	tristate "Techwell TW9903 video decoder"
	depends on VIDEO_DEV && I2C
	help
	  Support for the Techwell tw9903 multi-standard video decoder
	  with high quality down scaler.

	  To compile this driver as a module, choose M here: the
	  module will be called tw9903.

config VIDEO_TW9906
	tristate "Techwell TW9906 video decoder"
	depends on VIDEO_DEV && I2C
	help
	  Support for the Techwell tw9906 enhanced multi-standard comb filter
	  video decoder with YCbCr input support.

	  To compile this driver as a module, choose M here: the
	  module will be called tw9906.

config VIDEO_TW9910
	tristate "Techwell TW9910 video decoder"
	depends on VIDEO_DEV && I2C
	select V4L2_ASYNC
	help
	  Support for Techwell TW9910 NTSC/PAL/SECAM video decoder.

	  To compile this driver as a module, choose M here: the
	  module will be called tw9910.

config VIDEO_VPX3220
	tristate "vpx3220a, vpx3216b & vpx3214c video decoders"
	depends on VIDEO_DEV && I2C
	help
	  Support for VPX322x video decoders.

	  To compile this driver as a module, choose M here: the
	  module will be called vpx3220.

source "drivers/media/i2c/rk628/Kconfig"

source "drivers/media/i2c/maxim2c/Kconfig"
source "drivers/media/i2c/maxim4c/Kconfig"

comment "Video and audio decoders"

config VIDEO_SAA717X
	tristate "Philips SAA7171/3/4 audio/video decoders"
	depends on VIDEO_DEV && I2C
	help
	  Support for the Philips SAA7171/3/4 audio/video decoders.

	  To compile this driver as a module, choose M here: the
	  module will be called saa717x.

source "drivers/media/i2c/cx25840/Kconfig"
source "drivers/media/i2c/it66353/Kconfig"

endmenu

menu "Video encoders"
	visible if !MEDIA_HIDE_ANCILLARY_SUBDRV

config VIDEO_AD9389B
	tristate "Analog Devices AD9389B encoder"
	depends on VIDEO_DEV && I2C
	select MEDIA_CONTROLLER
	select VIDEO_V4L2_SUBDEV_API

	help
	  Support for the Analog Devices AD9389B video encoder.

	  This is a Analog Devices HDMI transmitter.

	  To compile this driver as a module, choose M here: the
	  module will be called ad9389b.

config VIDEO_ADV7170
	tristate "Analog Devices ADV7170 video encoder"
	depends on VIDEO_DEV && I2C
	help
	  Support for the Analog Devices ADV7170 video encoder driver

	  To compile this driver as a module, choose M here: the
	  module will be called adv7170.

config VIDEO_ADV7175
	tristate "Analog Devices ADV7175 video encoder"
	depends on VIDEO_DEV && I2C
	help
	  Support for the Analog Devices ADV7175 video encoder driver

	  To compile this driver as a module, choose M here: the
	  module will be called adv7175.

config VIDEO_ADV7343
	tristate "ADV7343 video encoder"
	depends on I2C
	select V4L2_ASYNC
	help
	  Support for Analog Devices I2C bus based ADV7343 encoder.

	  To compile this driver as a module, choose M here: the
	  module will be called adv7343.

config VIDEO_ADV7393
	tristate "ADV7393 video encoder"
	depends on I2C
	help
	  Support for Analog Devices I2C bus based ADV7393 encoder.

	  To compile this driver as a module, choose M here: the
	  module will be called adv7393.

config VIDEO_ADV7511
	tristate "Analog Devices ADV7511 encoder"
	depends on VIDEO_DEV && I2C
	depends on DRM_I2C_ADV7511=n || COMPILE_TEST
	select MEDIA_CONTROLLER
	select VIDEO_V4L2_SUBDEV_API
	select HDMI
	help
	  Support for the Analog Devices ADV7511 video encoder.

	  This is a Analog Devices HDMI transmitter.

	  To compile this driver as a module, choose M here: the
	  module will be called adv7511.

config VIDEO_ADV7511_CEC
	bool "Enable Analog Devices ADV7511 CEC support"
	depends on VIDEO_ADV7511
	select CEC_CORE
	help
	  When selected the adv7511 will support the optional
	  HDMI CEC feature.

config VIDEO_AK881X
	tristate "AK8813/AK8814 video encoders"
	depends on I2C
	help
	  Video output driver for AKM AK8813 and AK8814 TV encoders

config VIDEO_SAA7127
	tristate "Philips SAA7127/9 digital video encoders"
	depends on VIDEO_DEV && I2C
	help
	  Support for the Philips SAA7127/9 digital video encoders.

	  To compile this driver as a module, choose M here: the
	  module will be called saa7127.

config VIDEO_SAA7185
	tristate "Philips SAA7185 video encoder"
	depends on VIDEO_DEV && I2C
	help
	  Support for the Philips SAA7185 video encoder.

	  To compile this driver as a module, choose M here: the
	  module will be called saa7185.

config VIDEO_THS8200
	tristate "Texas Instruments THS8200 video encoder"
	depends on VIDEO_DEV && I2C
	select V4L2_ASYNC
	help
	  Support for the Texas Instruments THS8200 video encoder.

	  To compile this driver as a module, choose M here: the
	  module will be called ths8200.

endmenu

menu "Video improvement chips"
	visible if !MEDIA_HIDE_ANCILLARY_SUBDRV

config VIDEO_UPD64031A
	tristate "NEC Electronics uPD64031A Ghost Reduction"
	depends on VIDEO_DEV && I2C
	select V4L2_ASYNC
	help
	  Support for the NEC Electronics uPD64031A Ghost Reduction
	  video chip. It is most often found in NTSC TV cards made for
	  Japan and is used to reduce the 'ghosting' effect that can
	  be present in analog TV broadcasts.

	  To compile this driver as a module, choose M here: the
	  module will be called upd64031a.

config VIDEO_UPD64083
	tristate "NEC Electronics uPD64083 3-Dimensional Y/C separation"
	depends on VIDEO_DEV && I2C
	help
	  Support for the NEC Electronics uPD64083 3-Dimensional Y/C
	  separation video chip. It is used to improve the quality of
	  the colors of a composite signal.

	  To compile this driver as a module, choose M here: the
	  module will be called upd64083.

endmenu

menu "Audio/Video compression chips"
	visible if !MEDIA_HIDE_ANCILLARY_SUBDRV

config VIDEO_SAA6752HS
	tristate "Philips SAA6752HS MPEG-2 Audio/Video Encoder"
	depends on VIDEO_DEV && I2C
	select CRC32
	help
	  Support for the Philips SAA6752HS MPEG-2 video and MPEG-audio/AC-3
	  audio encoder with multiplexer.

	  To compile this driver as a module, choose M here: the
	  module will be called saa6752hs.

endmenu

menu "SDR tuner chips"
	visible if !MEDIA_HIDE_ANCILLARY_SUBDRV

config SDR_MAX2175
	tristate "Maxim 2175 RF to Bits tuner"
	depends on VIDEO_DEV && MEDIA_SDR_SUPPORT && I2C
	select REGMAP_I2C
	select V4L2_ASYNC
	help
	  Support for Maxim 2175 tuner. It is an advanced analog/digital
	  radio receiver with RF-to-Bits front-end designed for SDR solutions.

	  To compile this driver as a module, choose M here; the
	  module will be called max2175.

endmenu

menu "Miscellaneous helper chips"
	visible if !MEDIA_HIDE_ANCILLARY_SUBDRV

config VIDEO_I2C
	tristate "I2C transport video support"
	depends on VIDEO_DEV && I2C
	select VIDEOBUF2_VMALLOC
	imply HWMON
	help
	  Enable the I2C transport video support which supports the
	  following:
	   * Panasonic AMG88xx Grid-Eye Sensors
	   * Melexis MLX90640 Thermal Cameras

	  To compile this driver as a module, choose M here: the
	  module will be called video-i2c

config VIDEO_M52790
	tristate "Mitsubishi M52790 A/V switch"
	depends on VIDEO_DEV && I2C
	help
	 Support for the Mitsubishi M52790 A/V switch.

	 To compile this driver as a module, choose M here: the
	 module will be called m52790.

config VIDEO_RK_IRCUT
	tristate "Rockchip IR-CUT control device"
	depends on VIDEO_DEV
	select V4L2_ASYNC
	help
	  Support for the Rockchip IR-CUT control board.

	  To compile this driver as a module, choose M here: the
	  module will be called rk_ircut.

config VIDEO_ST_MIPID02
	tristate "STMicroelectronics MIPID02 CSI-2 to PARALLEL bridge"
	depends on I2C && VIDEO_DEV
	select MEDIA_CONTROLLER
	select VIDEO_V4L2_SUBDEV_API
	select V4L2_FWNODE
	help
	  Support for STMicroelectronics MIPID02 CSI-2 to PARALLEL bridge.
	  It is used to allow usage of CSI-2 sensor with PARALLEL port
	  controller.

	  To compile this driver as a module, choose M here: the
	  module will be called st-mipid02.

config VIDEO_THS7303
	tristate "THS7303/53 Video Amplifier"
	depends on VIDEO_DEV && I2C
	select V4L2_ASYNC
	help
	  Support for TI THS7303/53 video amplifier

	  To compile this driver as a module, choose M here: the
	  module will be called ths7303.

endmenu

endif # VIDEO_DEV<|MERGE_RESOLUTION|>--- conflicted
+++ resolved
@@ -1962,6 +1962,16 @@
 	  This is a Video4Linux2 sensor driver for the SmartSens
 	  SC5336 camera.
 
+config VIDEO_SC830AI
+	tristate "SmartSens SC830AI sensor support"
+	depends on I2C && VIDEO_DEV
+	select MEDIA_CONTROLLER
+	select VIDEO_V4L2_SUBDEV_API
+	select V4L2_FWNODE
+	help
+	  This is a Video4Linux2 sensor driver for the SmartSens
+	  SC830AI camera.
+
 config VIDEO_SC850SL
 	tristate "SmartSens SC850SL sensor support"
 	depends on I2C && VIDEO_DEV
@@ -2216,30 +2226,8 @@
 	  Support for the Cirrus Logic CS5345 24-bit, 192 kHz
 	  stereo A/D converter.
 
-<<<<<<< HEAD
 	  To compile this driver as a module, choose M here: the
 	  module will be called cs5345.
-=======
-config VIDEO_SC830AI
-	tristate "SmartSens SC830AI sensor support"
-	depends on I2C && VIDEO_V4L2
-	select MEDIA_CONTROLLER
-	select VIDEO_V4L2_SUBDEV_API
-	select V4L2_FWNODE
-	help
-	  This is a Video4Linux2 sensor driver for the SmartSens
-	  SC830AI camera.
-
-config VIDEO_SC850SL
-	tristate "SmartSens SC850SL sensor support"
-	depends on I2C && VIDEO_V4L2
-	select MEDIA_CONTROLLER
-	select VIDEO_V4L2_SUBDEV_API
-	select V4L2_FWNODE
-	help
-	  This is a Video4Linux2 sensor driver for the SmartSens
-	  SC850SL camera.
->>>>>>> 5e9dee2e
 
 config VIDEO_CS53L32A
 	tristate "Cirrus Logic CS53L32A audio ADC"
