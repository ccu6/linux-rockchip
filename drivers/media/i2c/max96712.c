--- conflicted
+++ resolved
@@ -1289,13 +1289,8 @@
 {
 	struct max96712 *max96712 = v4l2_get_subdevdata(sd);
 	struct v4l2_mbus_framefmt *try_fmt =
-<<<<<<< HEAD
 		v4l2_subdev_get_try_format(sd, fh->state, 0);
-	const struct max96712_mode *def_mode = &supported_modes[0];
-=======
-		v4l2_subdev_get_try_format(sd, fh->pad, 0);
 	const struct max96712_mode *def_mode = &max96712->supported_modes[0];
->>>>>>> a8f20dd9
 
 	mutex_lock(&max96712->mutex);
 	/* Initialize try_fmt */
