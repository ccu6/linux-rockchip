// SPDX-License-Identifier: GPL-2.0
/*
 * Copyright (c) 2021 Rockchip Electronics Co. Ltd.
 *
 * Author: Dingxian Wen <shawn.wen@rock-chips.com>
 */

#include <linux/clk.h>
#include <linux/compat.h>
#include <linux/debugfs.h>
#include <linux/delay.h>
#include <linux/gpio/consumer.h>
#include <linux/i2c.h>
#include <linux/interrupt.h>
#include <linux/irq.h>
#include <linux/kernel.h>
#include <linux/math64.h>
#include <linux/module.h>
#include <linux/of_graph.h>
#include <linux/platform_device.h>
#include <linux/reset.h>
#include <linux/rk-camera-module.h>
#include <linux/slab.h>
#include <linux/timer.h>
#include <linux/v4l2-dv-timings.h>
#include <linux/version.h>
#include <linux/videodev2.h>
#include <linux/workqueue.h>
#include <linux/rk_hdmirx_class.h>
#include <media/v4l2-controls_rockchip.h>
#include <media/v4l2-ctrls.h>
#include <media/v4l2-device.h>
#include <media/v4l2-dv-timings.h>
#include <media/v4l2-event.h>
#include <media/v4l2-fwnode.h>
#include <video/videomode.h>

#include "rk628.h"
#include "rk628_combrxphy.h"
#include "rk628_combtxphy.h"
#include "rk628_csi.h"
#include "rk628_cru.h"
#include "rk628_dsi.h"
#include "rk628_hdmirx.h"
#include "rk628_mipi_dphy.h"
#include "rk628_post_process.h"

static int debug;
module_param(debug, int, 0644);
MODULE_PARM_DESC(debug, "debug level (0-3)");

#define DRIVER_VERSION			KERNEL_VERSION(0, 0x1, 0x0)
#define RK628_CSI_NAME			"rk628-csi"

enum tx_mode_type {
	CSI_MODE,
	DSI_MODE,
};

struct rk628_plat_data {
	int bus_fmt;
	int tx_mode;
};

struct rk628_csi {
	struct device *dev;
	struct i2c_client *i2c_client;
	struct rk628 *rk628;
	struct media_pad pad;
	struct v4l2_subdev sd;
	struct v4l2_dv_timings src_timings;
	struct v4l2_dv_timings timings;
	struct v4l2_ctrl_handler hdl;
	struct v4l2_ctrl *detect_tx_5v_ctrl;
	struct v4l2_ctrl *audio_sampling_rate_ctrl;
	struct v4l2_ctrl *audio_present_ctrl;
	struct v4l2_ctrl *link_freq;
	struct v4l2_ctrl *pixel_rate;
	struct gpio_desc *enable_gpio;
	struct gpio_desc *reset_gpio;
	struct gpio_desc *power_gpio;
	struct gpio_desc *plugin_det_gpio;
	struct clk *soc_24M;
	struct clk *clk_hdmirx_aud;
	struct clk *clk_vop;
	struct clk *clk_rx_read;
	struct delayed_work delayed_work_enable_hotplug;
	struct delayed_work delayed_work_res_change;
	struct work_struct work_isr;
	struct timer_list timer;
	struct work_struct work_i2c_poll;
	struct mutex confctl_mutex;
	struct rkmodule_multi_dev_info multi_dev_info;
	const struct rk628_csi_mode *cur_mode;
	const char *module_facing;
	const char *module_name;
	const char *len_name;
	u32 module_index;
	u8 edid_blocks_written;
	u64 lane_mbps;
	u8 csi_lanes_in_use;
	u32 mbus_fmt_code;
	u8 fps;
	u32 stream_state;
	int hdmirx_irq;
	int plugin_irq;
	bool nosignal;
	bool rxphy_pwron;
	bool txphy_pwron;
	bool enable_hdcp;
	bool scaler_en;
	bool hpd_output_inverted;
	bool avi_rcv_rdy;
	bool vid_ints_en;
	bool continues_clk;
	struct rk628_hdcp hdcp;
	bool i2s_enable_default;
	HAUDINFO audio_info;
	struct rk628_combtxphy *txphy;
	struct rk628_dsi dsi;
	const struct rk628_plat_data *plat_data;
	struct device *classdev;
};

struct rk628_csi_mode {
	u32 width;
	u32 height;
	struct v4l2_fract max_fps;
	u32 hts_def;
	u32 vts_def;
	u32 exp_def;
};

static const s64 link_freq_menu_items[] = {
	RK628_CSI_LINK_FREQ_LOW,
	RK628_CSI_LINK_FREQ_HIGH,
	RK628_CSI_LINK_FREQ_925M,
};

static const struct v4l2_dv_timings_cap rk628_csi_timings_cap = {
	.type = V4L2_DV_BT_656_1120,
	/* keep this initialization for compatibility with GCC < 4.4.6 */
	.reserved = { 0 },
	V4L2_INIT_BT_TIMINGS(1, 10000, 1, 10000, 0, 600000000,
			V4L2_DV_BT_STD_CEA861 | V4L2_DV_BT_STD_DMT |
			V4L2_DV_BT_STD_GTF | V4L2_DV_BT_STD_CVT,
			V4L2_DV_BT_CAP_PROGRESSIVE | V4L2_DV_BT_CAP_INTERLACED |
			V4L2_DV_BT_CAP_REDUCED_BLANKING |
			V4L2_DV_BT_CAP_CUSTOM)
};

static u8 edid_init_data[] = {
	0x00, 0xFF, 0xFF, 0xFF, 0xFF, 0xFF, 0xFF, 0x00,
	0x49, 0x73, 0x8D, 0x62, 0x00, 0x88, 0x88, 0x88,
	0x08, 0x1E, 0x01, 0x03, 0x80, 0x00, 0x00, 0x78,
	0x0A, 0x0D, 0xC9, 0xA0, 0x57, 0x47, 0x98, 0x27,
	0x12, 0x48, 0x4C, 0x00, 0x00, 0x00, 0x01, 0x01,
	0x01, 0x01, 0x01, 0x01, 0x01, 0x01, 0x01, 0x01,
	0x01, 0x01, 0x01, 0x01, 0x01, 0x01, 0x02, 0x3A,
	0x80, 0x18, 0x71, 0x38, 0x2D, 0x40, 0x58, 0x2C,
	0x45, 0x00, 0xC4, 0x8E, 0x21, 0x00, 0x00, 0x1E,
	0x01, 0x1D, 0x00, 0x72, 0x51, 0xD0, 0x1E, 0x20,
	0x6E, 0x28, 0x55, 0x00, 0xC4, 0x8E, 0x21, 0x00,
	0x00, 0x1E, 0x00, 0x00, 0x00, 0xFC, 0x00, 0x54,
	0x37, 0x34, 0x39, 0x2D, 0x66, 0x48, 0x44, 0x37,
	0x32, 0x30, 0x0A, 0x20, 0x00, 0x00, 0x00, 0xFD,
	0x00, 0x14, 0x78, 0x01, 0xFF, 0x1D, 0x00, 0x0A,
	0x20, 0x20, 0x20, 0x20, 0x20, 0x20, 0x01, 0x18,

	0x02, 0x03, 0x1A, 0x71, 0x47, 0x5F, 0x90, 0x22,
	0x04, 0x11, 0x02, 0x01, 0x23, 0x09, 0x07, 0x01,
	0x83, 0x01, 0x00, 0x00, 0x65, 0x03, 0x0C, 0x00,
	0x10, 0x00, 0x02, 0x3A, 0x80, 0x18, 0x71, 0x38,
	0x2D, 0x40, 0x58, 0x2C, 0x45, 0x00, 0x20, 0xC2,
	0x31, 0x00, 0x00, 0x1E, 0x01, 0x1D, 0x00, 0x72,
	0x51, 0xD0, 0x1E, 0x20, 0x6E, 0x28, 0x55, 0x00,
	0x20, 0xC2, 0x31, 0x00, 0x00, 0x1E, 0x02, 0x3A,
	0x80, 0xD0, 0x72, 0x38, 0x2D, 0x40, 0x10, 0x2C,
	0x45, 0x80, 0x20, 0xC2, 0x31, 0x00, 0x00, 0x1E,
	0x01, 0x1D, 0x80, 0x18, 0x71, 0x38, 0x2D, 0x40,
	0x58, 0x2C, 0x45, 0x00, 0xC0, 0x6C, 0x00, 0x00,
	0x00, 0x18, 0x01, 0x1D, 0x80, 0x18, 0x71, 0x1C,
	0x16, 0x20, 0x58, 0x2C, 0x25, 0x00, 0xC0, 0x6C,
	0x00, 0x00, 0x00, 0x18, 0x00, 0x00, 0x00, 0x00,
	0x00, 0x00, 0x00, 0x00, 0x00, 0x00, 0x00, 0xC1,
};

static u8 rk628f_edid_init_data[] = {
	0x00, 0xFF, 0xFF, 0xFF, 0xFF, 0xFF, 0xFF, 0x00,
	0x24, 0xD0, 0x8F, 0x62, 0x01, 0x00, 0x00, 0x00,
	0x2D, 0x21, 0x01, 0x03, 0x80, 0x78, 0x44, 0x78,
	0x0A, 0xCF, 0x74, 0xA3, 0x57, 0x4C, 0xB0, 0x23,
	0x09, 0x48, 0x4C, 0x21, 0x08, 0x00, 0x61, 0x40,
	0x01, 0x01, 0x81, 0x00, 0x95, 0x00, 0xA9, 0xC0,
	0x01, 0x01, 0x01, 0x01, 0x01, 0x01, 0x08, 0xE8,
	0x00, 0x30, 0xF2, 0x70, 0x5A, 0x80, 0xB0, 0x58,
	0x8A, 0x00, 0xC4, 0x8E, 0x21, 0x00, 0x00, 0x1E,
	0x02, 0x3A, 0x80, 0x18, 0x71, 0x38, 0x2D, 0x40,
	0x58, 0x2C, 0x45, 0x00, 0xB9, 0xA8, 0x42, 0x00,
	0x00, 0x1E, 0x00, 0x00, 0x00, 0xFC, 0x00, 0x49,
	0x46, 0x50, 0x20, 0x44, 0x69, 0x73, 0x70, 0x6C,
	0x61, 0x79, 0x0A, 0x20, 0x00, 0x00, 0x00, 0xFD,
	0x00, 0x3B, 0x46, 0x1F, 0x8C, 0x3C, 0x00, 0x0A,
	0x20, 0x20, 0x20, 0x20, 0x20, 0x20, 0x01, 0xA8,

	0x02, 0x03, 0x39, 0xF2, 0x4D, 0x01, 0x03, 0x12,
	0x13, 0x84, 0x22, 0x1F, 0x90, 0x5D, 0x5E, 0x5F,
	0x60, 0x61, 0x23, 0x09, 0x07, 0x07, 0x83, 0x01,
	0x00, 0x00, 0x6D, 0x03, 0x0C, 0x00, 0x10, 0x00,
	0x00, 0x44, 0x20, 0x00, 0x60, 0x03, 0x02, 0x01,
	0x67, 0xD8, 0x5D, 0xC4, 0x01, 0x78, 0xC0, 0x00,
	0xE3, 0x05, 0x03, 0x01, 0xE4, 0x0F, 0x00, 0x18,
	0x00, 0x02, 0x3A, 0x80, 0x18, 0x71, 0x38, 0x2D,
	0x40, 0x58, 0x2C, 0x45, 0x00, 0xB9, 0xA8, 0x42,
	0x00, 0x00, 0x1E, 0x08, 0xE8, 0x00, 0x30, 0xF2,
	0x70, 0x5A, 0x80, 0xB0, 0x58, 0x8A, 0x00, 0xC4,
	0x8E, 0x21, 0x00, 0x00, 0x1E, 0x00, 0x00, 0x00,
	0x00, 0x00, 0x00, 0x00, 0x00, 0x00, 0x00, 0x00,
	0x00, 0x00, 0x00, 0x00, 0x00, 0x00, 0x00, 0x00,
	0x00, 0x00, 0x00, 0x00, 0x00, 0x00, 0x00, 0x00,
	0x00, 0x00, 0x00, 0x00, 0x00, 0x00, 0x00, 0x93,
};

static const struct mipi_timing rk628d_csi_mipi = {
	0x4a, 0xf, 0x5d, 0x3a, 0x3a, 0x5a, 0x1f
};

static const struct mipi_timing rk628f_csi0_mipi = {
	0x4a, 0xf, 0x5d, 0x3a, 0x3a, 0x5a, 0x1f
};

static const struct mipi_timing rk628f_csi1_mipi = {
//data-pre, data-zero, data-trail, clk-pre, clk-zero, clk-trail, clk-post
	0x4a, 0xf, 0x66, 0x3a, 0x3a, 0x5a, 0x1f
};

static const struct mipi_timing rk628f_dsi0_mipi = {
	0x70, 0x1c, 0x7f, 0x70, 0x3f, 0x7f, 0x1f
};

static struct rkmodule_csi_dphy_param rk3588_dcphy_param = {
	.vendor = PHY_VENDOR_SAMSUNG,
	.lp_vol_ref = 0,
	.lp_hys_sw = {3, 0, 0, 0},
	.lp_escclk_pol_sel = {1, 0, 0, 0},
	.skew_data_cal_clk = {0, 3, 3, 3},
	.clk_hs_term_sel = 2,
	.data_hs_term_sel = {2, 2, 2, 2},
	.reserved = {0},
};

static const struct rk628_csi_mode supported_modes[] = {
	{
		.width = 3840,
		.height = 2160,
		.max_fps = {
			.numerator = 10000,
			.denominator = 600000,
		},
		.hts_def = 4400,
		.vts_def = 2250,
	}, {
		.width = 3840,
		.height = 2160,
		.max_fps = {
			.numerator = 10000,
			.denominator = 300000,
		},
		.hts_def = 4400,
		.vts_def = 2250,
	}, {
		.width = 1920,
		.height = 1080,
		.max_fps = {
			.numerator = 10000,
			.denominator = 600000,
		},
		.hts_def = 2200,
		.vts_def = 1125,
	}, {
		.width = 1280,
		.height = 720,
		.max_fps = {
			.numerator = 10000,
			.denominator = 600000,
		},
		.hts_def = 1650,
		.vts_def = 750,
	}, {
		.width = 720,
		.height = 576,
		.max_fps = {
			.numerator = 10000,
			.denominator = 500000,
		},
		.hts_def = 864,
		.vts_def = 625,
	}, {
		.width = 720,
		.height = 480,
		.max_fps = {
			.numerator = 10000,
			.denominator = 600000,
		},
		.hts_def = 858,
		.vts_def = 525,
	},
};

static struct v4l2_dv_timings dst_timing = {
	.type = V4L2_DV_BT_656_1120,
	.bt = {
		.interlaced = V4L2_DV_PROGRESSIVE,
		.width = 1920,
		.height = 1080,
		.hfrontporch = 88,
		.hsync = 44,
		.hbackporch = 148,
		.vfrontporch = 4,
		.vsync = 5,
		.vbackporch = 36,
		.pixelclock = 148500000,
	},
};

static void rk628_post_process_setup(struct v4l2_subdev *sd);
static void rk628_csi_enable_interrupts(struct v4l2_subdev *sd, bool en);
static int rk628_csi_s_ctrl_detect_tx_5v(struct v4l2_subdev *sd);
static int rk628_csi_s_dv_timings(struct v4l2_subdev *sd,
				 struct v4l2_dv_timings *timings);
static int rk628_csi_s_edid(struct v4l2_subdev *sd,
				struct v4l2_subdev_edid *edid);
static int mipi_dphy_power_on(struct rk628_csi *csi);
static void mipi_dphy_power_off(struct rk628_csi *csi);
static int rk628_hdmirx_inno_phy_power_on(struct v4l2_subdev *sd);
static int rk628_hdmirx_inno_phy_power_off(struct v4l2_subdev *sd);
static int rk628_hdmirx_phy_setup(struct v4l2_subdev *sd);
static void rk628_csi_format_change(struct v4l2_subdev *sd);
static void enable_stream(struct v4l2_subdev *sd, bool enable);
static void rk628_hdmirx_vid_enable(struct v4l2_subdev *sd, bool en);
static void rk628_csi_set_csi(struct v4l2_subdev *sd);
static void rk628_hdmirx_hpd_ctrl(struct v4l2_subdev *sd, bool en);
static bool rk628_rcv_supported_res(struct v4l2_subdev *sd, u32 width,
				    u32 height);
static void rk628_dsi_set_scs(struct rk628_csi *csi);
static void rk628_dsi_enable(struct v4l2_subdev *sd);
static void rk628_csi_disable_stream(struct v4l2_subdev *sd);

static inline struct rk628_csi *to_csi(struct v4l2_subdev *sd)
{
	return container_of(sd, struct rk628_csi, sd);
}

static bool tx_5v_power_present(struct v4l2_subdev *sd)
{
	bool ret;
	int val, i, cnt;
	struct rk628_csi *csi = to_csi(sd);

	/* Direct Mode */
	if (!csi->plugin_det_gpio)
		return true;

	cnt = 0;
	for (i = 0; i < 5; i++) {
		val = gpiod_get_value(csi->plugin_det_gpio);
		if (val > 0)
			cnt++;
		usleep_range(500, 600);
	}

	ret = (cnt >= 3) ? true : false;
	v4l2_dbg(1, debug, sd, "%s: %d\n", __func__, ret);

	return ret;
}

static inline bool no_signal(struct v4l2_subdev *sd)
{
	struct rk628_csi *csi = to_csi(sd);

	v4l2_dbg(1, debug, sd, "%s no signal:%d\n", __func__, csi->nosignal);
	return csi->nosignal;
}

static inline bool audio_present(struct v4l2_subdev *sd)
{
	struct rk628_csi *csi = to_csi(sd);

	return rk628_hdmirx_audio_present(csi->audio_info);
}

static int get_audio_sampling_rate(struct v4l2_subdev *sd)
{
	struct rk628_csi *csi = to_csi(sd);

	if (no_signal(sd))
		return 0;

	return rk628_hdmirx_audio_fs(csi->audio_info);
}

static void rk628_hdmirx_ctrl_enable(struct v4l2_subdev *sd, int en)
{
	u32 mask;
	struct rk628_csi *csi = to_csi(sd);

	if (en) {
		/* don't enable audio until N CTS updated */
		mask = HDMI_ENABLE_MASK;
		v4l2_dbg(1, debug, sd, "%s: %#x %d\n", __func__, mask, en);
		rk628_i2c_update_bits(csi->rk628, HDMI_RX_DMI_DISABLE_IF,
				   mask, HDMI_ENABLE(1) | AUD_ENABLE(1));
	} else {
		mask = AUD_ENABLE_MASK | HDMI_ENABLE_MASK;
		v4l2_dbg(1, debug, sd, "%s: %#x %d\n", __func__, mask, en);
		rk628_i2c_update_bits(csi->rk628, HDMI_RX_DMI_DISABLE_IF,
				   mask, HDMI_ENABLE(0) | AUD_ENABLE(0));
	}
}

static int rk628_csi_get_detected_timings(struct v4l2_subdev *sd,
				     struct v4l2_dv_timings *timings)
{
	struct rk628_csi *csi = to_csi(sd);
	struct v4l2_bt_timings *bt = &timings->bt;
	int ret;

	ret = rk628_hdmirx_get_timings(csi->rk628, timings);
	if (ret)
		return ret;

	if ((bt->pixelclock > 300000000 && csi->rk628->version >= RK628F_VERSION) ||
		(bt->width > 2048 && csi->plat_data->tx_mode == DSI_MODE)) {
		v4l2_info(sd, "rk628f detect pixclk more than 300M, use dual mipi mode\n");
		csi->rk628->dual_mipi = true;
	} else {
		v4l2_info(sd, "pixclk less than 300M, use single mipi mode\n");
		csi->rk628->dual_mipi = false;
	}

	v4l2_dbg(1, debug, sd, "hfp:%d, hs:%d, hbp:%d, vfp:%d, vs:%d, vbp:%d, interlace:%d\n",
		 bt->hfrontporch, bt->hsync, bt->hbackporch, bt->vfrontporch, bt->vsync,
		 bt->vbackporch, bt->interlaced);

	csi->src_timings = *timings;
	if (csi->scaler_en)
		*timings = csi->timings;

	return ret;

}

static void rk628_hdmirx_plugout(struct v4l2_subdev *sd)
{
	struct rk628_csi *csi = to_csi(sd);

	enable_stream(sd, false);
	csi->nosignal = true;
	rk628_csi_enable_interrupts(sd, false);
	cancel_delayed_work(&csi->delayed_work_res_change);
	rk628_hdmirx_audio_cancel_work_audio(csi->audio_info, true);
	rk628_hdmirx_hpd_ctrl(sd, false);
	rk628_hdmirx_inno_phy_power_off(sd);
	rk628_hdmirx_controller_reset(csi->rk628);
}

static void rk628_hdmirx_config_all(struct v4l2_subdev *sd)
{
	int ret;
	struct rk628_csi *csi = to_csi(sd);

	ret = rk628_hdmirx_phy_setup(sd);
	if (ret >= 0 && !rk628_hdmirx_scdc_ced_err(csi->rk628)) {
		rk628_csi_format_change(sd);
		csi->nosignal = false;
		return;
	}

	if (ret < 0 || rk628_hdmirx_scdc_ced_err(csi->rk628)) {
		rk628_hdmirx_plugout(sd);
		schedule_delayed_work(&csi->delayed_work_enable_hotplug,
				      msecs_to_jiffies(800));
	}
}

static void rk628_csi_delayed_work_enable_hotplug(struct work_struct *work)
{
	struct delayed_work *dwork = to_delayed_work(work);
	struct rk628_csi *csi = container_of(dwork, struct rk628_csi,
			delayed_work_enable_hotplug);
	struct v4l2_subdev *sd = &csi->sd;
	bool plugin;

	mutex_lock(&csi->confctl_mutex);
	rk628_set_bg_enable(csi->rk628, false);
	csi->avi_rcv_rdy = false;
	plugin = tx_5v_power_present(sd);
	v4l2_ctrl_s_ctrl(csi->detect_tx_5v_ctrl, plugin);
	v4l2_dbg(1, debug, sd, "%s: 5v_det:%d\n", __func__, plugin);
	if (plugin) {
		rk628_csi_enable_interrupts(sd, false);
		rk628_hdmirx_audio_setup(csi->audio_info);
		rk628_hdmirx_set_hdcp(csi->rk628, &csi->hdcp, csi->enable_hdcp);
		rk628_hdmirx_controller_setup(csi->rk628);
		rk628_hdmirx_hpd_ctrl(sd, true);
		rk628_hdmirx_config_all(sd);
		rk628_csi_enable_interrupts(sd, true);
		rk628_i2c_update_bits(csi->rk628, GRF_SYSTEM_CON0,
				SW_I2S_DATA_OEN_MASK, SW_I2S_DATA_OEN(0));
	} else {
		rk628_hdmirx_plugout(sd);
	}
	mutex_unlock(&csi->confctl_mutex);
}

static int rk628_check_resulotion_change(struct v4l2_subdev *sd)
{
	u32 val;
	struct rk628_csi *csi = to_csi(sd);
	u32 htotal, vtotal;
	u32 old_htotal, old_vtotal;
	struct v4l2_bt_timings *bt = &csi->src_timings.bt;

	if (csi->rk628->version >= RK628F_VERSION)
		return 1;

	rk628_i2c_read(csi->rk628, HDMI_RX_MD_HT1, &val);
	htotal = (val >> 16) & 0xffff;
	rk628_i2c_read(csi->rk628, HDMI_RX_MD_VTL, &val);
	vtotal = val & 0xffff;

	old_htotal = bt->hfrontporch + bt->hsync + bt->width + bt->hbackporch;
	old_vtotal = bt->vfrontporch + bt->vsync + bt->height + bt->vbackporch;

	v4l2_dbg(1, debug, sd, "new mode: %d x %d\n", htotal, vtotal);
	v4l2_dbg(1, debug, sd, "old mode: %d x %d\n", old_htotal, old_vtotal);

	if (htotal != old_htotal || vtotal != old_vtotal)
		return 1;

	return 0;
}

static void rk628_delayed_work_res_change(struct work_struct *work)
{
	struct delayed_work *dwork = to_delayed_work(work);
	struct rk628_csi *csi = container_of(dwork, struct rk628_csi,
			delayed_work_res_change);
	struct v4l2_subdev *sd = &csi->sd;
	bool plugin;

	mutex_lock(&csi->confctl_mutex);
	enable_stream(sd, false);
	csi->nosignal = true;
	csi->avi_rcv_rdy = false;
	plugin = tx_5v_power_present(sd);
	v4l2_dbg(1, debug, sd, "%s: 5v_det:%d\n", __func__, plugin);
	if (plugin) {
		if (rk628_check_resulotion_change(sd)) {
			v4l2_dbg(1, debug, sd, "res change, recfg ctrler and phy!\n");
			if (csi->rk628->version >= RK628F_VERSION) {
				rk628_csi_enable_interrupts(sd, false);
				rk628_hdmirx_audio_cancel_work_audio(csi->audio_info, true);
				rk628_hdmirx_hpd_ctrl(sd, false);
				rk628_hdmirx_inno_phy_power_off(sd);
				rk628_hdmirx_controller_reset(csi->rk628);
				schedule_delayed_work(&csi->delayed_work_enable_hotplug,
						      msecs_to_jiffies(800));
			} else {
				rk628_hdmirx_audio_cancel_work_audio(csi->audio_info, true);
				rk628_hdmirx_inno_phy_power_off(sd);
				rk628_hdmirx_controller_reset(csi->rk628);
				rk628_hdmirx_audio_setup(csi->audio_info);
				rk628_hdmirx_set_hdcp(csi->rk628, &csi->hdcp, csi->enable_hdcp);
				rk628_hdmirx_controller_setup(csi->rk628);
				rk628_hdmirx_hpd_ctrl(sd, true);
				rk628_hdmirx_config_all(sd);
				rk628_csi_enable_interrupts(sd, true);
				rk628_i2c_update_bits(csi->rk628, GRF_SYSTEM_CON0,
						      SW_I2S_DATA_OEN_MASK,
						      SW_I2S_DATA_OEN(0));
			}
		} else {
			rk628_csi_format_change(sd);
			rk628_csi_enable_interrupts(sd, true);
		}
	}
	mutex_unlock(&csi->confctl_mutex);
}

static void rk628_hdmirx_hpd_ctrl(struct v4l2_subdev *sd, bool en)
{
	u8 en_level, set_level;
	struct rk628_csi *csi = to_csi(sd);

	v4l2_dbg(1, debug, sd, "%s: %sable, hpd invert:%d\n", __func__,
			en ? "en" : "dis", csi->hpd_output_inverted);
	en_level = csi->hpd_output_inverted ? 0 : 1;
	set_level = en ? en_level : !en_level;
	rk628_i2c_update_bits(csi->rk628, HDMI_RX_HDMI_SETUP_CTRL,
			HOT_PLUG_DETECT_MASK, HOT_PLUG_DETECT(set_level));
}


static int rk628_csi_s_ctrl_detect_tx_5v(struct v4l2_subdev *sd)
{
	struct rk628_csi *csi = to_csi(sd);

	return v4l2_ctrl_s_ctrl(csi->detect_tx_5v_ctrl,
			tx_5v_power_present(sd));
}

static int rk628_csi_s_ctrl_audio_sampling_rate(struct v4l2_subdev *sd)
{
	struct rk628_csi *csi = to_csi(sd);

	return v4l2_ctrl_s_ctrl(csi->audio_sampling_rate_ctrl,
			get_audio_sampling_rate(sd));
}

static int rk628_csi_s_ctrl_audio_present(struct v4l2_subdev *sd)
{
	struct rk628_csi *csi = to_csi(sd);

	return v4l2_ctrl_s_ctrl(csi->audio_present_ctrl,
			audio_present(sd));
}

static int rk628_csi_update_controls(struct v4l2_subdev *sd)
{
	int ret = 0;

	ret |= rk628_csi_s_ctrl_detect_tx_5v(sd);
	ret |= rk628_csi_s_ctrl_audio_sampling_rate(sd);
	ret |= rk628_csi_s_ctrl_audio_present(sd);

	return ret;
}

static void rk628_csi0_cru_reset(struct v4l2_subdev *sd)
{
	struct rk628_csi *csi = to_csi(sd);

	rk628_control_assert(csi->rk628, RGU_CSI);
	udelay(10);
	rk628_control_deassert(csi->rk628, RGU_CSI);
}

static void rk628_csi1_cru_reset(struct v4l2_subdev *sd)
{
	struct rk628_csi *csi = to_csi(sd);

	rk628_control_assert(csi->rk628, RGU_CSI1);
	udelay(10);
	rk628_control_deassert(csi->rk628, RGU_CSI1);
}

static void rk628_csi_soft_reset(struct v4l2_subdev *sd)
{
	struct rk628_csi *csi = to_csi(sd);

	rk628_i2c_write(csi->rk628, CSITX_SYS_CTRL0_IMD, 0x1);
	usleep_range(1000, 1100);
	rk628_i2c_write(csi->rk628, CSITX_SYS_CTRL0_IMD, 0x0);

	if (csi->rk628->version >= RK628F_VERSION) {
		rk628_i2c_write(csi->rk628, CSITX1_SYS_CTRL0_IMD, 0x1);
		usleep_range(1000, 1100);
		rk628_i2c_write(csi->rk628, CSITX1_SYS_CTRL0_IMD, 0x0);
	}
}

static void enable_csitx(struct v4l2_subdev *sd)
{
	u32 i, ret, val;
	u32 val_csi1 = 0;
	struct rk628_csi *csi = to_csi(sd);

	//enable dphy1 and split mode
	rk628_i2c_update_bits(csi->rk628, GRF_SYSTEM_CON3, GRF_DPHY_CH1_EN_MASK,
			     csi->rk628->dual_mipi ? GRF_DPHY_CH1_EN(1) : 0);
	rk628_i2c_update_bits(csi->rk628, GRF_POST_PROC_CON, SW_SPLIT_EN,
			     csi->rk628->dual_mipi ? SW_SPLIT_EN : 0);
	rk628_csi_set_csi(sd);
	for (i = 0; i < CSITX_ERR_RETRY_TIMES; i++) {
		if (i) {
			rk628_i2c_update_bits(csi->rk628, CSITX_CSITX_EN,
						CSITX_EN_MASK, CSITX_EN(0));
			if (csi->rk628->version >= RK628F_VERSION)
				rk628_i2c_update_bits(csi->rk628, CSITX1_CSITX_EN,
						CSITX_EN_MASK, CSITX_EN(0));
			rk628_i2c_write(csi->rk628, CSITX_CONFIG_DONE, CONFIG_DONE);
			if (csi->rk628->version >= RK628F_VERSION)
				rk628_i2c_write(csi->rk628, CSITX1_CONFIG_DONE, CONFIG_DONE);

			usleep_range(5000, 5500);
			rk628_csi_soft_reset(sd);
			usleep_range(5000, 5500);
		}

		rk628_i2c_update_bits(csi->rk628, CSITX_CSITX_EN,
					DPHY_EN_MASK |
					CSITX_EN_MASK,
					DPHY_EN(1) |
					CSITX_EN(1));
		rk628_i2c_write(csi->rk628, CSITX_CONFIG_DONE, CONFIG_DONE_IMD);
		if (csi->rk628->version >= RK628F_VERSION) {
			rk628_i2c_update_bits(csi->rk628, CSITX1_CSITX_EN,
					DPHY_EN_MASK |
					CSITX_EN_MASK,
					DPHY_EN(1) |
					CSITX_EN(1));
			rk628_i2c_write(csi->rk628, CSITX1_CONFIG_DONE, CONFIG_DONE_IMD);
		}

		rk628_i2c_write(csi->rk628, CSITX_ERR_INTR_CLR_IMD, 0xffffffff);
		if (csi->rk628->version <= RK628D_VERSION)
			rk628_i2c_update_bits(csi->rk628, CSITX_SYS_CTRL1,
				BYPASS_SELECT_MASK, BYPASS_SELECT(0));
		rk628_i2c_write(csi->rk628, CSITX_CONFIG_DONE, CONFIG_DONE_IMD);

		if (csi->rk628->version >= RK628F_VERSION) {
			rk628_i2c_write(csi->rk628, CSITX1_ERR_INTR_CLR_IMD, 0xffffffff);
			rk628_i2c_write(csi->rk628, CSITX1_CONFIG_DONE, CONFIG_DONE_IMD);
		}
		msleep(50);
		ret = rk628_i2c_read(csi->rk628, CSITX_ERR_INTR_RAW_STATUS_IMD, &val);
		if (csi->rk628->version >= RK628F_VERSION)
			ret |= rk628_i2c_read(csi->rk628,
					CSITX1_ERR_INTR_RAW_STATUS_IMD, &val_csi1);
		if (!ret && !val && !val_csi1)
			break;

		v4l2_err(sd, "%s csitx err, retry:%d, err status csi0:%#x, csi1:%#x, ret:%d\n",
				__func__, i, val, val_csi1, ret);
	}
}

static void rk628_dsi_set_scs(struct rk628_csi *csi)
{
	u8 video_fmt;
	u32 val;
	int avi_rdy;

	mutex_lock(&csi->confctl_mutex);
	avi_rdy = rk628_is_avi_ready(csi->rk628, csi->avi_rcv_rdy);
	mutex_unlock(&csi->confctl_mutex);

	rk628_i2c_read(csi->rk628, HDMI_RX_PDEC_AVI_PB, &val);
	video_fmt = (val & VIDEO_FORMAT_MASK) >> 5;
	v4l2_info(&csi->sd, "%s PDEC_AVI_PB:%#x, video format:%d\n",
			__func__, val, video_fmt);
	if (csi->rk628->version == RK628D_VERSION) {
		if (video_fmt) {
			if (csi->dsi.vid_mode == VIDEO_MODE)
				rk628_i2c_write(csi->rk628, GRF_CSC_CTRL_CON,
						SW_Y2R_EN(1) | SW_YUV2VYU_SWP(1));
			else
				rk628_i2c_write(csi->rk628, GRF_CSC_CTRL_CON,
						SW_Y2R_EN(1) | SW_YUV2VYU_SWP(0));
		} else {
			if (csi->dsi.vid_mode == VIDEO_MODE)
				rk628_i2c_write(csi->rk628, GRF_CSC_CTRL_CON,
						SW_Y2R_EN(0) | SW_YUV2VYU_SWP(1));
			else
				rk628_i2c_write(csi->rk628, GRF_CSC_CTRL_CON,
						SW_Y2R_EN(0) | SW_YUV2VYU_SWP(0));
		}
	} else {
		rk628_i2c_write(csi->rk628, GRF_CSC_CTRL_CON, SW_YUV2VYU_SWP(0));
		rk628_post_process_csc_en(csi->rk628);
	}

	/* if avi packet is not stable, reset ctrl*/
	if (!avi_rdy) {
		csi->nosignal = true;
		schedule_delayed_work(&csi->delayed_work_enable_hotplug, HZ / 20);
	}
}

static void rk628_dsi_enable(struct v4l2_subdev *sd)
{
	struct rk628_csi *csi = to_csi(sd);

	rk628_post_process_setup(sd);

	if (csi->txphy_pwron) {
		v4l2_dbg(1, debug, sd,
			"%s: txphy already power on, power off\n", __func__);
		mipi_dphy_power_off(csi);
		csi->txphy_pwron = false;
	}

	csi->dsi.rk628 = csi->rk628;
	csi->dsi.timings = csi->timings;
	csi->dsi.lane_mbps = csi->lane_mbps;
	rk628_mipi_dsi_power_on(&csi->dsi);
	csi->txphy_pwron = true;
	v4l2_dbg(2, debug, sd, "%s: txphy power on!\n", __func__);
	usleep_range(1000, 1500);
	rk628_dsi_set_scs(csi);
}

static void enable_dsitx(struct v4l2_subdev *sd)
{
	struct rk628_csi *csi = to_csi(sd);

	/* rst for dsi0 */
	rk628_control_assert(csi->rk628, RGU_DSI0);
	udelay(20);
	rk628_control_deassert(csi->rk628, RGU_DSI0);
	udelay(20);

	/* rst for dsi1 */
	rk628_control_assert(csi->rk628, RGU_DSI1);
	udelay(20);
	rk628_control_deassert(csi->rk628, RGU_DSI1);
	udelay(20);

	rk628_dsi_enable(sd);
}

static void rk628_dsi_enable_stream(struct v4l2_subdev *sd, bool en)
{
	struct rk628_csi *csi = to_csi(sd);

	if (en) {
		rk628_hdmirx_vid_enable(sd, true);
		rk628_i2c_write(csi->rk628, GRF_SCALER_CON0, SCL_EN(1));
		rk628_dsi_set_scs(csi);
		return;
	}

	rk628_hdmirx_vid_enable(sd, false);
	rk628_i2c_write(csi->rk628, GRF_SCALER_CON0, SCL_EN(0));
	rk628_dsi_disable_stream(&csi->dsi);
}

static void rk628_csi_disable_stream(struct v4l2_subdev *sd)
{
	struct rk628_csi *csi = to_csi(sd);

	rk628_i2c_update_bits(csi->rk628, CSITX_CSITX_EN,
				DPHY_EN_MASK | CSITX_EN_MASK,
				DPHY_EN(0) | CSITX_EN(0));
	rk628_i2c_update_bits(csi->rk628, CSITX_SYS_CTRL3_IMD, CONT_MODE_CLK_CLR_MASK,
			csi->continues_clk ? CONT_MODE_CLK_CLR(1) : CONT_MODE_CLK_CLR(0));
	rk628_i2c_write(csi->rk628, CSITX_CONFIG_DONE, CONFIG_DONE);

	if (csi->rk628->version >= RK628F_VERSION) {
		rk628_i2c_update_bits(csi->rk628, CSITX1_CSITX_EN,
					DPHY_EN_MASK | CSITX_EN_MASK,
					DPHY_EN(0) | CSITX_EN(0));
		rk628_i2c_update_bits(csi->rk628, CSITX1_SYS_CTRL3_IMD, CONT_MODE_CLK_CLR_MASK,
				csi->continues_clk ? CONT_MODE_CLK_CLR(1) : CONT_MODE_CLK_CLR(0));
		rk628_i2c_write(csi->rk628, CSITX1_CONFIG_DONE, CONFIG_DONE);
	}
}

static void enable_stream(struct v4l2_subdev *sd, bool en)
{
	struct rk628_csi *csi = to_csi(sd);

	v4l2_dbg(1, debug, sd, "%s: %sable\n", __func__, en ? "en" : "dis");
	if (en) {
		if (rk628_hdmirx_scdc_ced_err(csi->rk628)) {
			rk628_hdmirx_plugout(sd);
			schedule_delayed_work(&csi->delayed_work_enable_hotplug,
					      msecs_to_jiffies(800));
			return;
		}

		rk628_hdmirx_vid_enable(sd, true);
		if (csi->plat_data->tx_mode == DSI_MODE)
			enable_dsitx(sd);
		else
			enable_csitx(sd);
	} else {
		if (csi->plat_data->tx_mode == CSI_MODE) {
			rk628_hdmirx_vid_enable(sd, false);
			rk628_csi_disable_stream(sd);
		} else {
			rk628_dsi_enable_stream(sd, en);
		}
	}
}

static void rk628_post_process_setup(struct v4l2_subdev *sd)
{
	struct rk628_csi *csi = to_csi(sd);
	struct v4l2_bt_timings *bt = &csi->src_timings.bt;
	struct v4l2_bt_timings *dst_bt = &csi->timings.bt;
	struct videomode src, dst;
	u64 dst_pclk;

	src.hactive = bt->width;
	src.hfront_porch = bt->hfrontporch;
	src.hsync_len = bt->hsync;
	src.hback_porch = bt->hbackporch;
	src.vactive = bt->height;
	src.vfront_porch = bt->vfrontporch;
	src.vsync_len = bt->vsync;
	src.vback_porch = bt->vbackporch;
	src.pixelclock = bt->pixelclock;
	src.flags = 0;
	if (bt->interlaced == V4L2_DV_INTERLACED)
		src.flags |= DISPLAY_FLAGS_INTERLACED;
	if (!src.pixelclock) {
		enable_stream(sd, false);
		csi->nosignal = true;
		schedule_delayed_work(&csi->delayed_work_enable_hotplug, HZ / 20);
		return;
	}

	dst.hactive = dst_bt->width;
	dst.hfront_porch = dst_bt->hfrontporch;
	dst.hsync_len = dst_bt->hsync;
	dst.hback_porch = dst_bt->hbackporch;
	dst.vactive = dst_bt->height;
	dst.vfront_porch = dst_bt->vfrontporch;
	dst.vsync_len = dst_bt->vsync;
	dst.vback_porch = dst_bt->vbackporch;
	dst.pixelclock = dst_bt->pixelclock;

	rk628_post_process_en(csi->rk628, &src, &dst, &dst_pclk);
	dst_bt->pixelclock = dst_pclk;
}

static void rk628_csi_set_csi(struct v4l2_subdev *sd)
{
	struct rk628_csi *csi = to_csi(sd);
	u8 video_fmt;
	u8 lanes = csi->csi_lanes_in_use;
	u8 lane_num;
	u32 wc_usrdef, val;
	int avi_rdy;

	lane_num = lanes - 1;
	csi->rk628->dphy_lane_en = (1 << (lanes + 1)) - 1;
	wc_usrdef = csi->timings.bt.width * 2;
	if (csi->rk628->dual_mipi)
		wc_usrdef = csi->timings.bt.width;
	v4l2_info(sd, "%s mipi mode, word count user define: %d\n",
			csi->rk628->dual_mipi ? "dual" : "single", wc_usrdef);
	rk628_csi_disable_stream(sd);
	usleep_range(5000, 5500);
	rk628_csi0_cru_reset(sd);
	if (csi->rk628->version >= RK628F_VERSION)
		rk628_csi1_cru_reset(sd);
	rk628_mipi_dphy_reset(csi->rk628);
	rk628_post_process_setup(sd);

	if (csi->txphy_pwron) {
		v4l2_dbg(1, debug, sd,
			"%s: txphy already power on, power off\n", __func__);
		mipi_dphy_power_off(csi);
		csi->txphy_pwron = false;
	}

	mipi_dphy_power_on(csi);
	csi->txphy_pwron = true;
	v4l2_dbg(2, debug, sd, "%s: txphy power on!\n", __func__);
	usleep_range(1000, 1500);

	if (csi->rk628->version <= RK628D_VERSION) {
		rk628_i2c_update_bits(csi->rk628, CSITX_CSITX_EN,
			VOP_UV_SWAP_MASK |
			VOP_YUV422_EN_MASK |
			VOP_P2_EN_MASK |
			LANE_NUM_MASK |
			DPHY_EN_MASK |
			CSITX_EN_MASK,
			VOP_UV_SWAP(1) |
			VOP_YUV422_EN(1) |
			VOP_P2_EN(1) |
			LANE_NUM(lane_num) |
			DPHY_EN(0) |
			CSITX_EN(0));
		rk628_i2c_update_bits(csi->rk628, CSITX_SYS_CTRL1,
			BYPASS_SELECT_MASK,
			BYPASS_SELECT(1));
	} else {
		rk628_i2c_update_bits(csi->rk628, CSITX_CSITX_EN,
			VOP_UV_SWAP_MASK |
			VOP_YUV422_EN_MASK |
			VOP_YUV422_MODE_MASK |
			VOP_P2_EN_MASK |
			LANE_NUM_MASK |
			DPHY_EN_MASK |
			CSITX_EN_MASK,
			VOP_UV_SWAP(0) |
			VOP_YUV422_EN(1) |
			VOP_YUV422_MODE(2) |
			VOP_P2_EN(1) |
			LANE_NUM(lane_num) |
			DPHY_EN(0) |
			CSITX_EN(0));
		rk628_i2c_update_bits(csi->rk628, CSITX_SYS_CTRL1,
			BYPASS_SELECT_MASK,
			BYPASS_SELECT(0));
	}

	rk628_i2c_write(csi->rk628, CSITX_CONFIG_DONE, CONFIG_DONE_IMD);
	rk628_i2c_write(csi->rk628, CSITX_SYS_CTRL2, VOP_WHOLE_FRM_EN | VSYNC_ENABLE);
	if (csi->continues_clk)
		rk628_i2c_update_bits(csi->rk628, CSITX_SYS_CTRL3_IMD,
			CONT_MODE_CLK_CLR_MASK |
			CONT_MODE_CLK_SET_MASK |
			NON_CONTINUOUS_MODE_MASK,
			CONT_MODE_CLK_CLR(0) |
			CONT_MODE_CLK_SET(1) |
			NON_CONTINUOUS_MODE(0));
	else
		rk628_i2c_update_bits(csi->rk628, CSITX_SYS_CTRL3_IMD,
			CONT_MODE_CLK_CLR_MASK |
			CONT_MODE_CLK_SET_MASK |
			NON_CONTINUOUS_MODE_MASK,
			CONT_MODE_CLK_CLR(0) |
			CONT_MODE_CLK_SET(0) |
			NON_CONTINUOUS_MODE(1));

	rk628_i2c_write(csi->rk628, CSITX_VOP_PATH_CTRL,
			VOP_WC_USERDEFINE(wc_usrdef) |
			VOP_DT_USERDEFINE(YUV422_8BIT) |
			VOP_PIXEL_FORMAT(0) |
			VOP_WC_USERDEFINE_EN(1) |
			VOP_DT_USERDEFINE_EN(1) |
			VOP_PATH_EN(1));
	rk628_i2c_update_bits(csi->rk628, CSITX_DPHY_CTRL,
				CSI_DPHY_EN_MASK,
				CSI_DPHY_EN(csi->rk628->dphy_lane_en));
	rk628_i2c_update_bits(csi->rk628, CSITX_VOP_FILTER_CTRL,
				VOP_FILTER_EN_MASK | VOP_FILTER_MASK,
				VOP_FILTER_EN(1) | VOP_FILTER(3));
	rk628_i2c_write(csi->rk628, CSITX_CONFIG_DONE, CONFIG_DONE_IMD);
	v4l2_dbg(1, debug, sd, "%s csi config done\n", __func__);

	if (csi->rk628->version >= RK628F_VERSION) {
		rk628_i2c_update_bits(csi->rk628, CSITX1_CSITX_EN,
				VOP_UV_SWAP_MASK |
				VOP_YUV422_EN_MASK |
				VOP_YUV422_MODE_MASK |
				VOP_P2_EN_MASK |
				LANE_NUM_MASK |
				DPHY_EN_MASK |
				CSITX_EN_MASK,
				VOP_UV_SWAP(0) |
				VOP_YUV422_EN(1) |
				VOP_YUV422_MODE(2) |
				VOP_P2_EN(1) |
				LANE_NUM(lane_num) |
				DPHY_EN(0) |
				CSITX_EN(0));
		rk628_i2c_update_bits(csi->rk628, CSITX1_SYS_CTRL1,
				BYPASS_SELECT_MASK,
				BYPASS_SELECT(0));
		rk628_i2c_write(csi->rk628, CSITX1_CONFIG_DONE, CONFIG_DONE_IMD);
		rk628_i2c_write(csi->rk628, CSITX1_SYS_CTRL2, VOP_WHOLE_FRM_EN | VSYNC_ENABLE);
		if (csi->continues_clk)
			rk628_i2c_update_bits(csi->rk628, CSITX1_SYS_CTRL3_IMD,
				CONT_MODE_CLK_CLR_MASK |
				CONT_MODE_CLK_SET_MASK |
				NON_CONTINUOUS_MODE_MASK,
				CONT_MODE_CLK_CLR(0) |
				CONT_MODE_CLK_SET(1) |
				NON_CONTINUOUS_MODE(0));
		else
			rk628_i2c_update_bits(csi->rk628, CSITX1_SYS_CTRL3_IMD,
				CONT_MODE_CLK_CLR_MASK |
				CONT_MODE_CLK_SET_MASK |
				NON_CONTINUOUS_MODE_MASK,
				CONT_MODE_CLK_CLR(0) |
				CONT_MODE_CLK_SET(0) |
				NON_CONTINUOUS_MODE(1));

		rk628_i2c_write(csi->rk628, CSITX1_VOP_PATH_CTRL,
				VOP_WC_USERDEFINE(wc_usrdef) |
				VOP_DT_USERDEFINE(YUV422_8BIT) |
				VOP_PIXEL_FORMAT(0) |
				VOP_WC_USERDEFINE_EN(1) |
				VOP_DT_USERDEFINE_EN(1) |
				VOP_PATH_EN(1));
		rk628_i2c_update_bits(csi->rk628, CSITX1_DPHY_CTRL,
					CSI_DPHY_EN_MASK,
					CSI_DPHY_EN(csi->rk628->dphy_lane_en));
		rk628_i2c_update_bits(csi->rk628, CSITX1_VOP_FILTER_CTRL,
				VOP_FILTER_EN_MASK | VOP_FILTER_MASK,
				VOP_FILTER_EN(1) | VOP_FILTER(3));
		rk628_i2c_write(csi->rk628, CSITX1_CONFIG_DONE, CONFIG_DONE_IMD);
		v4l2_dbg(1, debug, sd, "%s csi1 config done\n", __func__);
	}

	mutex_lock(&csi->confctl_mutex);
	avi_rdy = rk628_is_avi_ready(csi->rk628, csi->avi_rcv_rdy);
	mutex_unlock(&csi->confctl_mutex);

	rk628_i2c_read(csi->rk628, HDMI_RX_PDEC_AVI_PB, &val);
	video_fmt = (val & VIDEO_FORMAT_MASK) >> 5;
	v4l2_dbg(1, debug, &csi->sd, "%s PDEC_AVI_PB:%#x, video format:%d\n",
			__func__, val, video_fmt);
	if (csi->rk628->version == RK628D_VERSION) {
		if (video_fmt) {
			/* yuv data: cfg SW_YUV2VYU_SWP */
			rk628_i2c_write(csi->rk628, GRF_CSC_CTRL_CON,
				SW_YUV2VYU_SWP(1) |
				SW_R2Y_EN(0));
		} else {
			/* rgb data: cfg SW_R2Y_EN */
			rk628_i2c_write(csi->rk628, GRF_CSC_CTRL_CON,
				SW_YUV2VYU_SWP(0) |
				SW_R2Y_EN(1) | SW_R2Y_CSC_MODE(2));
		}
	} else {
		rk628_i2c_write(csi->rk628, GRF_CSC_CTRL_CON, SW_YUV2VYU_SWP(1));
		rk628_post_process_csc_en(csi->rk628);
	}
	/* if avi packet is not stable, reset ctrl*/
	if (!avi_rdy) {
		csi->nosignal = true;
		schedule_delayed_work(&csi->delayed_work_enable_hotplug, HZ / 20);
	}
}

static int rk628_hdmirx_inno_phy_power_on(struct v4l2_subdev *sd)
{
	struct rk628_csi *csi = to_csi(sd);
	int ret, f;

	/* Bit31 is used to distinguish HDMI cable mode and direct connection
	 * mode in the rk628_combrxphy driver.
	 * Bit31: 0 -direct connection mode;
	 *        1 -cable mode;
	 * The cable mode is to know the input clock frequency through cdr_mode
	 * in the rk628_combrxphy driver, and the cable mode supports up to
	 * 297M, so 297M is passed uniformly here.
	 */
	f = 297000 | BIT(31);

	if (csi->rxphy_pwron) {
		v4l2_dbg(1, debug, sd, "rxphy already power on, power off!\n");
		ret = rk628_rxphy_power_off(csi->rk628);
		if (ret)
			v4l2_err(sd, "hdmi rxphy power off failed!\n");
		else
			csi->rxphy_pwron = false;
		usleep_range(100, 110);
	}

	if (csi->rxphy_pwron == false) {
		rk628_hdmirx_ctrl_enable(sd, 0);
		ret = rk628_rxphy_power_on(csi->rk628, f);
		if (ret) {
			csi->rxphy_pwron = false;
			v4l2_err(sd, "hdmi rxphy power on failed\n");
		} else {
			csi->rxphy_pwron = true;
		}
		rk628_hdmirx_ctrl_enable(sd, 1);
		msleep(100);
	}

	return ret;
}

static int rk628_hdmirx_inno_phy_power_off(struct v4l2_subdev *sd)
{
	struct rk628_csi *csi = to_csi(sd);

	if (csi->rk628->version >= RK628F_VERSION)
		return 0;

	if (csi->rxphy_pwron) {
		v4l2_dbg(1, debug, sd, "rxphy power off!\n");
		rk628_rxphy_power_off(csi->rk628);
		csi->rxphy_pwron = false;
	}
	usleep_range(100, 100);

	return 0;
}

static void rk628_hdmirx_vid_enable(struct v4l2_subdev *sd, bool en)
{
	struct rk628_csi *csi = to_csi(sd);

	v4l2_dbg(1, debug, sd, "%s: %sable\n", __func__, en ? "en" : "dis");
	if (en) {
		if (!csi->i2s_enable_default)
			rk628_hdmirx_audio_i2s_ctrl(csi->audio_info, true);
		rk628_i2c_update_bits(csi->rk628, HDMI_RX_DMI_DISABLE_IF,
				      VID_ENABLE_MASK, VID_ENABLE(1));
	} else {
		if (!csi->i2s_enable_default)
			rk628_hdmirx_audio_i2s_ctrl(csi->audio_info, false);
		rk628_i2c_update_bits(csi->rk628, HDMI_RX_DMI_DISABLE_IF,
				      VID_ENABLE_MASK, VID_ENABLE(0));
	}
}

static bool rk628_rcv_supported_res(struct v4l2_subdev *sd, u32 width,
		u32 height)
{
	u32 i;
	struct rk628_csi *csi = to_csi(sd);

	if (csi->rk628->version >= RK628F_VERSION)
		return true;

	for (i = 0; i < ARRAY_SIZE(supported_modes); i++) {
		if ((supported_modes[i].width == width) &&
		    (supported_modes[i].height == height)) {
			break;
		}
	}
	if (i == ARRAY_SIZE(supported_modes)) {
		v4l2_err(sd, "%s do not support res wxh: %dx%d\n", __func__,
				width, height);
		return false;
	} else {
		return true;
	}
}

static int rk628_hdmirx_phy_setup(struct v4l2_subdev *sd)
{
	u32 i, cnt, val;
	u32 width, height, frame_width, frame_height, status;
	struct rk628_csi *csi = to_csi(sd);
	int ret = 0;

	for (i = 0; i < RXPHY_CFG_MAX_TIMES; i++) {
		if (csi->rk628->version < RK628F_VERSION)
			ret = rk628_hdmirx_inno_phy_power_on(sd);
		else
			rk628_hdmirx_verisyno_phy_power_on(csi->rk628);
		if (ret < 0) {
			msleep(50);
			continue;
		}
		cnt = 0;

		do {
			msleep(20);
			cnt++;
			rk628_i2c_read(csi->rk628, HDMI_RX_MD_HACT_PX, &val);
			width = val & 0xffff;
			rk628_i2c_read(csi->rk628, HDMI_RX_MD_VAL, &val);
			height = val & 0xffff;
			rk628_i2c_read(csi->rk628, HDMI_RX_MD_HT1, &val);
			frame_width = (val >> 16) & 0xffff;
			rk628_i2c_read(csi->rk628, HDMI_RX_MD_VTL, &val);
			frame_height = val & 0xffff;
			rk628_i2c_read(csi->rk628, HDMI_RX_SCDC_REGS1, &val);
			status = val;
			v4l2_dbg(1, debug, sd, "%s read wxh:%dx%d, total:%dx%d, SCDC_REGS1:%#x, cnt:%d\n",
				 __func__, width, height, frame_width, frame_height, status, cnt);

			rk628_i2c_read(csi->rk628, HDMI_RX_PDEC_STS, &val);
			if (csi->rk628->version < RK628F_VERSION && (val & DVI_DET))
				dev_info(csi->dev, "DVI mode detected\n");

			if (!tx_5v_power_present(sd)) {
				v4l2_info(sd, "HDMI pull out, return!\n");
				return -1;
			}

			if (cnt >= 15)
				break;
		} while (((status & 0xfff) < 0xf00) ||
				(!rk628_rcv_supported_res(sd, width, height)));

		if (((status & 0xfff) < 0xf00) ||
				(!rk628_rcv_supported_res(sd, width, height))) {
			v4l2_err(sd, "%s hdmi rxphy lock failed, retry:%d\n",
					__func__, i);
			continue;
		} else {
			if (csi->rk628->version >= RK628F_VERSION)
				rk628_hdmirx_phy_prepclk_cfg(csi->rk628);
			break;
		}
	}

	if (i == RXPHY_CFG_MAX_TIMES)
		return -1;

	return 0;
}

static void rk628_csi_initial_setup(struct v4l2_subdev *sd)
{
	struct rk628_csi *csi = to_csi(sd);
	struct v4l2_subdev_edid def_edid;
	u32 mask = SW_OUTPUT_MODE_MASK;
	u32 val = SW_OUTPUT_MODE(OUTPUT_MODE_CSI);

	/* selete int io function */
	rk628_i2c_write(csi->rk628, GRF_GPIO3AB_SEL_CON, 0x30002000);
	rk628_i2c_write(csi->rk628, GRF_GPIO1AB_SEL_CON, HIWORD_UPDATE(0x7, 10, 8));
	/* I2S_SCKM0 */
	rk628_i2c_write(csi->rk628, GRF_GPIO0AB_SEL_CON, HIWORD_UPDATE(0x1, 2, 2));
	/* I2SLR_M0 */
	rk628_i2c_write(csi->rk628, GRF_GPIO0AB_SEL_CON, HIWORD_UPDATE(0x1, 3, 3));
	/* I2SM0D0 */
	rk628_i2c_write(csi->rk628, GRF_GPIO0AB_SEL_CON, HIWORD_UPDATE(0x1, 5, 4));
	/* hdmirx int en */
	if (csi->rk628->version >= RK628F_VERSION)
		rk628_i2c_write(csi->rk628, GRF_INTR0_EN, 0x02000200);
	else
		rk628_i2c_write(csi->rk628, GRF_INTR0_EN, 0x01000100);

	udelay(10);
	rk628_control_assert(csi->rk628, RGU_HDMIRX);
	rk628_control_assert(csi->rk628, RGU_HDMIRX_PON);
	rk628_control_assert(csi->rk628, RGU_CSI);
	if (csi->rk628->version >= RK628F_VERSION)
		rk628_control_assert(csi->rk628, RGU_CSI1);
	udelay(10);
	rk628_control_deassert(csi->rk628, RGU_HDMIRX);
	rk628_control_deassert(csi->rk628, RGU_HDMIRX_PON);
	rk628_control_deassert(csi->rk628, RGU_CSI);
	if (csi->rk628->version >= RK628F_VERSION)
		rk628_control_deassert(csi->rk628, RGU_CSI1);
	udelay(10);

	if (csi->rk628->version >= RK628F_VERSION) {
		mask = SW_OUTPUT_COMBTX_MODE_MASK;
		val = SW_OUTPUT_COMBTX_MODE(OUTPUT_MODE_CSI - 1);
	}
	rk628_i2c_update_bits(csi->rk628, GRF_SYSTEM_CON0,
			SW_INPUT_MODE_MASK |
			mask |
			SW_EFUSE_HDCP_EN_MASK |
			SW_HSYNC_POL_MASK |
			SW_VSYNC_POL_MASK,
			SW_INPUT_MODE(INPUT_MODE_HDMI) |
			val |
			SW_EFUSE_HDCP_EN(0) |
			SW_HSYNC_POL(1) |
			SW_VSYNC_POL(1));
	rk628_hdmirx_controller_reset(csi->rk628);

	def_edid.pad = 0;
	def_edid.start_block = 0;
	def_edid.blocks = 2;
	if (csi->rk628->version >= RK628F_VERSION)
		def_edid.edid = rk628f_edid_init_data;
	else
		def_edid.edid = edid_init_data;
	rk628_csi_s_edid(sd, &def_edid);
	rk628_hdmirx_set_hdcp(csi->rk628, &csi->hdcp, false);

	if (csi->rk628->version >= RK628F_VERSION) {
		csi->rk628->mipi_timing[0] = rk628f_csi0_mipi;
		csi->rk628->mipi_timing[1] = rk628f_csi1_mipi;
	} else {
		csi->rk628->mipi_timing[0] = rk628d_csi_mipi;
	}

	if (csi->plat_data->tx_mode == DSI_MODE) {
		csi->rk628->mipi_timing[0] = rk628f_dsi0_mipi;
		csi->rk628->mipi_timing[1] = rk628f_dsi0_mipi;
	}

	csi->rk628->dphy_lane_en = 0x1f;
	if (csi->plat_data->tx_mode == CSI_MODE) {
		rk628_mipi_dphy_reset(csi->rk628);
		mipi_dphy_power_on(csi);
	}
	csi->txphy_pwron = true;
	if (tx_5v_power_present(sd))
		schedule_delayed_work(&csi->delayed_work_enable_hotplug, msecs_to_jiffies(4000));
}

static void rk628_csi_format_change(struct v4l2_subdev *sd)
{
	struct rk628_csi *csi = to_csi(sd);
	struct v4l2_dv_timings timings;
	const struct v4l2_event rk628_csi_ev_fmt = {
		.type = V4L2_EVENT_SOURCE_CHANGE,
		.u.src_change.changes = V4L2_EVENT_SRC_CH_RESOLUTION,
	};

	rk628_csi_get_detected_timings(sd, &timings);
	if (!v4l2_match_dv_timings(&csi->timings, &timings, 0, false)) {
		/* automatically set timing rather than set by userspace */
		rk628_csi_s_dv_timings(sd, &timings);
		v4l2_print_dv_timings(sd->name,
				"rk628_csi_format_change: New format: ",
				&timings, false);
	}

	if (sd->devnode)
		v4l2_subdev_notify_event(sd, &rk628_csi_ev_fmt);
}

static void rk628_csi_enable_interrupts(struct v4l2_subdev *sd, bool en)
{
	u32 pdec_ien, md_ien;
	u32 pdec_mask = 0, md_mask = 0;
	struct rk628_csi *csi = to_csi(sd);

	pdec_mask = AVI_RCV_ENSET | AVI_CKS_CHG_ICLR;
	md_mask = VACT_LIN_ENSET | HACT_PIX_ENSET | HS_CLK_ENSET |
		  DE_ACTIVITY_ENSET | VS_ACT_ENSET | HS_ACT_ENSET;
	v4l2_dbg(1, debug, sd, "%s: %sable\n", __func__, en ? "en" : "dis");
	/* clr irq */
	rk628_i2c_write(csi->rk628, HDMI_RX_MD_ICLR, md_mask);
	rk628_i2c_write(csi->rk628, HDMI_RX_PDEC_ICLR, pdec_mask);
	if (en) {
		rk628_i2c_write(csi->rk628, HDMI_RX_MD_IEN_SET, md_mask);
		rk628_i2c_write(csi->rk628, HDMI_RX_PDEC_IEN_SET, pdec_mask);
		csi->vid_ints_en = true;
	} else {
		rk628_i2c_write(csi->rk628, HDMI_RX_MD_IEN_CLR, md_mask);
		rk628_i2c_write(csi->rk628, HDMI_RX_PDEC_IEN_CLR, pdec_mask);
		rk628_i2c_write(csi->rk628, HDMI_RX_AUD_FIFO_IEN_CLR, 0x1f);
		csi->vid_ints_en = false;
	}
	usleep_range(5000, 5000);
	rk628_i2c_read(csi->rk628, HDMI_RX_MD_IEN, &md_ien);
	rk628_i2c_read(csi->rk628, HDMI_RX_PDEC_IEN, &pdec_ien);
	v4l2_dbg(1, debug, sd, "%s MD_IEN:%#x, PDEC_IEN:%#x\n", __func__, md_ien, pdec_ien);
}

static void rk628_work_isr(struct work_struct *work)
{
	struct rk628_csi *csi = container_of(work, struct rk628_csi, work_isr);
	struct v4l2_subdev *sd = &csi->sd;
	u32 md_ints, pdec_ints, fifo_ints, hact, vact;
	bool plugin;
	void *audio_info = csi->audio_info;
	bool handled = false;

	mutex_lock(&csi->rk628->rst_lock);
	rk628_i2c_read(csi->rk628, HDMI_RX_MD_ISTS, &md_ints);
	rk628_i2c_read(csi->rk628, HDMI_RX_PDEC_ISTS, &pdec_ints);
	if (csi->rk628->version >= RK628F_VERSION &&
	    (md_ints & (VACT_LIN_ISTS | HACT_PIX_ISTS |
			HS_CLK_ISTS | DE_ACTIVITY_ISTS |
			VS_ACT_ISTS | HS_ACT_ISTS) ||
	     pdec_ints & AVI_CKS_CHG_ISTS))
		rk628_set_bg_enable(csi->rk628, true);

	plugin = tx_5v_power_present(sd);
	if (!plugin) {
		rk628_csi_enable_interrupts(sd, false);
		goto __clear_int;
	}

	if (csi->rk628->version < RK628F_VERSION) {
		if (rk628_audio_ctsnints_enabled(audio_info)) {
			if (pdec_ints & (ACR_N_CHG_ICLR | ACR_CTS_CHG_ICLR)) {
				rk628_csi_isr_ctsn(audio_info, pdec_ints);
				pdec_ints &= ~(ACR_CTS_CHG_ICLR | ACR_CTS_CHG_ICLR);
				handled = true;
			}
		}
		if (rk628_audio_fifoints_enabled(audio_info)) {
			rk628_i2c_read(csi->rk628, HDMI_RX_AUD_FIFO_ISTS, &fifo_ints);
			if (fifo_ints & 0x18) {
				rk628_csi_isr_fifoints(audio_info, fifo_ints);
				handled = true;
			}
		}
	}
	if (csi->vid_ints_en) {
		rk628_i2c_read(csi->rk628, HDMI_RX_MD_ISTS, &md_ints);
		v4l2_dbg(1, debug, sd, "%s: md_ints: %#x, pdec_ints:%#x, plugin: %d\n",
			 __func__, md_ints, pdec_ints, plugin);

		if ((md_ints & (VACT_LIN_ISTS | HACT_PIX_ISTS |
				HS_CLK_ISTS | DE_ACTIVITY_ISTS |
				VS_ACT_ISTS | HS_ACT_ISTS) ||
		     pdec_ints & AVI_CKS_CHG_ISTS)) {

			rk628_i2c_read(csi->rk628, HDMI_RX_MD_HACT_PX, &hact);
			rk628_i2c_read(csi->rk628, HDMI_RX_MD_VAL, &vact);
			v4l2_dbg(1, debug, sd, "%s: HACT:%#x, VACT:%#x\n",
				 __func__, hact, vact);

			rk628_csi_enable_interrupts(sd, false);
			if (csi->rk628->version < RK628F_VERSION) {
				enable_stream(sd, false);
				csi->nosignal = true;
			}
			schedule_delayed_work(&csi->delayed_work_res_change, msecs_to_jiffies(100));

			v4l2_dbg(1, debug, sd, "%s: hact/vact change, md_ints: %#x\n",
				 __func__, (u32)(md_ints & (VACT_LIN_ISTS | HACT_PIX_ISTS)));
			handled = true;
		}

		if ((pdec_ints & AVI_RCV_ISTS) && plugin && !csi->avi_rcv_rdy) {
			v4l2_dbg(1, debug, sd, "%s: AVI RCV INT!\n", __func__);
			if (csi->plat_data->tx_mode == DSI_MODE)
				enable_stream(sd, false);
			csi->avi_rcv_rdy = true;
			/* After get the AVI_RCV interrupt state, disable interrupt. */
			rk628_i2c_write(csi->rk628, HDMI_RX_PDEC_IEN_CLR, AVI_RCV_ISTS);

			handled = true;
		}
	}
	if (!handled)
		v4l2_dbg(1, debug, sd, "%s: unhandled interrupt!\n", __func__);

__clear_int:
	/* clear interrupts */
	rk628_i2c_write(csi->rk628, HDMI_RX_MD_ICLR, 0xffffffff);
	rk628_i2c_write(csi->rk628, HDMI_RX_PDEC_ICLR, 0xffffffff);
	if (csi->rk628->version >= RK628F_VERSION)
		rk628_i2c_write(csi->rk628, GRF_INTR0_CLR_EN, 0x02000200);
	else
		rk628_i2c_write(csi->rk628, GRF_INTR0_CLR_EN, 0x01000100);

	mutex_unlock(&csi->rk628->rst_lock);
}


static int rk628_csi_isr(struct v4l2_subdev *sd, u32 status, bool *handled)
{
	struct rk628_csi *csi = to_csi(sd);

	if (handled == NULL) {
		v4l2_err(sd, "handled NULL, err return!\n");
		return -EINVAL;
	}

	schedule_work(&csi->work_isr);

	return 0;
}

static irqreturn_t rk628_csi_irq_handler(int irq, void *dev_id)
{
	struct rk628_csi *csi = dev_id;
	bool handled = true;

	rk628_csi_isr(&csi->sd, 0, &handled);

	return handled ? IRQ_HANDLED : IRQ_NONE;
}

static void rk628_csi_irq_poll_timer(struct timer_list *t)
{
	struct rk628_csi *csi = from_timer(csi, t, timer);

	schedule_work(&csi->work_i2c_poll);
	mod_timer(&csi->timer, jiffies + msecs_to_jiffies(POLL_INTERVAL_MS));
}

static void rk628_csi_work_i2c_poll(struct work_struct *work)
{
	struct rk628_csi *csi = container_of(work, struct rk628_csi,
			work_i2c_poll);
	struct v4l2_subdev *sd = &csi->sd;

	rk628_csi_format_change(sd);
}

static int rk628_csi_subscribe_event(struct v4l2_subdev *sd, struct v4l2_fh *fh,
				    struct v4l2_event_subscription *sub)
{
	switch (sub->type) {
	case V4L2_EVENT_SOURCE_CHANGE:
		return v4l2_src_change_event_subdev_subscribe(sd, fh, sub);
	case V4L2_EVENT_CTRL:
		return v4l2_ctrl_subdev_subscribe_event(sd, fh, sub);
	default:
		return -EINVAL;
	}
}

static int rk628_csi_g_input_status(struct v4l2_subdev *sd, u32 *status)
{
	struct rk628_csi *csi = to_csi(sd);
	static u8 cnt;

	*status = 0;
	*status |= no_signal(sd) ? V4L2_IN_ST_NO_SIGNAL : 0;

	if (no_signal(sd) && tx_5v_power_present(sd)) {
		if (cnt++ >= 6) {
			cnt = 0;
			v4l2_info(sd, "no signal but 5v_det, recfg hdmirx!\n");
			schedule_delayed_work(&csi->delayed_work_enable_hotplug,
					HZ / 20);
		}
	} else {
		cnt = 0;
	}

	v4l2_dbg(1, debug, sd, "%s: status = 0x%x\n", __func__, *status);

	return 0;
}

static int rk628_csi_s_dv_timings(struct v4l2_subdev *sd,
		struct v4l2_dv_timings *timings)
{
	struct rk628_csi *csi = to_csi(sd);

	if (!timings)
		return -EINVAL;

	if (debug)
		v4l2_print_dv_timings(sd->name, "rk628_csi_s_dv_timings: ",
				timings, false);

	if (v4l2_match_dv_timings(&csi->timings, timings, 0, false)) {
		v4l2_dbg(1, debug, sd, "%s: no change\n", __func__);
		return 0;
	}

	if (!v4l2_valid_dv_timings(timings, &rk628_csi_timings_cap, NULL,
				NULL)) {
		v4l2_dbg(1, debug, sd, "%s: timings out of range\n", __func__);
		return -ERANGE;
	}

	csi->timings = *timings;
	enable_stream(sd, false);

	return 0;
}

static int rk628_csi_g_dv_timings(struct v4l2_subdev *sd,
		struct v4l2_dv_timings *timings)
{
	struct rk628_csi *csi = to_csi(sd);

	*timings = csi->timings;

	return 0;
}

static int rk628_csi_enum_dv_timings(struct v4l2_subdev *sd,
		struct v4l2_enum_dv_timings *timings)
{
	if (timings->pad != 0)
		return -EINVAL;

	return v4l2_enum_dv_timings_cap(timings, &rk628_csi_timings_cap, NULL,
			NULL);
}

static int rk628_csi_query_dv_timings(struct v4l2_subdev *sd,
		struct v4l2_dv_timings *timings)
{
	int ret;
	struct rk628_csi *csi = to_csi(sd);

	mutex_lock(&csi->confctl_mutex);
	ret = rk628_csi_get_detected_timings(sd, timings);
	mutex_unlock(&csi->confctl_mutex);
	if (ret)
		return ret;

	if (debug)
		v4l2_print_dv_timings(sd->name, "rk628_csi_query_dv_timings: ",
				timings, false);

	if (!v4l2_valid_dv_timings(timings, &rk628_csi_timings_cap, NULL,
				NULL)) {
		v4l2_dbg(1, debug, sd, "%s: timings out of range\n", __func__);
		return -ERANGE;
	}

	return 0;
}

static int rk628_csi_dv_timings_cap(struct v4l2_subdev *sd,
		struct v4l2_dv_timings_cap *cap)
{
	if (cap->pad != 0)
		return -EINVAL;

	*cap = rk628_csi_timings_cap;

	return 0;
}

static int rk628_csi_g_mbus_config(struct v4l2_subdev *sd, unsigned int pad,
			     struct v4l2_mbus_config *cfg)
{
	struct rk628_csi *csi = to_csi(sd);

	cfg->type = V4L2_MBUS_CSI2_DPHY;
	cfg->bus.mipi_csi2.num_data_lanes = csi->csi_lanes_in_use;

	return 0;
}

static inline unsigned int fps_calc(const struct v4l2_bt_timings *t)
{
	if (!V4L2_DV_BT_FRAME_HEIGHT(t) || !V4L2_DV_BT_FRAME_WIDTH(t))
		return 0;

	return DIV_ROUND_CLOSEST((unsigned int)t->pixelclock,
			V4L2_DV_BT_FRAME_HEIGHT(t) * V4L2_DV_BT_FRAME_WIDTH(t));
}

static int rk628_csi_s_stream(struct v4l2_subdev *sd, int enable)
{
	struct rk628_csi *csi = to_csi(sd);

	enable_stream(sd, enable);

	v4l2_info(sd, "%s: on: %d, %dx%d@%d\n", __func__, enable,
				csi->timings.bt.width,
				csi->timings.bt.height,
				fps_calc(&csi->timings.bt));

	return 0;
}

static int rk628_csi_enum_mbus_code(struct v4l2_subdev *sd,
		struct v4l2_subdev_state *sd_state,
		struct v4l2_subdev_mbus_code_enum *code)
{
	struct rk628_csi *csi = to_csi(sd);

	switch (code->index) {
	case 0:
		code->code = csi->plat_data->bus_fmt;
		break;

	default:
		return -EINVAL;
	}

	return 0;
}

static int rk628_csi_enum_frame_sizes(struct v4l2_subdev *sd,
				   struct v4l2_subdev_state *sd_state,
				   struct v4l2_subdev_frame_size_enum *fse)
{
	struct rk628_csi *csi = to_csi(sd);

	if (fse->index >= ARRAY_SIZE(supported_modes))
		return -EINVAL;

	if (fse->code != csi->plat_data->bus_fmt)
		return -EINVAL;

	fse->min_width  = supported_modes[fse->index].width;
	fse->max_width  = supported_modes[fse->index].width;
	fse->max_height = supported_modes[fse->index].height;
	fse->min_height = supported_modes[fse->index].height;

	return 0;
}

static int rk628_csi_enum_frame_interval(struct v4l2_subdev *sd,
		struct v4l2_subdev_state *sd_state,
		struct v4l2_subdev_frame_interval_enum *fie)
{
	struct rk628_csi *csi = to_csi(sd);

	if (fie->index >= ARRAY_SIZE(supported_modes))
		return -EINVAL;

	fie->code = csi->plat_data->bus_fmt;

	fie->width = supported_modes[fie->index].width;
	fie->height = supported_modes[fie->index].height;
	fie->interval = supported_modes[fie->index].max_fps;
	return 0;
}

static int rk628_csi_get_fmt(struct v4l2_subdev *sd,
		struct v4l2_subdev_state *sd_state,
		struct v4l2_subdev_format *format)
{
	struct rk628_csi *csi = to_csi(sd);

	mutex_lock(&csi->confctl_mutex);
	format->format.code = csi->mbus_fmt_code;
	format->format.width = csi->timings.bt.width;
	format->format.height = csi->timings.bt.height;
	format->format.field = csi->timings.bt.interlaced ?
		V4L2_FIELD_INTERLACED : V4L2_FIELD_NONE;
	mutex_unlock(&csi->confctl_mutex);

	if (csi->plat_data->tx_mode == CSI_MODE) {
		if (csi->timings.bt.pixelclock > 150000000 || csi->csi_lanes_in_use <= 2) {
			v4l2_dbg(1, debug, sd,
				"%s res wxh:%dx%d, link freq:%llu, pixrate:%u\n",
				__func__, csi->timings.bt.width, csi->timings.bt.height,
				link_freq_menu_items[1], RK628_CSI_PIXEL_RATE_HIGH);
			__v4l2_ctrl_s_ctrl(csi->link_freq, 1);
			__v4l2_ctrl_s_ctrl_int64(csi->pixel_rate,
				RK628_CSI_PIXEL_RATE_HIGH);
		} else {
			v4l2_dbg(1, debug, sd,
				"%s res wxh:%dx%d, link freq:%llu, pixrate:%u\n",
				__func__, csi->timings.bt.width, csi->timings.bt.height,
				link_freq_menu_items[0], RK628_CSI_PIXEL_RATE_LOW);
			__v4l2_ctrl_s_ctrl(csi->link_freq, 0);
			__v4l2_ctrl_s_ctrl_int64(csi->pixel_rate,
				RK628_CSI_PIXEL_RATE_LOW);
		}
	} else {
		u32 rate;

		csi->dsi.rk628 = csi->rk628;
		csi->dsi.timings = csi->timings;
		rate = rk628_dsi_get_lane_rate_mbps(&csi->dsi);
		v4l2_dbg(1, debug, sd, "%s mipi bitrate:%u mbps\n", __func__, rate);

		if (rate > 1300) {
			csi->rk628->mipi_timing[0] = rk628f_dsi0_mipi;
			csi->rk628->mipi_timing[1] = rk628f_dsi0_mipi;
			__v4l2_ctrl_s_ctrl(csi->link_freq, 2);
		} else if (rate <= 1300 && rate > 700) {
			csi->rk628->mipi_timing[0] = rk628f_csi0_mipi;
			csi->rk628->mipi_timing[1] = rk628f_csi0_mipi;
			__v4l2_ctrl_s_ctrl(csi->link_freq, 1);
		} else {
			csi->rk628->mipi_timing[0] = rk628f_csi0_mipi;
			csi->rk628->mipi_timing[1] = rk628f_csi0_mipi;
			__v4l2_ctrl_s_ctrl(csi->link_freq, 0);
		}
		__v4l2_ctrl_s_ctrl_int64(csi->pixel_rate, RK628_CSI_PIXEL_RATE_HIGH);
	}

	v4l2_dbg(1, debug, sd, "%s: fmt code:%d, w:%d, h:%d, field code:%d\n",
			__func__, format->format.code, format->format.width,
			format->format.height, format->format.field);

	return 0;
}

static int rk628_csi_get_reso_dist(const struct rk628_csi_mode *mode,
		struct v4l2_mbus_framefmt *framefmt)
{
	return abs(mode->width - framefmt->width) +
	       abs(mode->height - framefmt->height);
}

static const struct rk628_csi_mode *
rk628_csi_find_best_fit(struct v4l2_subdev_format *fmt)
{
	struct v4l2_mbus_framefmt *framefmt = &fmt->format;
	int dist;
	int cur_best_fit = 0;
	int cur_best_fit_dist = -1;
	unsigned int i;

	for (i = 0; i < ARRAY_SIZE(supported_modes); i++) {
		dist = rk628_csi_get_reso_dist(&supported_modes[i], framefmt);
		if (cur_best_fit_dist == -1 || dist < cur_best_fit_dist) {
			cur_best_fit_dist = dist;
			cur_best_fit = i;
		}
	}

	return &supported_modes[cur_best_fit];
}

static int rk628_csi_set_fmt(struct v4l2_subdev *sd,
		struct v4l2_subdev_state *sd_state,
		struct v4l2_subdev_format *format)
{
	struct rk628_csi *csi = to_csi(sd);
	const struct rk628_csi_mode *mode;

	u32 code = format->format.code; /* is overwritten by get_fmt */
	int ret = rk628_csi_get_fmt(sd, sd_state, format);

	format->format.code = code;

	if (ret)
		return ret;

	switch (code) {
	case MEDIA_BUS_FMT_UYVY8_2X8:
		if (csi->plat_data->bus_fmt == MEDIA_BUS_FMT_UYVY8_2X8)
			break;
		return -EINVAL;
	case MEDIA_BUS_FMT_RGB888_1X24:
		if (csi->plat_data->bus_fmt == MEDIA_BUS_FMT_RGB888_1X24)
			break;
		return -EINVAL;
	default:
		return -EINVAL;
	}

	if (format->which == V4L2_SUBDEV_FORMAT_TRY) {
		if (csi->plat_data->bus_fmt == MEDIA_BUS_FMT_UYVY8_2X8)
			return 0;

		*v4l2_subdev_get_try_format(sd, sd_state, format->pad) = format->format;
	}

	csi->mbus_fmt_code = format->format.code;
	mode = rk628_csi_find_best_fit(format);
	csi->cur_mode = mode;

	enable_stream(sd, false);

	return 0;
}

static int rk628_csi_g_edid(struct v4l2_subdev *sd,
		struct v4l2_subdev_edid *edid)
{
	struct rk628_csi *csi = to_csi(sd);
	u32 i, val;

	memset(edid->reserved, 0, sizeof(edid->reserved));

	if (edid->pad != 0)
		return -EINVAL;

	if (edid->start_block == 0 && edid->blocks == 0) {
		edid->blocks = csi->edid_blocks_written;
		return 0;
	}

	if (csi->edid_blocks_written == 0)
		return -ENODATA;

	if (edid->start_block >= csi->edid_blocks_written ||
			edid->blocks == 0)
		return -EINVAL;

	if (edid->start_block + edid->blocks > csi->edid_blocks_written)
		edid->blocks = csi->edid_blocks_written - edid->start_block;

	/* edid access by apb when read, i2c slave addr: 0x0 */
	rk628_i2c_update_bits(csi->rk628, GRF_SYSTEM_CON0,
			SW_ADAPTER_I2CSLADR_MASK |
			SW_EDID_MODE_MASK,
			SW_ADAPTER_I2CSLADR(0) |
			SW_EDID_MODE(1));

	for (i = 0; i < (edid->blocks * EDID_BLOCK_SIZE); i++) {
		rk628_i2c_read(csi->rk628, EDID_BASE + ((edid->start_block *
				EDID_BLOCK_SIZE) + i) * 4, &val);
		edid->edid[i] = val;
	}

	rk628_i2c_update_bits(csi->rk628, GRF_SYSTEM_CON0,
			SW_EDID_MODE_MASK,
			SW_EDID_MODE(0));

	return 0;
}

static int rk628_csi_s_edid(struct v4l2_subdev *sd,
				struct v4l2_subdev_edid *edid)
{
	struct rk628_csi *csi = to_csi(sd);
	u16 edid_len = edid->blocks * EDID_BLOCK_SIZE;
	u32 i, val;

	v4l2_dbg(1, debug, sd, "%s, pad %d, start block %d, blocks %d\n",
		 __func__, edid->pad, edid->start_block, edid->blocks);

	memset(edid->reserved, 0, sizeof(edid->reserved));

	if (edid->pad != 0)
		return -EINVAL;

	if (edid->start_block != 0)
		return -EINVAL;

	if (edid->blocks > EDID_NUM_BLOCKS_MAX) {
		edid->blocks = EDID_NUM_BLOCKS_MAX;
		return -E2BIG;
	}

	rk628_hdmirx_hpd_ctrl(sd, false);

	if (edid->blocks == 0) {
		csi->edid_blocks_written = 0;
		return 0;
	}

	/* edid access by apb when write, i2c slave addr: 0x0 */
	rk628_i2c_update_bits(csi->rk628, GRF_SYSTEM_CON0,
			SW_ADAPTER_I2CSLADR_MASK |
			SW_EDID_MODE_MASK,
			SW_ADAPTER_I2CSLADR(0) |
			SW_EDID_MODE(1));

	for (i = 0; i < edid_len; i++)
		rk628_i2c_write(csi->rk628, EDID_BASE + i * 4, edid->edid[i]);

	/* read out for debug */
	if (debug >= 3) {
		pr_info("%s: Read EDID: ======\n", __func__);
		for (i = 0; i < edid_len; i++) {
			rk628_i2c_read(csi->rk628, EDID_BASE + i * 4, &val);
			pr_info("0x%02x ", val);
			if ((i + 1) % 8 == 0)
				pr_info("\n");
		}
		pr_info("%s: ======\n", __func__);
	}

	/* edid access by RX's i2c, i2c slave addr: 0x0 */
	rk628_i2c_update_bits(csi->rk628, GRF_SYSTEM_CON0,
			SW_ADAPTER_I2CSLADR_MASK |
			SW_EDID_MODE_MASK,
			SW_ADAPTER_I2CSLADR(0) |
			SW_EDID_MODE(0));
	csi->edid_blocks_written = edid->blocks;
	udelay(100);

	if (tx_5v_power_present(sd) && csi->rk628->version < RK628F_VERSION)
		rk628_hdmirx_hpd_ctrl(sd, true);

	return 0;
}

static int rk628_csi_g_frame_interval(struct v4l2_subdev *sd,
				    struct v4l2_subdev_frame_interval *fi)
{
	struct rk628_csi *csi = to_csi(sd);
	const struct rk628_csi_mode *mode = csi->cur_mode;

	mutex_lock(&csi->confctl_mutex);
	fi->interval = mode->max_fps;
	mutex_unlock(&csi->confctl_mutex);

	return 0;
}

static void rk628_csi_get_module_inf(struct rk628_csi *rk628_csi,
				  struct rkmodule_inf *inf)
{
	memset(inf, 0, sizeof(*inf));
	strscpy(inf->base.sensor, RK628_CSI_NAME, sizeof(inf->base.sensor));
	strscpy(inf->base.module, rk628_csi->module_name,
		sizeof(inf->base.module));
	strscpy(inf->base.lens, rk628_csi->len_name, sizeof(inf->base.lens));
}

static long rk628_csi_ioctl(struct v4l2_subdev *sd, unsigned int cmd, void *arg)
{
	struct rk628_csi *csi = to_csi(sd);
	long ret = 0;
	struct rkmodule_csi_dphy_param *dphy_param;
	struct rkmodule_capture_info  *capture_info;

	switch (cmd) {
	case RKMODULE_GET_MODULE_INFO:
		rk628_csi_get_module_inf(csi, (struct rkmodule_inf *)arg);
		break;
	case RKMODULE_GET_HDMI_MODE:
		*(int *)arg = RKMODULE_HDMIIN_MODE;
		break;
	case RKMODULE_SET_CSI_DPHY_PARAM:
		dphy_param = (struct rkmodule_csi_dphy_param *)arg;
		if (dphy_param->vendor == PHY_VENDOR_SAMSUNG)
			rk3588_dcphy_param = *dphy_param;
		v4l2_dbg(1, debug, sd,
			"sensor set dphy param\n");
		break;
	case RKMODULE_GET_CSI_DPHY_PARAM:
		dphy_param = (struct rkmodule_csi_dphy_param *)arg;
		*dphy_param = rk3588_dcphy_param;

		v4l2_dbg(1, debug, sd,
			"sensor get dphy param\n");
		break;
	case RKMODULE_GET_CAPTURE_MODE:
		capture_info = (struct rkmodule_capture_info *)arg;
		if (csi->rk628->dual_mipi) {
			v4l2_info(sd, "set dual mipi mode\n");
			capture_info->mode = RKMODULE_MULTI_DEV_COMBINE_ONE;
			capture_info->multi_dev = csi->multi_dev_info;
		} else {
			capture_info->mode = 0;
		}
		break;
	case RKMODULE_GET_CSI_DSI_INFO:
		if (csi->plat_data->tx_mode == DSI_MODE)
			*(int *)arg = RKMODULE_DSI_INPUT;
		else
			*(int *)arg = RKMODULE_CSI_INPUT;
		break;
	default:
		ret = -ENOIOCTLCMD;
		break;
	}

	return ret;
}

static int mipi_dphy_power_on(struct rk628_csi *csi)
{
	unsigned int val;
	u32 bus_width, mask;
	struct v4l2_subdev *sd = &csi->sd;

	if (csi->timings.bt.pixelclock > 150000000 || csi->csi_lanes_in_use <= 2) {
		csi->lane_mbps = MIPI_DATARATE_MBPS_HIGH;
	} else {
		csi->lane_mbps = MIPI_DATARATE_MBPS_LOW;
	}
	if (csi->rk628->dual_mipi)
		csi->lane_mbps = MIPI_DATARATE_MBPS_HIGH;
	bus_width =  csi->lane_mbps << 8;
	bus_width |= COMBTXPHY_MODULEA_EN;
	if (csi->rk628->version >= RK628F_VERSION)
		bus_width |= COMBTXPHY_MODULEB_EN;
	v4l2_dbg(1, debug, sd, "%s mipi bitrate:%llu mbps\n", __func__,
			csi->lane_mbps);
	rk628_txphy_set_bus_width(csi->rk628, bus_width);
	rk628_txphy_set_mode(csi->rk628, PHY_MODE_VIDEO_MIPI);

	rk628_mipi_dphy_init_hsfreqrange(csi->rk628, csi->lane_mbps, 0);
	if (csi->rk628->version >= RK628F_VERSION)
		rk628_mipi_dphy_init_hsfreqrange(csi->rk628, csi->lane_mbps, 1);

	if (csi->rk628->dual_mipi) {
		rk628_mipi_dphy_init_hsmanual(csi->rk628, true, 0);
		rk628_mipi_dphy_init_hsmanual(csi->rk628, true, 1);
	} else if (csi->lane_mbps == MIPI_DATARATE_MBPS_HIGH && !csi->rk628->dual_mipi) {
		rk628_mipi_dphy_init_hsmanual(csi->rk628, true, 0);
		rk628_mipi_dphy_init_hsmanual(csi->rk628, false, 1);
	} else {
		rk628_mipi_dphy_init_hsmanual(csi->rk628, false, 0);
		rk628_mipi_dphy_init_hsmanual(csi->rk628, false, 1);
	}

	usleep_range(1500, 2000);
	rk628_txphy_power_on(csi->rk628);

	usleep_range(1500, 2000);
	mask = DPHY_PLL_LOCK;
	rk628_i2c_read(csi->rk628, CSITX_CSITX_STATUS1, &val);
	if ((val & mask) != mask) {
		dev_err(csi->dev, "PHY is not locked\n");
		return -1;
	}
	if (csi->rk628->version >= RK628F_VERSION) {
		rk628_i2c_read(csi->rk628, CSITX1_CSITX_STATUS1, &val);
		if ((val & mask) != mask) {
			dev_err(csi->dev, "PHY1 is not locked\n");
			return -1;
		}
	}
	udelay(10);

	return 0;
}

static void mipi_dphy_power_off(struct rk628_csi *csi)
{
	rk628_txphy_power_off(csi->rk628);
}

#ifdef CONFIG_COMPAT
static long rk628_csi_compat_ioctl32(struct v4l2_subdev *sd,
				  unsigned int cmd, unsigned long arg)
{
	void __user *up = compat_ptr(arg);
	struct rkmodule_inf *inf;
	long ret;
	int *seq;
	struct rkmodule_csi_dphy_param *dphy_param;
	struct rkmodule_capture_info  *capture_info;

	switch (cmd) {
	case RKMODULE_GET_MODULE_INFO:
		inf = kzalloc(sizeof(*inf), GFP_KERNEL);
		if (!inf) {
			ret = -ENOMEM;
			return ret;
		}

		ret = rk628_csi_ioctl(sd, cmd, inf);
		if (!ret) {
			ret = copy_to_user(up, inf, sizeof(*inf));
			if (ret)
				ret = -EFAULT;
		}
		kfree(inf);
		break;
	case RKMODULE_GET_HDMI_MODE:
		seq = kzalloc(sizeof(*seq), GFP_KERNEL);
		if (!seq) {
			ret = -ENOMEM;
			return ret;
		}

		ret = rk628_csi_ioctl(sd, cmd, seq);
		if (!ret) {
			ret = copy_to_user(up, seq, sizeof(*seq));
			if (ret)
				ret = -EFAULT;
		}
		kfree(seq);
		break;
	case RKMODULE_SET_CSI_DPHY_PARAM:
		dphy_param = kzalloc(sizeof(*dphy_param), GFP_KERNEL);
		if (!dphy_param) {
			ret = -ENOMEM;
			return ret;
		}

		ret = copy_from_user(dphy_param, up, sizeof(*dphy_param));
		if (!ret)
			ret = rk628_csi_ioctl(sd, cmd, dphy_param);
		else
			ret = -EFAULT;
		kfree(dphy_param);
		break;
	case RKMODULE_GET_CSI_DPHY_PARAM:
		dphy_param = kzalloc(sizeof(*dphy_param), GFP_KERNEL);
		if (!dphy_param) {
			ret = -ENOMEM;
			return ret;
		}

		ret = rk628_csi_ioctl(sd, cmd, dphy_param);
		if (!ret) {
			ret = copy_to_user(up, dphy_param, sizeof(*dphy_param));
			if (ret)
				ret = -EFAULT;
		}
		kfree(dphy_param);
		break;
	case RKMODULE_GET_CAPTURE_MODE:
		capture_info = kzalloc(sizeof(*capture_info), GFP_KERNEL);
		if (!capture_info) {
			ret = -ENOMEM;
			return ret;
		}

		ret = rk628_csi_ioctl(sd, cmd, capture_info);
		if (!ret) {
			ret = copy_to_user(up, capture_info, sizeof(*capture_info));
			if (ret)
				ret = -EFAULT;
		}
		kfree(capture_info);
		break;
	case RKMODULE_GET_CSI_DSI_INFO:
		seq = kzalloc(sizeof(*seq), GFP_KERNEL);
		if (!seq) {
			ret = -ENOMEM;
			return ret;
		}
		ret = rk628_csi_ioctl(sd, cmd, seq);
		if (!ret) {
			ret = copy_to_user(up, seq, sizeof(*seq));
			if (ret)
				ret = -EFAULT;
		}
		kfree(seq);
		break;
	default:
		ret = -ENOIOCTLCMD;
		break;
	}

	return ret;
}
#endif

static const struct v4l2_subdev_core_ops rk628_csi_core_ops = {
	.interrupt_service_routine = rk628_csi_isr,
	.subscribe_event = rk628_csi_subscribe_event,
	.unsubscribe_event = v4l2_event_subdev_unsubscribe,
	.ioctl = rk628_csi_ioctl,
#ifdef CONFIG_COMPAT
	.compat_ioctl32 = rk628_csi_compat_ioctl32,
#endif
};

static const struct v4l2_subdev_video_ops rk628_csi_video_ops = {
	.g_input_status = rk628_csi_g_input_status,
	.s_dv_timings = rk628_csi_s_dv_timings,
	.g_dv_timings = rk628_csi_g_dv_timings,
	.query_dv_timings = rk628_csi_query_dv_timings,
	.s_stream = rk628_csi_s_stream,
	.g_frame_interval = rk628_csi_g_frame_interval,
};

static const struct v4l2_subdev_pad_ops rk628_csi_pad_ops = {
	.enum_mbus_code = rk628_csi_enum_mbus_code,
	.enum_frame_size = rk628_csi_enum_frame_sizes,
	.enum_frame_interval = rk628_csi_enum_frame_interval,
	.set_fmt = rk628_csi_set_fmt,
	.get_fmt = rk628_csi_get_fmt,
	.get_edid = rk628_csi_g_edid,
	.set_edid = rk628_csi_s_edid,
	.enum_dv_timings = rk628_csi_enum_dv_timings,
	.dv_timings_cap = rk628_csi_dv_timings_cap,
	.get_mbus_config = rk628_csi_g_mbus_config,
};

static const struct v4l2_subdev_ops rk628_csi_ops = {
	.core = &rk628_csi_core_ops,
	.video = &rk628_csi_video_ops,
	.pad = &rk628_csi_pad_ops,
};

static int rk628_csi_get_custom_ctrl(struct v4l2_ctrl *ctrl)
{
	int ret = -EINVAL;
	struct rk628_csi *csi = container_of(ctrl->handler, struct rk628_csi,
			hdl);
	struct v4l2_subdev *sd = &csi->sd;

	if (ctrl->id == RK_V4L2_CID_AUDIO_SAMPLING_RATE) {
		ret = get_audio_sampling_rate(sd);
		*ctrl->p_new.p_s32 = ret;
	}

	return ret;
}

static const struct v4l2_ctrl_ops rk628_csi_custom_ctrl_ops = {
	.g_volatile_ctrl = rk628_csi_get_custom_ctrl,
};

static const struct v4l2_ctrl_config rk628_csi_ctrl_audio_sampling_rate = {
	.ops = &rk628_csi_custom_ctrl_ops,
	.id = RK_V4L2_CID_AUDIO_SAMPLING_RATE,
	.name = "Audio sampling rate",
	.type = V4L2_CTRL_TYPE_INTEGER,
	.min = 0,
	.max = 768000,
	.step = 1,
	.def = 0,
	.flags = V4L2_CTRL_FLAG_READ_ONLY,
};

static const struct v4l2_ctrl_config rk628_csi_ctrl_audio_present = {
	.id = RK_V4L2_CID_AUDIO_PRESENT,
	.name = "Audio present",
	.type = V4L2_CTRL_TYPE_BOOLEAN,
	.min = 0,
	.max = 1,
	.step = 1,
	.def = 0,
	.flags = V4L2_CTRL_FLAG_READ_ONLY,
};

static irqreturn_t plugin_detect_irq(int irq, void *dev_id)
{
	struct rk628_csi *csi = dev_id;
	struct v4l2_subdev *sd = &csi->sd;

	/* control hpd after 50ms */
	schedule_delayed_work(&csi->delayed_work_enable_hotplug, HZ / 20);
	tx_5v_power_present(sd);

	return IRQ_HANDLED;
}

static int rk628_csi_probe_of(struct rk628_csi *csi)
{
	struct device *dev = csi->dev;
	struct v4l2_fwnode_endpoint endpoint = { .bus_type = 0 };
	struct device_node *ep;
	int ret = -EINVAL;
	bool hdcp1x_enable = false, i2s_enable_default = false;
	bool scaler_en = false;
	bool continues_clk = false;

	csi->soc_24M = devm_clk_get(dev, "soc_24M");
	if (csi->soc_24M == ERR_PTR(-ENOENT))
		csi->soc_24M = NULL;
	if (IS_ERR(csi->soc_24M)) {
		ret = PTR_ERR(csi->soc_24M);
		dev_err(dev, "Unable to get soc_24M: %d\n", ret);
	}
	clk_prepare_enable(csi->soc_24M);

	csi->enable_gpio = devm_gpiod_get_optional(dev, "enable",
						     GPIOD_OUT_LOW);
	if (IS_ERR(csi->enable_gpio)) {
		ret = PTR_ERR(csi->enable_gpio);
		dev_err(dev, "failed to request enable GPIO: %d\n", ret);
		goto clk_put;
	}

	csi->reset_gpio = devm_gpiod_get(dev, "reset", GPIOD_OUT_LOW);
	if (IS_ERR(csi->reset_gpio)) {
		ret = PTR_ERR(csi->reset_gpio);
		dev_err(dev, "failed to request reset GPIO: %d\n", ret);
		goto clk_put;
	}

	csi->power_gpio = devm_gpiod_get_optional(dev, "power", GPIOD_OUT_HIGH);
	if (IS_ERR(csi->power_gpio)) {
		dev_err(dev, "failed to get power gpio\n");
		ret = PTR_ERR(csi->power_gpio);
		goto clk_put;
	}

	csi->plugin_det_gpio = devm_gpiod_get_optional(dev, "plugin-det",
						    GPIOD_IN);
	if (IS_ERR(csi->plugin_det_gpio)) {
		dev_err(dev, "failed to get hdmirx det gpio\n");
		ret = PTR_ERR(csi->plugin_det_gpio);
		goto clk_put;
	}

	if (csi->enable_gpio) {
		gpiod_set_value(csi->enable_gpio, 1);
		usleep_range(10000, 11000);
	}
	gpiod_set_value(csi->reset_gpio, 0);
	usleep_range(10000, 11000);
	gpiod_set_value(csi->reset_gpio, 1);
	usleep_range(10000, 11000);
	gpiod_set_value(csi->reset_gpio, 0);
	usleep_range(10000, 11000);

	if (csi->power_gpio) {
		gpiod_set_value(csi->power_gpio, 1);
		usleep_range(500, 510);
	}

	if (of_property_read_bool(dev->of_node, "hdcp-enable"))
		hdcp1x_enable = true;

	if (of_property_read_bool(dev->of_node, "i2s-enable-default"))
		i2s_enable_default = true;

	if (csi->plat_data->tx_mode == DSI_MODE) {
		if (of_property_read_bool(dev->of_node, "dsi-video-mode"))
			csi->dsi.vid_mode = VIDEO_MODE;
		else
			csi->dsi.vid_mode = COMMAND_MODE;
	}

	if (of_property_read_bool(dev->of_node, "scaler-en"))
		scaler_en = true;

	if (of_property_read_bool(dev->of_node, "continues-clk"))
		continues_clk = true;

	ep = of_graph_get_next_endpoint(dev->of_node, NULL);
	if (!ep) {
		dev_err(dev, "missing endpoint node\n");
		ret = -EINVAL;
		goto clk_put;
	}

	ret = v4l2_fwnode_endpoint_alloc_parse(of_fwnode_handle(ep), &endpoint);
	if (ret) {
		dev_err(dev, "failed to parse endpoint\n");
		goto put_node;
	}

	if (endpoint.bus_type != V4L2_MBUS_CSI2_DPHY ||
	    endpoint.bus.mipi_csi2.num_data_lanes == 0) {
		dev_err(dev, "missing CSI-2 properties in endpoint\n");
		goto free_endpoint;
	}

	csi->csi_lanes_in_use = endpoint.bus.mipi_csi2.num_data_lanes;
	csi->enable_hdcp = hdcp1x_enable;
	csi->i2s_enable_default = i2s_enable_default;
	csi->scaler_en = scaler_en;
	if (csi->scaler_en)
		csi->timings = dst_timing;
	csi->continues_clk = continues_clk;

	csi->rxphy_pwron = false;
	csi->txphy_pwron = false;
	csi->nosignal = true;
	csi->stream_state = 0;
	csi->avi_rcv_rdy = false;

	ret = 0;

free_endpoint:
	v4l2_fwnode_endpoint_free(&endpoint);
put_node:
	of_node_put(ep);
clk_put:
	clk_disable_unprepare(csi->soc_24M);

	return ret;
}

static const struct rk628_plat_data rk628_csi_data = {
	.bus_fmt = MEDIA_BUS_FMT_UYVY8_2X8,
	.tx_mode = CSI_MODE,
};

static const struct rk628_plat_data rk628_dsi_data = {
	.bus_fmt = MEDIA_BUS_FMT_RGB888_1X24,
	.tx_mode = DSI_MODE,
};

static const struct i2c_device_id rk628_csi_i2c_id[] = {
	{ "rk628-csi-v4l2", 0 },
	{ "rk628-dsi-v4l2", 0 },
	{ }
};

MODULE_DEVICE_TABLE(i2c, rk628_csi_i2c_id);

static const struct of_device_id rk628_csi_of_match[] = {
	{ .compatible = "rockchip,rk628-csi-v4l2", .data = &rk628_csi_data },
	{ .compatible = "rockchip,rk628-dsi-v4l2", .data = &rk628_dsi_data },
	{}
};
MODULE_DEVICE_TABLE(of, rk628_csi_of_match);

static bool tx_5v_power_present(struct v4l2_subdev *sd);

static ssize_t audio_rate_show(struct device *dev,
			       struct device_attribute *attr, char *buf)
{
	struct rk628_csi *csi = dev_get_drvdata(dev);

	return snprintf(buf, PAGE_SIZE, "%d", rk628_hdmirx_audio_fs(csi->audio_info));
}

static ssize_t audio_present_show(struct device *dev,
				  struct device_attribute *attr, char *buf)
{
	struct rk628_csi *csi = dev_get_drvdata(dev);

	return snprintf(buf, PAGE_SIZE, "%d",
			tx_5v_power_present(&csi->sd) ?
			rk628_hdmirx_audio_present(csi->audio_info) : 0);
}

static DEVICE_ATTR_RO(audio_rate);
static DEVICE_ATTR_RO(audio_present);

static struct attribute *rk628_attrs[] = {
	&dev_attr_audio_rate.attr,
	&dev_attr_audio_present.attr,
	NULL
};
ATTRIBUTE_GROUPS(rk628);

static int rk628_csi_get_multi_dev_info(struct rk628_csi *csi)
{
	struct device *dev = &csi->i2c_client->dev;
	struct device_node *node = dev->of_node;
	struct device_node *multi_info_np;

	multi_info_np = of_get_child_by_name(node, "multi-dev-info");
	if (!multi_info_np) {
		dev_info(dev, "failed to get multi dev info\n");
		return -EINVAL;
	}

	of_property_read_u32(multi_info_np, "dev-idx-l",
			&csi->multi_dev_info.dev_idx[0]);
	of_property_read_u32(multi_info_np, "dev-idx-r",
			&csi->multi_dev_info.dev_idx[1]);
	of_property_read_u32(multi_info_np, "combine-idx",
			&csi->multi_dev_info.combine_idx[0]);
	of_property_read_u32(multi_info_np, "pixel-offset",
			&csi->multi_dev_info.pixel_offset);
	of_property_read_u32(multi_info_np, "dev-num",
			&csi->multi_dev_info.dev_num);
	dev_info(dev,
		"multi dev left: mipi%d, multi dev right: mipi%d, combile mipi%d, dev num: %d\n",
		csi->multi_dev_info.dev_idx[0], csi->multi_dev_info.dev_idx[1],
		csi->multi_dev_info.combine_idx[0], csi->multi_dev_info.dev_num);

	return 0;
}

static int rk628_csi_probe(struct i2c_client *client,
			  const struct i2c_device_id *id)
{
	struct rk628_csi *csi;
	struct v4l2_subdev *sd;
	struct device *dev = &client->dev;
	struct device_node *node = dev->of_node;
	char facing[2];
	int err;
	u32 val;
	struct rk628 *rk628;
	unsigned long irq_flags;
	const struct of_device_id *match;
	struct v4l2_dv_timings default_timing =
				V4L2_DV_BT_CEA_640X480P59_94;

	dev_info(dev, "RK628 I2C driver version: %02x.%02x.%02x",
		DRIVER_VERSION >> 16,
		(DRIVER_VERSION & 0xff00) >> 8,
		DRIVER_VERSION & 0x00ff);

	if (!of_device_is_available(dev->of_node))
		return -ENODEV;

	csi = devm_kzalloc(dev, sizeof(*csi), GFP_KERNEL);
	if (!csi)
		return -ENOMEM;

	csi->dev = dev;
	csi->i2c_client = client;
	rk628 = rk628_i2c_register(client);
	if (!rk628)
		return -ENOMEM;

	match = of_match_node(rk628_csi_of_match, dev->of_node);
	csi->plat_data = match->data;

	rk628->tx_mode = csi->plat_data->tx_mode;
	csi->rk628 = rk628;
	csi->dsi.rk628 = rk628;
	csi->cur_mode = &supported_modes[0];
	csi->timings = default_timing;
	csi->hdmirx_irq = client->irq;
	sd = &csi->sd;
	sd->dev = dev;

	csi->hpd_output_inverted = of_property_read_bool(node,
			"hpd-output-inverted");
	err = of_property_read_u32(node, RKMODULE_CAMERA_MODULE_INDEX,
				   &csi->module_index);
	err |= of_property_read_string(node, RKMODULE_CAMERA_MODULE_FACING,
				       &csi->module_facing);
	err |= of_property_read_string(node, RKMODULE_CAMERA_MODULE_NAME,
				       &csi->module_name);
	err |= of_property_read_string(node, RKMODULE_CAMERA_LENS_NAME,
				       &csi->len_name);
	if (err) {
		dev_err(dev, "could not get module information!\n");
		return -EINVAL;
	}

	err = rk628_csi_probe_of(csi);
	if (err) {
		v4l2_err(sd, "rk628_csi_probe_of failed! err:%d\n", err);
		return err;
	}

	rk628_cru_initialize(csi->rk628);

	rk628_version_parse(rk628);

	if (rk628->version >= RK628F_VERSION) {
		err = rk628_csi_get_multi_dev_info(csi);
		if (err)
			v4l2_info(sd, "get multi dev info failed, not use dual mipi mode\n");
	}

	v4l2_subdev_init(sd, &rk628_csi_ops);
	sd->flags |= V4L2_SUBDEV_FL_HAS_DEVNODE | V4L2_SUBDEV_FL_HAS_EVENTS;

	/* i2c access, read chip id*/
	err = rk628_i2c_read(csi->rk628, CSITX_CSITX_VERSION, &val);
	if (err) {
		v4l2_err(sd, "i2c access failed! err:%d\n", err);
		return -ENODEV;
	}
	v4l2_dbg(1, debug, sd, "CSITX VERSION: %#x\n", val);

	if (rk628->version >= RK628F_VERSION) {
		err = rk628_i2c_read(csi->rk628, CSITX1_CSITX_VERSION, &val);
		if (err) {
			v4l2_err(sd, "i2c access failed! err:%d\n", err);
			return -ENODEV;
		}
		v4l2_dbg(1, debug, sd, "CSITX1 VERSION: %#x\n", val);
	}

	mutex_init(&csi->confctl_mutex);

	csi->txphy = rk628_txphy_register(rk628);
	if (!csi->txphy) {
		v4l2_err(sd, "register txphy failed\n");
		return -ENOMEM;
	}

	/* control handlers */
	v4l2_ctrl_handler_init(&csi->hdl, 4);
	csi->link_freq = v4l2_ctrl_new_int_menu(&csi->hdl, NULL,
			V4L2_CID_LINK_FREQ,
			ARRAY_SIZE(link_freq_menu_items) - 1,
			0, link_freq_menu_items);
	csi->pixel_rate = v4l2_ctrl_new_std(&csi->hdl, NULL,
			V4L2_CID_PIXEL_RATE, 0, RK628_CSI_PIXEL_RATE_HIGH, 1,
			RK628_CSI_PIXEL_RATE_HIGH);
	csi->detect_tx_5v_ctrl = v4l2_ctrl_new_std(&csi->hdl,
			NULL, V4L2_CID_DV_RX_POWER_PRESENT,
			0, 1, 0, 0);

	/* custom controls */
	csi->audio_sampling_rate_ctrl = v4l2_ctrl_new_custom(&csi->hdl,
			&rk628_csi_ctrl_audio_sampling_rate, NULL);
	csi->audio_present_ctrl = v4l2_ctrl_new_custom(&csi->hdl,
			&rk628_csi_ctrl_audio_present, NULL);

	sd->ctrl_handler = &csi->hdl;
	if (csi->hdl.error) {
		err = csi->hdl.error;
		v4l2_err(sd, "cfg v4l2 ctrls failed! err:%d\n", err);
		goto err_hdl;
	}

	if (rk628_csi_update_controls(sd)) {
		err = -ENODEV;
		v4l2_err(sd, "update v4l2 ctrls failed! err:%d\n", err);
		goto err_hdl;
	}

	csi->pad.flags = MEDIA_PAD_FL_SOURCE;
	sd->entity.function = MEDIA_ENT_F_CAM_SENSOR;
	err = media_entity_pads_init(&sd->entity, 1, &csi->pad);
	if (err < 0) {
		v4l2_err(sd, "media entity init failed! err:%d\n", err);
		goto err_hdl;
	}

	if (csi->plat_data->tx_mode == DSI_MODE)
		csi->mbus_fmt_code = MEDIA_BUS_FMT_RGB888_1X24;
	else
		csi->mbus_fmt_code = MEDIA_BUS_FMT_UYVY8_2X8;

	memset(facing, 0, sizeof(facing));
	if (strcmp(csi->module_facing, "back") == 0)
		facing[0] = 'b';
	else
		facing[0] = 'f';

	snprintf(sd->name, sizeof(sd->name), "m%02d_%s_%s %s",
		 csi->module_index, facing,
		 RK628_CSI_NAME, dev_name(sd->dev));
	err = v4l2_async_register_subdev(sd);
	if (err < 0) {
		v4l2_err(sd, "v4l2 register subdev failed! err:%d\n", err);
		goto err_hdl;
	}

	csi->classdev = device_create_with_groups(rk_hdmirx_class(),
						  dev, MKDEV(0, 0),
						  csi,
						  rk628_groups,
						  "rk628");
	if (IS_ERR(csi->classdev))
		goto err_hdl;

	INIT_DELAYED_WORK(&csi->delayed_work_enable_hotplug,
			rk628_csi_delayed_work_enable_hotplug);
	INIT_DELAYED_WORK(&csi->delayed_work_res_change,
			rk628_delayed_work_res_change);
	INIT_WORK(&csi->work_isr, rk628_work_isr);
	csi->audio_info = rk628_hdmirx_audioinfo_alloc(dev,
						       &csi->confctl_mutex,
						       rk628,
						       csi->i2s_enable_default);
	if (!csi->audio_info) {
		v4l2_err(sd, "request audio info fail\n");
		goto err_work_queues;
	}
	rk628_csi_initial_setup(sd);

	if (csi->hdmirx_irq) {
		irq_flags = irqd_get_trigger_type(irq_get_irq_data(csi->hdmirx_irq));
		v4l2_dbg(1, debug, sd, "cfg hdmirx irq, flags: %lu!\n", irq_flags);
		err = devm_request_threaded_irq(dev, csi->hdmirx_irq, NULL,
				rk628_csi_irq_handler, irq_flags |
				IRQF_ONESHOT, "rk628_csi", csi);
		if (err) {
			v4l2_err(sd, "request rk628-csi irq failed! err:%d\n",
					err);
			goto err_work_queues;
		}
	} else {
		v4l2_dbg(1, debug, sd, "no irq, cfg poll!\n");
		INIT_WORK(&csi->work_i2c_poll,
			  rk628_csi_work_i2c_poll);
		timer_setup(&csi->timer, rk628_csi_irq_poll_timer, 0);
		csi->timer.expires = jiffies +
				       msecs_to_jiffies(POLL_INTERVAL_MS);
		add_timer(&csi->timer);
	}

	if (csi->plugin_det_gpio) {
		csi->plugin_irq = gpiod_to_irq(csi->plugin_det_gpio);
		if (csi->plugin_irq < 0) {
			dev_err(csi->dev, "failed to get plugin det irq\n");
			err = csi->plugin_irq;
			goto err_work_queues;
		}

		err = devm_request_threaded_irq(dev, csi->plugin_irq, NULL,
				plugin_detect_irq, IRQF_TRIGGER_FALLING |
				IRQF_TRIGGER_RISING | IRQF_ONESHOT, "rk628_csi", csi);
		if (err) {
			dev_err(csi->dev, "failed to register plugin det irq (%d)\n", err);
			goto err_work_queues;
		}
	}

	err = v4l2_ctrl_handler_setup(sd->ctrl_handler);
	if (err) {
		v4l2_err(sd, "v4l2 ctrl handler setup failed! err:%d\n", err);
		goto err_work_queues;
	}
	csi->rk628->dual_mipi = false;
	rk628_debugfs_create(csi->rk628);

	v4l2_info(sd, "%s found @ 0x%x (%s)\n", client->name,
		  client->addr << 1, client->adapter->name);

	return 0;

err_work_queues:
	if (!csi->hdmirx_irq)
		flush_work(&csi->work_i2c_poll);
	cancel_delayed_work(&csi->delayed_work_enable_hotplug);
	cancel_delayed_work(&csi->delayed_work_res_change);
	cancel_work_sync(&csi->work_isr);
	rk628_hdmirx_audio_destroy(csi->audio_info);
err_hdl:
	mutex_destroy(&csi->confctl_mutex);
	media_entity_cleanup(&sd->entity);
	v4l2_ctrl_handler_free(&csi->hdl);
	return err;
}

<<<<<<< HEAD
static void rk628_csi_remove(struct i2c_client *client)
=======
#if KERNEL_VERSION(6, 1, 0) <= LINUX_VERSION_CODE
static void rk628_csi_remove(struct i2c_client *client)
#else
static int rk628_csi_remove(struct i2c_client *client)
#endif
>>>>>>> e3f7d79a
{
	struct rk628_csi *csi = i2c_get_clientdata(client);

	debugfs_remove_recursive(csi->rk628->debug_dir);
	if (!csi->hdmirx_irq) {
		del_timer_sync(&csi->timer);
		flush_work(&csi->work_i2c_poll);
	}
	rk628_hdmirx_audio_cancel_work_audio(csi->audio_info, true);
	rk628_hdmirx_audio_cancel_work_rate_change(csi->audio_info, true);
	cancel_delayed_work_sync(&csi->delayed_work_enable_hotplug);
	cancel_delayed_work_sync(&csi->delayed_work_res_change);
	cancel_work_sync(&csi->work_isr);

	if (csi->rxphy_pwron)
		rk628_rxphy_power_off(csi->rk628);
	if (csi->txphy_pwron)
		mipi_dphy_power_off(csi);

	mutex_destroy(&csi->confctl_mutex);

	rk628_control_assert(csi->rk628, RGU_HDMIRX);
	rk628_control_assert(csi->rk628, RGU_HDMIRX_PON);
	rk628_control_assert(csi->rk628, RGU_DECODER);
	rk628_control_assert(csi->rk628, RGU_CLK_RX);
	rk628_control_assert(csi->rk628, RGU_VOP);
	rk628_control_assert(csi->rk628, RGU_CSI);
<<<<<<< HEAD
=======
	if (csi->rk628->version >= RK628F_VERSION)
		rk628_control_assert(csi->rk628, RGU_CSI1);
#if KERNEL_VERSION(6, 1, 0) > LINUX_VERSION_CODE
	return 0;
#endif
>>>>>>> e3f7d79a
}

static struct i2c_driver rk628_csi_i2c_driver = {
	.driver = {
		.name = "rk628-csi-v4l2",
		.of_match_table = of_match_ptr(rk628_csi_of_match),
	},
	.id_table = rk628_csi_i2c_id,
	.probe	= rk628_csi_probe,
	.remove = rk628_csi_remove,
};

module_i2c_driver(rk628_csi_i2c_driver);

MODULE_DESCRIPTION("Rockchip RK628 HDMI to MIPI CSI-2 bridge I2C driver");
MODULE_AUTHOR("Dingxian Wen <shawn.wen@rock-chips.com>");
MODULE_AUTHOR("Shunqing Chen <csq@rock-chips.com>");
MODULE_LICENSE("GPL");<|MERGE_RESOLUTION|>--- conflicted
+++ resolved
@@ -2825,15 +2825,11 @@
 	return err;
 }
 
-<<<<<<< HEAD
-static void rk628_csi_remove(struct i2c_client *client)
-=======
 #if KERNEL_VERSION(6, 1, 0) <= LINUX_VERSION_CODE
 static void rk628_csi_remove(struct i2c_client *client)
 #else
 static int rk628_csi_remove(struct i2c_client *client)
 #endif
->>>>>>> e3f7d79a
 {
 	struct rk628_csi *csi = i2c_get_clientdata(client);
 
@@ -2861,14 +2857,11 @@
 	rk628_control_assert(csi->rk628, RGU_CLK_RX);
 	rk628_control_assert(csi->rk628, RGU_VOP);
 	rk628_control_assert(csi->rk628, RGU_CSI);
-<<<<<<< HEAD
-=======
 	if (csi->rk628->version >= RK628F_VERSION)
 		rk628_control_assert(csi->rk628, RGU_CSI1);
 #if KERNEL_VERSION(6, 1, 0) > LINUX_VERSION_CODE
 	return 0;
 #endif
->>>>>>> e3f7d79a
 }
 
 static struct i2c_driver rk628_csi_i2c_driver = {
