// SPDX-License-Identifier: GPL-2.0
/*
 * max96722 GMSL2/GMSL1 to CSI-2 Deserializer driver
 *
 * Copyright (C) 2023 Rockchip Electronics Co., Ltd.
 *
 * V0.0X01.0X00 first version.
 * V1.0X00.0X00 Support New Driver Framework.
 *
 */

#include <linux/clk.h>
#include <linux/device.h>
#include <linux/delay.h>
#include <linux/iopoll.h>
#include <linux/gpio/consumer.h>
#include <linux/pinctrl/consumer.h>
#include <linux/i2c.h>
#include <linux/regmap.h>
#include <linux/module.h>
#include <linux/pm_runtime.h>
#include <linux/regulator/consumer.h>
#include <linux/sysfs.h>
#include <linux/slab.h>
#include <linux/version.h>
#include <linux/compat.h>
#include <linux/rk-camera-module.h>
#include <linux/of_graph.h>
#include <media/media-entity.h>
#include <media/v4l2-async.h>
#include <media/v4l2-ctrls.h>
#include <media/v4l2-subdev.h>
#include <media/v4l2-ctrls.h>
#include <media/v4l2-fwnode.h>
#include <media/v4l2-subdev.h>

#define DRIVER_VERSION			KERNEL_VERSION(1, 0x00, 0x00)

#ifndef V4L2_CID_DIGITAL_GAIN
#define V4L2_CID_DIGITAL_GAIN		V4L2_CID_GAIN
#endif

#define MAX96722_LINK_FREQ_MHZ(x)	((x) * 1000000UL)
#define MAX96722_XVCLK_FREQ		25000000

#define MAX96722_CHIP_ID		0xA1
#define MAX96722_REG_CHIP_ID		0x0D

#define MAX96715_CHIP_ID		0x45
#define MAX96715_REG_CHIP_ID		0x1E

#define MAX9295_CHIP_ID			0x91
#define MAX9295_REG_CHIP_ID		0x0D

#define MAX96717_CHIP_ID		0xBF
#define MAX96717_REG_CHIP_ID		0x0D

#define MAX96722_REMOTE_CTRL		0x0003
#define MAX96722_REMOTE_DISABLE		0xFF

/* max96722->link mask: link type = bit[7:4], link mask = bit[3:0] */
#define MAX96722_GMSL_TYPE_LINK_A	BIT(4)
#define MAX96722_GMSL_TYPE_LINK_B	BIT(5)
#define MAX96722_GMSL_TYPE_LINK_C	BIT(6)
#define MAX96722_GMSL_TYPE_LINK_D	BIT(7)
#define MAX96722_GMSL_TYPE_MASK		0xF0 /* bit[7:4], GMSL link type: 0 = GMSL1, 1 = GMSL2 */

#define MAX96722_LOCK_STATE_LINK_A	BIT(0)
#define MAX96722_LOCK_STATE_LINK_B	BIT(1)
#define MAX96722_LOCK_STATE_LINK_C	BIT(2)
#define MAX96722_LOCK_STATE_LINK_D	BIT(3)
#define MAX96722_LOCK_STATE_MASK	0x0F /* bit[3:0], GMSL link mask: 1 = disable, 1 = enable */

#define MAX96722_FORCE_ALL_CLOCK_EN	1 /* 1: enable, 0: disable */

#define REG_NULL			0xFFFF

#define OF_CAMERA_PINCTRL_STATE_DEFAULT	"rockchip,camera_default"
#define OF_CAMERA_PINCTRL_STATE_SLEEP	"rockchip,camera_sleep"

#define MAX96722_NAME			"max96722"

/* register length: 8bit or 16bit */
#define MAX96722_REG_LENGTH_08BIT	1
#define MAX96722_REG_LENGTH_16BIT	2

/* register value: 8bit or 16bit or 24bit */
#define MAX96722_REG_VALUE_08BIT	1
#define MAX96722_REG_VALUE_16BIT	2
#define MAX96722_REG_VALUE_24BIT	3

#define MAX96722_I2C_ADDR		(0x29)
#define MAX9295_I2C_ADDR		(0x40)
#define MAX96715_I2C_ADDR		(0x40)
#define MAX96717_I2C_ADDR		(0x40)
#define CAMERA_I2C_ADDR			(0x36)

#define MAX96722_GET_BIT(x, bit)	((x & (1 << bit)) >> bit)
#define MAX96722_GET_BIT_M_TO_N(x, m, n)	\
		((unsigned int)(x << (31 - (n))) >> ((31 - (n)) + (m)))

static const char *const max96722_supply_names[] = {
	"avdd", /* Analog power */
	"dovdd", /* Digital I/O power */
	"dvdd", /* Digital core power */
};

#define MAX96722_NUM_SUPPLIES		ARRAY_SIZE(max96722_supply_names)

struct regval {
	u16 i2c_addr;
	u16 reg_len;
	u16 reg;
	u8 val;
	u8 mask;
	u16 delay;
};

struct max96722_mode {
	u32 width;
	u32 height;
	struct v4l2_fract max_fps;
	u32 hts_def;
	u32 vts_def;
	u32 exp_def;
	u32 link_freq_idx;
	u32 bus_fmt;
	u32 bpp;
	const struct regval *reg_list;
	u32 vc[PAD_MAX];
};

struct max96722 {
	struct i2c_client *client;
	struct clk *xvclk;
	struct gpio_desc *power_gpio;
	struct gpio_desc *reset_gpio;
	struct gpio_desc *pwdn_gpio;
	struct gpio_desc *pocen_gpio;
	struct gpio_desc *lock_gpio;
	struct regulator_bulk_data supplies[MAX96722_NUM_SUPPLIES];

	struct pinctrl *pinctrl;
	struct pinctrl_state *pins_default;
	struct pinctrl_state *pins_sleep;

	struct v4l2_subdev subdev;
	struct media_pad pad;
	struct v4l2_ctrl_handler ctrl_handler;
	struct v4l2_ctrl *exposure;
	struct v4l2_ctrl *anal_gain;
	struct v4l2_ctrl *digi_gain;
	struct v4l2_ctrl *hblank;
	struct v4l2_ctrl *vblank;
	struct v4l2_ctrl *pixel_rate;
	struct v4l2_ctrl *link_freq;
	struct v4l2_ctrl *test_pattern;
	struct v4l2_fwnode_endpoint bus_cfg;

	struct mutex mutex;
	bool streaming;
	bool power_on;
	bool hot_plug;
	u8 is_reset;
	int hot_plug_irq;
	u32 link_mask;
	const struct max96722_mode *supported_modes;
	const struct max96722_mode *cur_mode;
	u32 cfg_modes_num;
	u32 module_index;
	u32 auto_init_deskew_mask;
	u32 frame_sync_period;
	const char *module_facing;
	const char *module_name;
	const char *len_name;
	struct regmap *regmap;
};

static const struct regmap_config max96722_regmap_config = {
	.reg_bits = 16,
	.val_bits = 8,
	.max_register = 0x1F17,
};

static struct rkmodule_csi_dphy_param rk3588_dcphy_param = {
	.vendor = PHY_VENDOR_SAMSUNG,
	.lp_vol_ref = 3,
	.lp_hys_sw = {3, 0, 0, 0},
	.lp_escclk_pol_sel = {1, 0, 0, 0},
	.skew_data_cal_clk = {0, 0, 0, 0},
	.clk_hs_term_sel = 2,
	.data_hs_term_sel = {2, 2, 2, 2},
	.reserved = {0},
};

/* Max96715 */
static const struct regval max96722_mipi_4lane_1280x800_30fps[] = {
	// Link A/B/C/D all use GMSL1, and disabled
	{ 0x29, 2, 0x0006, 0x00, 0x00, 0x00 }, // Link A/B/C/D: select GMSL1, Disabled
	// Disable MIPI CSI output
	{ 0x29, 2, 0x040B, 0x00, 0x00, 0x00 }, // CSI_OUT_EN=0, CSI output disabled
	// Increase CMU voltage
	{ 0x29, 2, 0x06C2, 0x10, 0x00, 0x0a }, // Increase CMU voltage to for wide temperature range
	// VGAHiGain
	{ 0x29, 2, 0x14D1, 0x03, 0x00, 0x00 }, // VGAHiGain
	{ 0x29, 2, 0x15D1, 0x03, 0x00, 0x00 }, // VGAHiGain
	{ 0x29, 2, 0x16D1, 0x03, 0x00, 0x00 }, // VGAHiGain
	{ 0x29, 2, 0x17D1, 0x03, 0x00, 0x0a }, // VGAHiGain
	// SSC Configuration
	{ 0x29, 2, 0x1445, 0x00, 0x00, 0x00 }, // Disable SSC
	{ 0x29, 2, 0x1545, 0x00, 0x00, 0x00 }, // Disable SSC
	{ 0x29, 2, 0x1645, 0x00, 0x00, 0x00 }, // Disable SSC
	{ 0x29, 2, 0x1745, 0x00, 0x00, 0x0a }, // Disable SSC
	// GMSL1 configuration to match serializer
	{ 0x29, 2, 0x0B07, 0x84, 0x00, 0x00 }, // Enable HVEN and DBL (application specific)
	{ 0x29, 2, 0x0C07, 0x84, 0x00, 0x00 }, // Enable HVEN and DBL (application specific)
	{ 0x29, 2, 0x0D07, 0x84, 0x00, 0x00 }, // Enable HVEN and DBL (application specific)
	{ 0x29, 2, 0x0E07, 0x84, 0x00, 0x00 }, // Enable HVEN and DBL (application specific)
	{ 0x29, 2, 0x0B0F, 0x01, 0x00, 0x00 }, // Disable processing HS and DE signals(required when paring with GMSL1 parallel serializers)
	{ 0x29, 2, 0x0C0F, 0x01, 0x00, 0x00 }, // Disable processing HS and DE signals(required when paring with GMSL1 parallel serializers)
	{ 0x29, 2, 0x0D0F, 0x01, 0x00, 0x00 }, // Disable processing HS and DE signals(required when paring with GMSL1 parallel serializers)
	{ 0x29, 2, 0x0E0F, 0x01, 0x00, 0x00 }, // Disable processing HS and DE signals(required when paring with GMSL1 parallel serializers)
	// Send YUV422, FS, and FE from Video Pipe 0 to Controller 1
	{ 0x29, 2, 0x090B, 0x07, 0x00, 0x00 }, // Enable 0/1/2 SRC/DST Mappings
	{ 0x29, 2, 0x092D, 0x15, 0x00, 0x00 }, // SRC/DST 0/1/2 -> CSI2 Controller 1;
	// For the following MSB 2 bits = VC, LSB 6 bits = DT
	{ 0x29, 2, 0x090D, 0x1e, 0x00, 0x00 }, // SRC0 VC = 0, DT = YUV422 8bit
	{ 0x29, 2, 0x090E, 0x1e, 0x00, 0x00 }, // DST0 VC = 0, DT = YUV422 8bit
	{ 0x29, 2, 0x090F, 0x00, 0x00, 0x00 }, // SRC1 VC = 0, DT = Frame Start
	{ 0x29, 2, 0x0910, 0x00, 0x00, 0x00 }, // DST1 VC = 0, DT = Frame Start
	{ 0x29, 2, 0x0911, 0x01, 0x00, 0x00 }, // SRC2 VC = 0, DT = Frame End
	{ 0x29, 2, 0x0912, 0x01, 0x00, 0x00 }, // DST2 VC = 0, DT = Frame End
	// Send YUV422, FS, and FE from Video Pipe 1 to Controller 1
	{ 0x29, 2, 0x094B, 0x07, 0x00, 0x00 }, // Enable 0/1/2 SRC/DST Mappings
	{ 0x29, 2, 0x096D, 0x15, 0x00, 0x00 }, // SRC/DST 0/1/2 -> CSI2 Controller 1;
	// For the following MSB 2 bits = VC, LSB 6 bits = DT
	{ 0x29, 2, 0x094D, 0x1e, 0x00, 0x00 }, // SRC0 VC = 0, DT = YUV422 8bit
	{ 0x29, 2, 0x094E, 0x5e, 0x00, 0x00 }, // DST0 VC = 1, DT = YUV422 8bit
	{ 0x29, 2, 0x094F, 0x00, 0x00, 0x00 }, // SRC1 VC = 0, DT = Frame Start
	{ 0x29, 2, 0x0950, 0x40, 0x00, 0x00 }, // DST1 VC = 1, DT = Frame Start
	{ 0x29, 2, 0x0951, 0x01, 0x00, 0x00 }, // SRC2 VC = 0, DT = Frame End
	{ 0x29, 2, 0x0952, 0x41, 0x00, 0x00 }, // DST2 VC = 1, DT = Frame End
	// Send YUV422, FS, and FE from Video Pipe 2 to Controller 1
	{ 0x29, 2, 0x098B, 0x07, 0x00, 0x00 }, // Enable 0/1/2 SRC/DST Mappings
	{ 0x29, 2, 0x09AD, 0x15, 0x00, 0x00 }, // SRC/DST 0/1/2 -> CSI2 Controller 1;
	// For the following MSB 2 bits = VC, LSB 6 bits = DT
	{ 0x29, 2, 0x098D, 0x1e, 0x00, 0x00 }, // SRC0 VC = 0, DT = YUV422 8bit
	{ 0x29, 2, 0x098E, 0x9e, 0x00, 0x00 }, // DST0 VC = 2, DT = YUV422 8bit
	{ 0x29, 2, 0x098F, 0x00, 0x00, 0x00 }, // SRC1 VC = 0, DT = Frame Start
	{ 0x29, 2, 0x0990, 0x80, 0x00, 0x00 }, // DST1 VC = 2, DT = Frame Start
	{ 0x29, 2, 0x0991, 0x01, 0x00, 0x00 }, // SRC2 VC = 0, DT = Frame End
	{ 0x29, 2, 0x0992, 0x81, 0x00, 0x00 }, // DST2 VC = 2, DT = Frame End
	// Send YUV422, FS, and FE from Video Pipe 3 to Controller 1
	{ 0x29, 2, 0x09CB, 0x07, 0x00, 0x00 }, // Enable 0/1/2 SRC/DST Mappings
	{ 0x29, 2, 0x09ED, 0x15, 0x00, 0x00 }, // SRC/DST 0/1/2 -> CSI2 Controller 1;
	// For the following MSB 2 bits = VC, LSB 6 bits = DT
	{ 0x29, 2, 0x09CD, 0x1e, 0x00, 0x00 }, // SRC0 VC = 0, DT = YUV422 8bit
	{ 0x29, 2, 0x09CE, 0xde, 0x00, 0x00 }, // DST0 VC = 3, DT = YUV422 8bit
	{ 0x29, 2, 0x09CF, 0x00, 0x00, 0x00 }, // SRC1 VC = 0, DT = Frame Start
	{ 0x29, 2, 0x09D0, 0xc0, 0x00, 0x00 }, // DST1 VC = 3, DT = Frame Start
	{ 0x29, 2, 0x09D1, 0x01, 0x00, 0x00 }, // SRC2 VC = 0, DT = Frame End
	{ 0x29, 2, 0x09D2, 0xc1, 0x00, 0x00 }, // DST2 VC = 3, DT = Frame End
	// MIPI PHY Setting
	{ 0x29, 2, 0x08A0, 0x24, 0x00, 0x00 }, // DPHY0 enabled as clock, MIPI PHY Mode: 2x4 mode
	// Set Lane Mapping for 4-lane port A
	{ 0x29, 2, 0x08A3, 0xe4, 0x00, 0x00 }, // PHY1 D1->D3, D0->D2; PHY0 D1->D1, D0->D0
	// Set 4 lane D-PHY, 2bit VC
	{ 0x29, 2, 0x090A, 0xc0, 0x00, 0x00 }, // MIPI PHY 0: 4 lanes, DPHY, 2bit VC
	{ 0x29, 2, 0x094A, 0xc0, 0x00, 0x00 }, // MIPI PHY 1: 4 lanes, DPHY, 2bit VC
	// Turn on MIPI PHYs
	{ 0x29, 2, 0x08A2, 0x34, 0x00, 0x00 }, // Enable MIPI PHY 0/1, t_lpx = 106.7ns
	// Enable software override for all pipes since GMSL1 data is parallel mode, bpp=8, dt=0x1e(yuv-8)
	{ 0x29, 2, 0x040B, 0x40, 0x00, 0x00 }, // pipe 0 bpp=0x08: Datatypes = 0x2A, 0x10-12, 0x31-37
	{ 0x29, 2, 0x040C, 0x00, 0x00, 0x00 }, // pipe 0 and 1 VC software override: 0x00
	{ 0x29, 2, 0x040D, 0x00, 0x00, 0x00 }, // pipe 2 and 3 VC software override: 0x00
	{ 0x29, 2, 0x040E, 0x5e, 0x00, 0x00 }, // pipe 0 DT=0x1E: YUV422 8-bit
	{ 0x29, 2, 0x040F, 0x7e, 0x00, 0x00 }, // pipe 1 DT=0x1E: YUV422 8-bit
	{ 0x29, 2, 0x0410, 0x7a, 0x00, 0x00 }, // pipe 2 DT=0x1E, pipe 3 DT=0x1E: YUV422 8-bit
	{ 0x29, 2, 0x0411, 0x48, 0x00, 0x00 }, // pipe 1 bpp=0x08: Datatypes = 0x2A, 0x10-12, 0x31-37
	{ 0x29, 2, 0x0412, 0x20, 0x00, 0x00 }, // pipe 2 bpp=0x08, pipe 3 bpp=0x08: Datatypes = 0x2A, 0x10-12, 0x31-37
	{ 0x29, 2, 0x0415, 0xc0, 0xc0, 0x00 }, // pipe 0/1 enable software overide
	{ 0x29, 2, 0x0418, 0xc0, 0xc0, 0x00 }, // pipe 2/3 enable software overide
	{ 0x29, 2, 0x041A, 0xf0, 0x00, 0x00 }, // pipe 0/1/2/3: Enable YUV8-/10-bit mux mode
	// Enable all links and pipes
	{ 0x29, 2, 0x0003, 0xaa, 0x00, 0x00 }, // Enable Remote Control Channel Link A/B/C/D for Port 0
	{ 0x29, 2, 0x0006, 0x0f, 0x00, 0x64 }, // Enable all links and pipes
	// Serializer Setting
	{ 0x40, 1, 0x04, 0x47, 0x00, 0x05 }, // main_control: Enable CLINK
	{ 0x40, 1, 0x07, 0x84, 0x00, 0x00 }, // Config SerDes: DBL=1, BWS=0, HIBW=0, PXL_CRC=0, HVEN=1
	{ 0x40, 1, 0x67, 0xc4, 0x00, 0x00 }, // Double Alignment Mode: Align at each rising edge of HS
	{ 0x40, 1, 0x0F, 0xbf, 0x00, 0x00 }, // Enable Set GPO, GPO Output High
	{ 0x40, 1, 0x3F, 0x08, 0x00, 0x00 }, // Crossbar HS: DIN8
	{ 0x40, 1, 0x40, 0x2d, 0x00, 0x00 }, // Crossbar VS: DIN13, INVERT_MUX_VS
	{ 0x40, 1, 0x20, 0x10, 0x00, 0x00 },
	{ 0x40, 1, 0x21, 0x11, 0x00, 0x00 },
	{ 0x40, 1, 0x22, 0x12, 0x00, 0x00 },
	{ 0x40, 1, 0x23, 0x13, 0x00, 0x00 },
	{ 0x40, 1, 0x24, 0x14, 0x00, 0x00 },
	{ 0x40, 1, 0x25, 0x15, 0x00, 0x00 },
	{ 0x40, 1, 0x26, 0x16, 0x00, 0x00 },
	{ 0x40, 1, 0x27, 0x17, 0x00, 0x00 },
	{ 0x40, 1, 0x30, 0x00, 0x00, 0x00 },
	{ 0x40, 1, 0x31, 0x01, 0x00, 0x00 },
	{ 0x40, 1, 0x32, 0x02, 0x00, 0x00 },
	{ 0x40, 1, 0x33, 0x03, 0x00, 0x00 },
	{ 0x40, 1, 0x34, 0x04, 0x00, 0x00 },
	{ 0x40, 1, 0x35, 0x05, 0x00, 0x00 },
	{ 0x40, 1, 0x36, 0x06, 0x00, 0x00 },
	{ 0x40, 1, 0x37, 0x07, 0x00, 0x00 },
	{ 0x40, 1, 0x04, 0x87, 0x00, 0x05 }, // main_control: Enable Serialization
	{ 0x29, 2, REG_NULL, 0x00, 0x00, 0x00 },
};

static const struct max96722_mode supported_modes_4lane[] = {
	{
		.width = 1280,
		.height = 800,
		.max_fps = {
			.numerator = 10000,
			.denominator = 300000,
		},
		.reg_list = max96722_mipi_4lane_1280x800_30fps,
		.link_freq_idx = 20,
		.bus_fmt = MEDIA_BUS_FMT_UYVY8_2X8,
		.bpp = 16,
		.vc[PAD0] = V4L2_MBUS_CSI2_CHANNEL_0,
		.vc[PAD1] = V4L2_MBUS_CSI2_CHANNEL_1,
		.vc[PAD2] = V4L2_MBUS_CSI2_CHANNEL_2,
		.vc[PAD3] = V4L2_MBUS_CSI2_CHANNEL_3,
	},
};

/* link freq = index * MAX96722_LINK_FREQ_MHZ(50) */
static const s64 link_freq_items[] = {
	MAX96722_LINK_FREQ_MHZ(0),
	MAX96722_LINK_FREQ_MHZ(50),
	MAX96722_LINK_FREQ_MHZ(100),
	MAX96722_LINK_FREQ_MHZ(150),
	MAX96722_LINK_FREQ_MHZ(200),
	MAX96722_LINK_FREQ_MHZ(250),
	MAX96722_LINK_FREQ_MHZ(300),
	MAX96722_LINK_FREQ_MHZ(350),
	MAX96722_LINK_FREQ_MHZ(400),
	MAX96722_LINK_FREQ_MHZ(450),
	MAX96722_LINK_FREQ_MHZ(500),
	MAX96722_LINK_FREQ_MHZ(550),
	MAX96722_LINK_FREQ_MHZ(600),
	MAX96722_LINK_FREQ_MHZ(650),
	MAX96722_LINK_FREQ_MHZ(700),
	MAX96722_LINK_FREQ_MHZ(750),
	MAX96722_LINK_FREQ_MHZ(800),
	MAX96722_LINK_FREQ_MHZ(850),
	MAX96722_LINK_FREQ_MHZ(900),
	MAX96722_LINK_FREQ_MHZ(950),
	MAX96722_LINK_FREQ_MHZ(1000),
	MAX96722_LINK_FREQ_MHZ(1050),
	MAX96722_LINK_FREQ_MHZ(1100),
	MAX96722_LINK_FREQ_MHZ(1150),
	MAX96722_LINK_FREQ_MHZ(1200),
	MAX96722_LINK_FREQ_MHZ(1250),
};

static int max96722_write_reg(struct i2c_client *client,
			u16 client_addr, u16 reg, u16 reg_len, u16 val_len, u32 val)
{
	u32 buf_i, val_i;
	u8 buf[6];
	u8 *val_p;
	__be32 val_be;

	dev_info(&client->dev, "addr(0x%02x) write reg(0x%04x, %d, 0x%02x)\n",
		client_addr, reg, reg_len, val);

	if (val_len > 4)
		return -EINVAL;

	if (reg_len == 2) {
		buf[0] = reg >> 8;
		buf[1] = reg & 0xff;

		buf_i = 2;
	} else {
		buf[0] = reg & 0xff;

		buf_i = 1;
	}

	val_be = cpu_to_be32(val);
	val_p = (u8 *)&val_be;
	val_i = 4 - val_len;

	while (val_i < 4)
		buf[buf_i++] = val_p[val_i++];

	client->addr = client_addr;

	if (i2c_master_send(client, buf, (val_len + reg_len)) != (val_len + reg_len)) {
		dev_err(&client->dev,
			"%s: writing register 0x%04x from 0x%02x failed\n",
			__func__, reg, client->addr);
		return -EIO;
	}

	return 0;
}

static int max96722_read_reg(struct i2c_client *client,
			u16 client_addr, u16 reg, u16 reg_len, u16 val_len, u8 *val)
{
	struct i2c_msg msgs[2];
	u8 *data_be_p;
	__be32 data_be = 0;
	__be16 reg_addr_be = cpu_to_be16(reg);
	u8 *reg_be_p;
	int ret;

	if (val_len > 4 || !val_len)
		return -EINVAL;

	client->addr = client_addr;
	data_be_p = (u8 *)&data_be;
	reg_be_p = (u8 *)&reg_addr_be;

	/* Write register address */
	msgs[0].addr = client->addr;
	msgs[0].flags = 0;
	msgs[0].len = reg_len;
	msgs[0].buf = &reg_be_p[2 - reg_len];

	/* Read data from register */
	msgs[1].addr = client->addr;
	msgs[1].flags = I2C_M_RD;
	msgs[1].len = val_len;
	msgs[1].buf = &data_be_p[4 - val_len];

	ret = i2c_transfer(client->adapter, msgs, ARRAY_SIZE(msgs));
	if (ret != ARRAY_SIZE(msgs)) {
		dev_err(&client->dev,
			"%s: reading register 0x%x from 0x%x failed\n",
			__func__, reg, client->addr);
		return -EIO;
	}

	*val = be32_to_cpu(data_be);

#if 0
	dev_info(&client->dev, "addr(0x%02x) read reg(0x%04x, %d, 0x%02x)\n",
		client_addr, reg, reg_len, *val);
#endif

	return 0;
}

static int max96722_update_reg_bits(struct i2c_client *client,
			u16 client_addr, u16 reg, u16 reg_len, u8 mask, u8 val)
{
	u8 value;
	u32 val_len = MAX96722_REG_VALUE_08BIT;
	int ret;

	ret = max96722_read_reg(client, client_addr, reg, reg_len, val_len, &value);
	if (ret)
		return ret;

	value &= ~mask;
	value |= (val & mask);
	ret = max96722_write_reg(client, client_addr, reg, reg_len, val_len, value);
	if (ret)
		return ret;

	return 0;
}

static int max96722_write_array(struct i2c_client *client,
				const struct regval *regs)
{
	u32 i;
	int ret = 0;

	for (i = 0; ret == 0 && regs[i].reg != REG_NULL; i++) {
		if (regs[i].mask != 0)
			ret = max96722_update_reg_bits(client, regs[i].i2c_addr,
					regs[i].reg, regs[i].reg_len,
					regs[i].mask, regs[i].val);
		else
			ret = max96722_write_reg(client, regs[i].i2c_addr,
						regs[i].reg, regs[i].reg_len,
						MAX96722_REG_VALUE_08BIT, regs[i].val);

		if (regs[i].delay != 0)
			msleep(regs[i].delay);
	}

	return ret;
}

static int max96722_check_local_chipid(struct max96722 *max96722)
{
	struct i2c_client *client = max96722->client;
	struct device *dev = &max96722->client->dev;
	int ret;
	u8 id = 0;

	ret = max96722_read_reg(client, MAX96722_I2C_ADDR,
				MAX96722_REG_CHIP_ID, MAX96722_REG_LENGTH_16BIT,
				MAX96722_REG_VALUE_08BIT, &id);
	if ((ret != 0) || (id != MAX96722_CHIP_ID)) {
		dev_err(dev, "Unexpected MAX96722 chip id(%02x), ret(%d)\n", id, ret);
		return -ENODEV;
	}

	dev_info(dev, "Detected MAX96722 chipid: %02x\n", id);

	return 0;
}

static int __maybe_unused max96722_check_remote_chipid(struct max96722 *max96722)
{
	struct device *dev = &max96722->client->dev;
	int ret = 0;
	u8 id;

	dev_info(dev, "Check remote chipid\n");

	id = 0;
#if 0
	// max96717
	ret = max96722_read_reg(max96722->client, MAX96717_I2C_ADDR,
				MAX96717_REG_CHIP_ID, MAX96722_REG_LENGTH_16BIT,
				MAX96722_REG_VALUE_08BIT, &id);
	if ((ret != 0) || (id != MAX96717_CHIP_ID)) {
		dev_err(dev, "Unexpected MAX96717 chip id(%02x), ret(%d)\n", id, ret);
		return -ENODEV;
	}
	dev_info(dev, "Detected MAX96717 chipid: 0x%02x\n", id);
#endif

#if 0
	// max9295
	ret = max96722_read_reg(max96722->client, MAX9295_I2C_ADDR,
				MAX9295_REG_CHIP_ID, MAX96722_REG_LENGTH_16BIT,
				MAX96722_REG_VALUE_08BIT, &id);
	if ((ret != 0) || (id != MAX9295_CHIP_ID)) {
		dev_err(dev, "Unexpected MAX9295 chip id(%02x), ret(%d)\n", id, ret);
		return -ENODEV;
	}
	dev_info(dev, "Detected MAX9295 chipid: 0x%02x\n", id);
#endif

#if 0
	// max96715
	ret = max96722_read_reg(max96722->client, MAX96715_I2C_ADDR,
				MAX96715_REG_CHIP_ID, MAX96722_REG_LENGTH_08BIT,
				MAX96722_REG_VALUE_08BIT, &id);
	if ((ret != 0) || (id != MAX96715_CHIP_ID)) {
		dev_err(dev, "Unexpected MAX96715 chip id(%02x), ret(%d)\n", id, ret);
		return -ENODEV;
	}
	dev_info(dev, "Detected MAX96715 chipid: 0x%02x\n", id);
#endif

	return ret;
}

static u8 max96722_get_link_lock_state(struct max96722 *max96722, u8 link_mask)
{
	struct i2c_client *client = max96722->client;
	struct device *dev = &max96722->client->dev;
	u8 lock = 0, lock_state = 0;
	u8 link_type = 0;

	link_type = max96722->link_mask & MAX96722_GMSL_TYPE_MASK;

	if (link_mask & MAX96722_LOCK_STATE_LINK_A) {
		if (link_type & MAX96722_GMSL_TYPE_LINK_A) {
			// GMSL2 LinkA
			max96722_read_reg(client, MAX96722_I2C_ADDR,
					0x001a, MAX96722_REG_LENGTH_16BIT,
					MAX96722_REG_VALUE_08BIT, &lock);
			if (lock & BIT(3)) {
				lock_state |= MAX96722_LOCK_STATE_LINK_A;
				dev_info(dev, "GMSL2 LinkA locked\n");
			}
		} else {
			// GMSL1 LinkA
			max96722_read_reg(client, MAX96722_I2C_ADDR,
					0x0bcb, MAX96722_REG_LENGTH_16BIT,
					MAX96722_REG_VALUE_08BIT, &lock);
			if (lock & BIT(0)) {
				lock_state |= MAX96722_LOCK_STATE_LINK_A;
				dev_info(dev, "GMSL1 LinkA locked\n");
			}
		}
	}

	if (link_mask & MAX96722_LOCK_STATE_LINK_B) {
		if (link_type & MAX96722_GMSL_TYPE_LINK_B) {
			// GMSL2 LinkB
			max96722_read_reg(client, MAX96722_I2C_ADDR,
					0x000a, MAX96722_REG_LENGTH_16BIT,
					MAX96722_REG_VALUE_08BIT, &lock);
			if (lock & BIT(3)) {
				lock_state |= MAX96722_LOCK_STATE_LINK_B;
				dev_info(dev, "GMSL2 LinkB locked\n");
			}
		} else {
			// GMSL1 LinkB
			max96722_read_reg(client, MAX96722_I2C_ADDR,
					0x0ccb, MAX96722_REG_LENGTH_16BIT,
					MAX96722_REG_VALUE_08BIT, &lock);
			if (lock & BIT(0)) {
				lock_state |= MAX96722_LOCK_STATE_LINK_B;
				dev_info(dev, "GMSL1 LinkB locked\n");
			}
		}
	}

	if (link_mask & MAX96722_LOCK_STATE_LINK_C) {
		if (link_type & MAX96722_GMSL_TYPE_LINK_C) {
			// GMSL2 LinkC
			max96722_read_reg(client, MAX96722_I2C_ADDR,
					0x000b, MAX96722_REG_LENGTH_16BIT,
					MAX96722_REG_VALUE_08BIT, &lock);
			if (lock & BIT(3)) {
				lock_state |= MAX96722_LOCK_STATE_LINK_C;
				dev_info(dev, "GMSL2 LinkC locked\n");
			}
		} else {
			// GMSL1 LinkC
			max96722_read_reg(client, MAX96722_I2C_ADDR,
					0x0dcb, MAX96722_REG_LENGTH_16BIT,
					MAX96722_REG_VALUE_08BIT, &lock);
			if (lock & BIT(0)) {
				lock_state |= MAX96722_LOCK_STATE_LINK_C;
				dev_info(dev, "GMSL1 LinkC locked\n");
			}
		}
	}

	if (link_mask & MAX96722_LOCK_STATE_LINK_D) {
		if (link_type & MAX96722_GMSL_TYPE_LINK_D) {
			// GMSL2 LinkD
			max96722_read_reg(client, MAX96722_I2C_ADDR,
					0x000c, MAX96722_REG_LENGTH_16BIT,
					MAX96722_REG_VALUE_08BIT, &lock);
			if (lock & BIT(3)) {
				lock_state |= MAX96722_LOCK_STATE_LINK_D;
				dev_info(dev, "GMSL2 LinkD locked\n");
			}
		} else {
			// GMSL1 LinkD
			max96722_read_reg(client, MAX96722_I2C_ADDR,
					0x0ecb, MAX96722_REG_LENGTH_16BIT,
					MAX96722_REG_VALUE_08BIT, &lock);
			if (lock & BIT(0)) {
				lock_state |= MAX96722_LOCK_STATE_LINK_D;
				dev_info(dev, "GMSL1 LinkD locked\n");
			}
		}
	}

	return lock_state;
}

static int max96722_check_link_lock_state(struct max96722 *max96722)
{
	struct i2c_client *client = max96722->client;
	struct device *dev = &max96722->client->dev;
	u8 lock_state = 0, link_mask = 0, link_type = 0;
	int ret, i, time_ms;

	ret = max96722_check_local_chipid(max96722);
	if (ret)
		return ret;

	/* IF VDD = 1.2V: Enable REG_ENABLE and REG_MNL
	 *	CTRL0: Enable REG_ENABLE
	 *	CTRL2: Enable REG_MNL
	 */
	max96722_update_reg_bits(client, MAX96722_I2C_ADDR,
				0x0017, MAX96722_REG_LENGTH_16BIT, BIT(2), BIT(2));
	max96722_update_reg_bits(client, MAX96722_I2C_ADDR,
				0x0019, MAX96722_REG_LENGTH_16BIT, BIT(4), BIT(4));

	// CSI output disabled
	max96722_write_reg(client, MAX96722_I2C_ADDR,
				0x040B, MAX96722_REG_LENGTH_16BIT,
				MAX96722_REG_VALUE_08BIT, 0x00);

	// All links select mode by link_type and disable at beginning.
	link_type = max96722->link_mask & MAX96722_GMSL_TYPE_MASK;
	max96722_write_reg(client, MAX96722_I2C_ADDR,
				0x0006, MAX96722_REG_LENGTH_16BIT,
				MAX96722_REG_VALUE_08BIT, link_type);

	// Link Rate
	// Link A ~ Link D Transmitter Rate: 187.5Mbps, Receiver Rate: 3Gbps
	max96722_write_reg(client, MAX96722_I2C_ADDR,
				0x0010, MAX96722_REG_LENGTH_16BIT,
				MAX96722_REG_VALUE_08BIT, 0x11);
	max96722_write_reg(client, MAX96722_I2C_ADDR,
				0x0011, MAX96722_REG_LENGTH_16BIT,
				MAX96722_REG_VALUE_08BIT, 0x11);

	// GMSL1: Enable HIM on deserializer on Link A/B/C/D
	if ((link_type & MAX96722_GMSL_TYPE_LINK_A) == 0) {
		max96722_write_reg(client, MAX96722_I2C_ADDR,
					0x0B06, MAX96722_REG_LENGTH_16BIT,
					MAX96722_REG_VALUE_08BIT, 0xEF);
	}
	if ((link_type & MAX96722_GMSL_TYPE_LINK_B) == 0) {
		max96722_write_reg(client, MAX96722_I2C_ADDR,
					0x0C06, MAX96722_REG_LENGTH_16BIT,
					MAX96722_REG_VALUE_08BIT, 0xEF);
	}
	if ((link_type & MAX96722_GMSL_TYPE_LINK_C) == 0) {
		max96722_write_reg(client, MAX96722_I2C_ADDR,
					0x0D06, MAX96722_REG_LENGTH_16BIT,
					MAX96722_REG_VALUE_08BIT, 0xEF);
	}
	if ((link_type & MAX96722_GMSL_TYPE_LINK_D) == 0) {
		max96722_write_reg(client, MAX96722_I2C_ADDR,
					0x0E06, MAX96722_REG_LENGTH_16BIT,
					MAX96722_REG_VALUE_08BIT, 0xEF);
	}

	// Link A ~ Link D One-Shot Reset depend on link_mask
	link_mask = max96722->link_mask & MAX96722_LOCK_STATE_MASK;
	max96722_write_reg(client, MAX96722_I2C_ADDR,
				0x0018, MAX96722_REG_LENGTH_16BIT,
				MAX96722_REG_VALUE_08BIT, link_mask);

	// Link A ~ Link D enable depend on link_type and link_mask
	max96722_write_reg(client, MAX96722_I2C_ADDR,
			0x0006, MAX96722_REG_LENGTH_16BIT,
			MAX96722_REG_VALUE_08BIT, link_type | link_mask);

	time_ms = 50;
	msleep(time_ms);

	for (i = 0; i < 20; i++) {
		if ((lock_state & MAX96722_LOCK_STATE_LINK_A) == 0)
			if (max96722_get_link_lock_state(max96722, MAX96722_LOCK_STATE_LINK_A)) {
				lock_state |= MAX96722_LOCK_STATE_LINK_A;
				dev_info(dev, "LinkA locked time: %d ms\n", time_ms);
			}

		if ((lock_state & MAX96722_LOCK_STATE_LINK_B) == 0)
			if (max96722_get_link_lock_state(max96722, MAX96722_LOCK_STATE_LINK_B)) {
				lock_state |= MAX96722_LOCK_STATE_LINK_B;
				dev_info(dev, "LinkB locked time: %d ms\n", time_ms);
			}

		if ((lock_state & MAX96722_LOCK_STATE_LINK_C) == 0)
			if (max96722_get_link_lock_state(max96722, MAX96722_LOCK_STATE_LINK_C)) {
				lock_state |= MAX96722_LOCK_STATE_LINK_C;
				dev_info(dev, "LinkC locked time: %d ms\n", time_ms);
			}

		if ((lock_state & MAX96722_LOCK_STATE_LINK_D) == 0)
			if (max96722_get_link_lock_state(max96722, MAX96722_LOCK_STATE_LINK_D)) {
				lock_state |= MAX96722_LOCK_STATE_LINK_D;
				dev_info(dev, "LinkD locked time: %d ms\n", time_ms);
			}

		if ((lock_state & link_mask) == link_mask) {
			dev_info(dev, "All Links are locked: 0x%x, time_ms = %d\n", lock_state, time_ms);
#if 0
			max96722_check_remote_chipid(max96722);
#endif
			return 0;
		}

		msleep(10);
		time_ms += 10;
	}

	if ((lock_state & link_mask) != 0) {
		dev_info(dev, "Partial links are locked: 0x%x, time_ms = %d\n", lock_state, time_ms);
		return 0;
	} else {
		dev_err(dev, "Failed to detect camera link, time_ms = %d!\n", time_ms);
		return -ENODEV;
	}
}

static irqreturn_t max96722_hot_plug_detect_irq_handler(int irq, void *dev_id)
{
	struct max96722 *max96722 = dev_id;
	struct device *dev = &max96722->client->dev;
	u8 lock_state = 0, link_mask = 0;

	link_mask = max96722->link_mask & MAX96722_LOCK_STATE_MASK;
	if (max96722->streaming) {
		lock_state = max96722_get_link_lock_state(max96722, link_mask);
		if (lock_state == link_mask) {
			dev_info(dev, "serializer plug in, lock_state = 0x%02x\n", lock_state);
		} else {
			dev_info(dev, "serializer plug out, lock_state = 0x%02x\n", lock_state);
		}
	}

	return IRQ_HANDLED;
}

static int __maybe_unused max96722_dphy_dpll_predef_set(struct i2c_client *client,
				u32 link_freq_mhz)
{
	int ret = 0;
	u8 dpll_val = 0, dpll_lock = 0;
	u8 mipi_tx_phy_enable = 0;

	ret = max96722_read_reg(client, MAX96722_I2C_ADDR,
			0x08A2, MAX96722_REG_LENGTH_16BIT,
			MAX96722_REG_VALUE_08BIT, &mipi_tx_phy_enable);
	if (ret)
		return ret;
	mipi_tx_phy_enable = (mipi_tx_phy_enable & 0xF0) >> 4;

	dev_info(&client->dev, "DPLL predef set: mipi_tx_phy_enable = 0x%02x, link_freq_mhz = %d\n",
			mipi_tx_phy_enable, link_freq_mhz);

	// dphy max data rate is 2500MHz
	if (link_freq_mhz > (2500 >> 1))
		link_freq_mhz = (2500 >> 1);

	dpll_val = DIV_ROUND_UP(link_freq_mhz * 2, 100) & 0x1F;
	// Disable software override for frequency fine tuning
	dpll_val |= BIT(5);

	// MIPI PHY0
	if (mipi_tx_phy_enable & BIT(0)) {
		// Hold DPLL in reset (config_soft_rst_n = 0) before changing the rate
		ret |= max96722_write_reg(client, MAX96722_I2C_ADDR,
			0x1C00, MAX96722_REG_LENGTH_16BIT,
			MAX96722_REG_VALUE_08BIT,
			0xf4);
		// Set data rate and enable software override
		ret |= max96722_update_reg_bits(client, MAX96722_I2C_ADDR,
			0x0415, MAX96722_REG_LENGTH_16BIT, 0x3F, dpll_val);
		// Release reset to DPLL (config_soft_rst_n = 1)
		ret |= max96722_write_reg(client, MAX96722_I2C_ADDR,
			0x1C00, MAX96722_REG_LENGTH_16BIT,
			MAX96722_REG_VALUE_08BIT, 0xf5);
	}

	// MIPI PHY1
	if (mipi_tx_phy_enable & BIT(1)) {
		// Hold DPLL in reset (config_soft_rst_n = 0) before changing the rate
		ret |= max96722_write_reg(client, MAX96722_I2C_ADDR,
			0x1D00, MAX96722_REG_LENGTH_16BIT,
			MAX96722_REG_VALUE_08BIT, 0xf4);
		// Set data rate and enable software override
		ret |= max96722_update_reg_bits(client, MAX96722_I2C_ADDR,
			0x0418, MAX96722_REG_LENGTH_16BIT, 0x3F, dpll_val);
		// Release reset to DPLL (config_soft_rst_n = 1)
		ret |= max96722_write_reg(client, MAX96722_I2C_ADDR,
			0x1D00, MAX96722_REG_LENGTH_16BIT,
			MAX96722_REG_VALUE_08BIT, 0xf5);
	}

	// MIPI PHY2
	if (mipi_tx_phy_enable & BIT(2)) {
		// Hold DPLL in reset (config_soft_rst_n = 0) before changing the rate
		ret |= max96722_write_reg(client, MAX96722_I2C_ADDR,
			0x1E00, MAX96722_REG_LENGTH_16BIT,
			MAX96722_REG_VALUE_08BIT, 0xf4);
		// Set data rate and enable software override
		ret |= max96722_update_reg_bits(client, MAX96722_I2C_ADDR,
			0x041B, MAX96722_REG_LENGTH_16BIT, 0x3F, dpll_val);
		// Release reset to DPLL (config_soft_rst_n = 1)
		ret |= max96722_write_reg(client, MAX96722_I2C_ADDR,
			0x1E00, MAX96722_REG_LENGTH_16BIT,
			MAX96722_REG_VALUE_08BIT, 0xf5);
	}

	// MIPI PHY3
	if (mipi_tx_phy_enable & BIT(3)) {
		// Hold DPLL in reset (config_soft_rst_n = 0) before changing the rate
		ret |= max96722_write_reg(client, MAX96722_I2C_ADDR,
			0x1F00, MAX96722_REG_LENGTH_16BIT,
			MAX96722_REG_VALUE_08BIT, 0xf4);
		// Set data rate and enable software override
		ret |= max96722_update_reg_bits(client, MAX96722_I2C_ADDR,
			0x041E, MAX96722_REG_LENGTH_16BIT, 0x3F, dpll_val);
		// Release reset to DPLL (config_soft_rst_n = 1)
		ret |= max96722_write_reg(client, MAX96722_I2C_ADDR,
			0x1F00, MAX96722_REG_LENGTH_16BIT,
			MAX96722_REG_VALUE_08BIT, 0xf5);
	}

	if (ret) {
		dev_err(&client->dev, "DPLL predef set error!\n");
		return ret;
	}

	ret = read_poll_timeout(max96722_read_reg, ret,
				!(ret < 0) && (dpll_lock & 0xF0),
				1000, 10000, false,
				client, MAX96722_I2C_ADDR,
				0x0400, MAX96722_REG_LENGTH_16BIT,
				MAX96722_REG_VALUE_08BIT, &dpll_lock);
	if (ret < 0) {
		dev_err(&client->dev, "DPLL is not locked, dpll_lock = 0x%02x\n", dpll_lock);
		return ret;
	} else {
		dev_err(&client->dev, "DPLL is locked, dpll_lock = 0x%02x\n", dpll_lock);
		return 0;
	}
}

static int max96722_auto_init_deskew(struct i2c_client *client, u32 deskew_mask)
{
	int ret = 0;

	dev_info(&client->dev, "Auto initial deskew: deskew_mask = 0x%02x\n", deskew_mask);

	// D-PHY Deskew Initial Calibration Control
	if (deskew_mask & BIT(0)) // MIPI PHY0
		ret |= max96722_write_reg(client, MAX96722_I2C_ADDR,
				0x0903, MAX96722_REG_LENGTH_16BIT,
				MAX96722_REG_VALUE_08BIT, 0x80);

	if (deskew_mask & BIT(1)) // MIPI PHY1
		ret |= max96722_write_reg(client, MAX96722_I2C_ADDR,
				0x0943, MAX96722_REG_LENGTH_16BIT,
				MAX96722_REG_VALUE_08BIT, 0x80);

	if (deskew_mask & BIT(2)) // MIPI PHY2
		ret |= max96722_write_reg(client, MAX96722_I2C_ADDR,
				0x0983, MAX96722_REG_LENGTH_16BIT,
				MAX96722_REG_VALUE_08BIT, 0x80);

	if (deskew_mask & BIT(3)) // MIPI PHY3
		ret |= max96722_write_reg(client, MAX96722_I2C_ADDR,
				0x09C3, MAX96722_REG_LENGTH_16BIT,
				MAX96722_REG_VALUE_08BIT, 0x80);

	return ret;
}

static int max96722_frame_sync_period(struct i2c_client *client, u32 period)
{
	u32 pclk, fsync_peroid;
	u8 fsync_peroid_h, fsync_peroid_m, fsync_peroid_l;
	int ret = 0;

	if (period == 0)
		return 0;

	dev_info(&client->dev, "Frame sync period = %d\n", period);

#if 1 // TODO: Sensor
	// sendor slave mode enable
#endif

	// Master link Video 0 for frame sync generation
	ret |= max96722_write_reg(client, MAX96722_I2C_ADDR,
			0x04A2, MAX96722_REG_LENGTH_16BIT,
			MAX96722_REG_VALUE_08BIT, 0x00);
	// Disable Vsync-Fsync overlap window
	ret |= max96722_write_reg(client, MAX96722_I2C_ADDR,
			0x04AA, MAX96722_REG_LENGTH_16BIT,
			MAX96722_REG_VALUE_08BIT, 0x00);
	ret |= max96722_write_reg(client, MAX96722_I2C_ADDR,
			0x04AB, MAX96722_REG_LENGTH_16BIT,
			MAX96722_REG_VALUE_08BIT, 0x00);

	// Set FSYNC period to 25M/30 clock cycles. PCLK = 25MHz. Sync freq = 30Hz
	pclk = 25 * 1000 * 1000;
	fsync_peroid = DIV_ROUND_UP(pclk, period) - 1;
	fsync_peroid_l = (fsync_peroid >> 0) & 0xFF;
	fsync_peroid_m = (fsync_peroid >> 8) & 0xFF;
	fsync_peroid_h = (fsync_peroid >> 16) & 0xFF;
	dev_info(&client->dev, "Frame sync period: H = 0x%02x, M = 0x%02x, L = 0x%02x\n",
			fsync_peroid_h, fsync_peroid_m, fsync_peroid_l);
	// FSYNC_PERIOD_H
	ret |= max96722_write_reg(client, MAX96722_I2C_ADDR,
			0x04A7, MAX96722_REG_LENGTH_16BIT,
			MAX96722_REG_VALUE_08BIT, fsync_peroid_h);
	// FSYNC_PERIOD_M
	ret |= max96722_write_reg(client, MAX96722_I2C_ADDR,
			0x04A6, MAX96722_REG_LENGTH_16BIT,
			MAX96722_REG_VALUE_08BIT, fsync_peroid_m);
	// FSYNC_PERIOD_L
	ret |= max96722_write_reg(client, MAX96722_I2C_ADDR,
			0x04A5, MAX96722_REG_LENGTH_16BIT,
			MAX96722_REG_VALUE_08BIT, fsync_peroid_l);

	// FSYNC is GMSL2 type, use osc for fsync, include all links/pipes in fsync gen
	ret |= max96722_write_reg(client, MAX96722_I2C_ADDR,
			0x04AF, MAX96722_REG_LENGTH_16BIT,
			MAX96722_REG_VALUE_08BIT, 0xcf);

#if 1 // TODO: FSYNC GPIO
	// FSYNC_TX_ID: set 4 to match MFP4 on serializer side
	ret |= max96722_write_reg(client, MAX96722_I2C_ADDR,
			0x04B1, MAX96722_REG_LENGTH_16BIT,
			MAX96722_REG_VALUE_08BIT, 0x20);
#endif

#if 1 // TODO: Serializer
	// Enable GPIO_RX_EN on serializer MFP4
	ret |= max96722_write_reg(client, 0x40,
			0x02CA, MAX96722_REG_LENGTH_16BIT,
			MAX96722_REG_VALUE_08BIT, 0x84);
#endif

	// MFP2, VS not gen internally, GPIO not used to gen fsync, manual mode
	ret |= max96722_write_reg(client, MAX96722_I2C_ADDR,
			0x04A0, MAX96722_REG_LENGTH_16BIT,
			MAX96722_REG_VALUE_08BIT, 0x04);

	return ret;
}

static int max96722_mipi_enable(struct i2c_client *client, bool enable)
{
	int ret = 0;

	if (enable) {
#if MAX96722_FORCE_ALL_CLOCK_EN
		// Force all MIPI clocks running
		ret |= max96722_update_reg_bits(client,
				MAX96722_I2C_ADDR,
				0x08A0, MAX96722_REG_LENGTH_16BIT, BIT(7), BIT(7));
#endif
		// CSI output enabled
		ret |= max96722_update_reg_bits(client,
				MAX96722_I2C_ADDR,
				0x040B, MAX96722_REG_LENGTH_16BIT, BIT(1), BIT(1));
	} else {
#if MAX96722_FORCE_ALL_CLOCK_EN
		// Normal mode
		ret |= max96722_update_reg_bits(client,
				MAX96722_I2C_ADDR,
				0x08A0, MAX96722_REG_LENGTH_16BIT, BIT(7), 0x00);
#endif
		// CSI output disabled
		ret |= max96722_update_reg_bits(client,
				MAX96722_I2C_ADDR,
				0x040B, MAX96722_REG_LENGTH_16BIT, BIT(1), 0x00);
	}

	return ret;
}

static int max96722_get_reso_dist(const struct max96722_mode *mode,
				  struct v4l2_mbus_framefmt *framefmt)
{
	return abs(mode->width - framefmt->width) +
	       abs(mode->height - framefmt->height);
}

static const struct max96722_mode *
max96722_find_best_fit(struct max96722 *max96722, struct v4l2_subdev_format *fmt)
{
	struct v4l2_mbus_framefmt *framefmt = &fmt->format;
	int dist;
	int cur_best_fit = 0;
	int cur_best_fit_dist = -1;
	unsigned int i;

	for (i = 0; i < max96722->cfg_modes_num; i++) {
		dist = max96722_get_reso_dist(&max96722->supported_modes[i], framefmt);
		if ((cur_best_fit_dist == -1 || dist < cur_best_fit_dist)
				&& (max96722->supported_modes[i].bus_fmt == framefmt->code)) {
			cur_best_fit_dist = dist;
			cur_best_fit = i;
		}
	}

	return &max96722->supported_modes[cur_best_fit];
}

static int max96722_set_fmt(struct v4l2_subdev *sd,
<<<<<<< HEAD
			   struct v4l2_subdev_state *sd_state,
			  struct v4l2_subdev_format *fmt)
=======
			    struct v4l2_subdev_pad_config *cfg,
			    struct v4l2_subdev_format *fmt)
>>>>>>> ce5da098
{
	struct max96722 *max96722 = v4l2_get_subdevdata(sd);
	const struct max96722_mode *mode;
	u64 pixel_rate = 0;
	u8 data_lanes;

	mutex_lock(&max96722->mutex);

	mode = max96722_find_best_fit(max96722, fmt);

	fmt->format.code = mode->bus_fmt;
	fmt->format.width = mode->width;
	fmt->format.height = mode->height;
	fmt->format.field = V4L2_FIELD_NONE;
	if (fmt->which == V4L2_SUBDEV_FORMAT_TRY) {
#ifdef CONFIG_VIDEO_V4L2_SUBDEV_API
		*v4l2_subdev_get_try_format(sd, sd_state, fmt->pad) = fmt->format;
#else
		mutex_unlock(&max96722->mutex);
		return -ENOTTY;
#endif
	} else {
		if (max96722->streaming) {
			mutex_unlock(&max96722->mutex);
			return -EBUSY;
		}

		max96722->cur_mode = mode;

		__v4l2_ctrl_s_ctrl(max96722->link_freq, mode->link_freq_idx);
		/* pixel rate = link frequency * 2 * lanes / BITS_PER_SAMPLE */
		data_lanes = max96722->bus_cfg.bus.mipi_csi2.num_data_lanes;
		pixel_rate = (u32)link_freq_items[mode->link_freq_idx] / mode->bpp * 2 * data_lanes;
		__v4l2_ctrl_s_ctrl_int64(max96722->pixel_rate, pixel_rate);

		dev_info(&max96722->client->dev, "mipi_freq_idx = %d, mipi_link_freq = %lld\n",
				mode->link_freq_idx, link_freq_items[mode->link_freq_idx]);
		dev_info(&max96722->client->dev, "pixel_rate = %lld, bpp = %d\n",
				pixel_rate, mode->bpp);
	}

	mutex_unlock(&max96722->mutex);

	return 0;
}

static int max96722_get_fmt(struct v4l2_subdev *sd,
<<<<<<< HEAD
			   struct v4l2_subdev_state *sd_state,
			   struct v4l2_subdev_format *fmt)
=======
			    struct v4l2_subdev_pad_config *cfg,
			    struct v4l2_subdev_format *fmt)
>>>>>>> ce5da098
{
	struct max96722 *max96722 = v4l2_get_subdevdata(sd);
	const struct max96722_mode *mode = max96722->cur_mode;

	mutex_lock(&max96722->mutex);
	if (fmt->which == V4L2_SUBDEV_FORMAT_TRY) {
#ifdef CONFIG_VIDEO_V4L2_SUBDEV_API
		fmt->format = *v4l2_subdev_get_try_format(sd, sd_state, fmt->pad);
#else
		mutex_unlock(&max96722->mutex);
		return -ENOTTY;
#endif
	} else {
		fmt->format.width = mode->width;
		fmt->format.height = mode->height;
		fmt->format.code = mode->bus_fmt;
		fmt->format.field = V4L2_FIELD_NONE;
		if (fmt->pad < PAD_MAX && fmt->pad >= PAD0)
			fmt->reserved[0] = mode->vc[fmt->pad];
		else
			fmt->reserved[0] = mode->vc[PAD0];
	}
	mutex_unlock(&max96722->mutex);

	return 0;
}

static int max96722_enum_mbus_code(struct v4l2_subdev *sd,
<<<<<<< HEAD
				  struct v4l2_subdev_state *sd_state,
				  struct v4l2_subdev_mbus_code_enum *code)
=======
				   struct v4l2_subdev_pad_config *cfg,
				   struct v4l2_subdev_mbus_code_enum *code)
>>>>>>> ce5da098
{
	struct max96722 *max96722 = v4l2_get_subdevdata(sd);
	const struct max96722_mode *mode = max96722->cur_mode;

	if (code->index != 0)
		return -EINVAL;
	code->code = mode->bus_fmt;

	return 0;
}

static int max96722_enum_frame_sizes(struct v4l2_subdev *sd,
<<<<<<< HEAD
				    struct v4l2_subdev_state *sd_state,
				   struct v4l2_subdev_frame_size_enum *fse)
=======
				     struct v4l2_subdev_pad_config *cfg,
				     struct v4l2_subdev_frame_size_enum *fse)
>>>>>>> ce5da098
{
	struct max96722 *max96722 = v4l2_get_subdevdata(sd);

	if (fse->index >= max96722->cfg_modes_num)
		return -EINVAL;

	if (fse->code != max96722->supported_modes[fse->index].bus_fmt)
		return -EINVAL;

	fse->min_width  = max96722->supported_modes[fse->index].width;
	fse->max_width  = max96722->supported_modes[fse->index].width;
	fse->max_height = max96722->supported_modes[fse->index].height;
	fse->min_height = max96722->supported_modes[fse->index].height;

	return 0;
}

static int max96722_g_frame_interval(struct v4l2_subdev *sd,
				     struct v4l2_subdev_frame_interval *fi)
{
	struct max96722 *max96722 = v4l2_get_subdevdata(sd);
	const struct max96722_mode *mode = max96722->cur_mode;

	mutex_lock(&max96722->mutex);
	fi->interval = mode->max_fps;
	mutex_unlock(&max96722->mutex);

	return 0;
}

static void max96722_get_module_inf(struct max96722 *max96722,
				    struct rkmodule_inf *inf)
{
	memset(inf, 0, sizeof(*inf));
	strscpy(inf->base.sensor, MAX96722_NAME, sizeof(inf->base.sensor));
	strscpy(inf->base.module, max96722->module_name,
		sizeof(inf->base.module));
	strscpy(inf->base.lens, max96722->len_name, sizeof(inf->base.lens));
}

static void
max96722_get_vicap_rst_inf(struct max96722 *max96722,
			   struct rkmodule_vicap_reset_info *rst_info)
{
	struct i2c_client *client = max96722->client;

	rst_info->is_reset = max96722->hot_plug;
	max96722->hot_plug = false;
	rst_info->src = RKCIF_RESET_SRC_ERR_HOTPLUG;
	dev_info(&client->dev, "%s: rst_info->is_reset:%d.\n", __func__,
		 rst_info->is_reset);
}

static void
max96722_set_vicap_rst_inf(struct max96722 *max96722,
			   struct rkmodule_vicap_reset_info rst_info)
{
	max96722->is_reset = rst_info.is_reset;
}

static long max96722_ioctl(struct v4l2_subdev *sd, unsigned int cmd, void *arg)
{
	struct max96722 *max96722 = v4l2_get_subdevdata(sd);
	struct rkmodule_csi_dphy_param *dphy_param;
	long ret = 0;
	u32 stream = 0;

	switch (cmd) {
	case RKMODULE_GET_MODULE_INFO:
		max96722_get_module_inf(max96722, (struct rkmodule_inf *)arg);
		break;
	case RKMODULE_SET_QUICK_STREAM:
		stream = *((u32 *)arg);

		if (stream)
			ret = max96722_mipi_enable(max96722->client, true);
		else
			ret = max96722_mipi_enable(max96722->client, false);
		break;
	case RKMODULE_GET_VICAP_RST_INFO:
		max96722_get_vicap_rst_inf(
			max96722, (struct rkmodule_vicap_reset_info *)arg);
		break;
	case RKMODULE_SET_VICAP_RST_INFO:
		max96722_set_vicap_rst_inf(
			max96722, *(struct rkmodule_vicap_reset_info *)arg);
		break;
	case RKMODULE_GET_START_STREAM_SEQ:
		break;
	case RKMODULE_SET_CSI_DPHY_PARAM:
		dphy_param = (struct rkmodule_csi_dphy_param *)arg;
		if (dphy_param->vendor == rk3588_dcphy_param.vendor)
			rk3588_dcphy_param = *dphy_param;
		dev_dbg(&max96722->client->dev, "sensor set dphy param\n");
		break;
	case RKMODULE_GET_CSI_DPHY_PARAM:
		dphy_param = (struct rkmodule_csi_dphy_param *)arg;
		if (dphy_param->vendor == rk3588_dcphy_param.vendor)
			*dphy_param = rk3588_dcphy_param;
		dev_dbg(&max96722->client->dev, "sensor get dphy param\n");
		break;
	default:
		ret = -ENOIOCTLCMD;
		break;
	}

	return ret;
}

#ifdef CONFIG_COMPAT
static long max96722_compat_ioctl32(struct v4l2_subdev *sd, unsigned int cmd,
				    unsigned long arg)
{
	void __user *up = compat_ptr(arg);
	struct rkmodule_inf *inf;
	struct rkmodule_awb_cfg *cfg;
	struct rkmodule_vicap_reset_info *vicap_rst_inf;
	struct rkmodule_csi_dphy_param *dphy_param;
	long ret = 0;
	int *seq;
	u32 stream = 0;

	switch (cmd) {
	case RKMODULE_GET_MODULE_INFO:
		inf = kzalloc(sizeof(*inf), GFP_KERNEL);
		if (!inf) {
			ret = -ENOMEM;
			return ret;
		}

		ret = max96722_ioctl(sd, cmd, inf);
		if (!ret) {
			ret = copy_to_user(up, inf, sizeof(*inf));
			if (ret)
				ret = -EFAULT;
		}
		kfree(inf);
		break;
	case RKMODULE_AWB_CFG:
		cfg = kzalloc(sizeof(*cfg), GFP_KERNEL);
		if (!cfg) {
			ret = -ENOMEM;
			return ret;
		}

		ret = copy_from_user(cfg, up, sizeof(*cfg));
		if (!ret)
			ret = max96722_ioctl(sd, cmd, cfg);
		else
			ret = -EFAULT;
		kfree(cfg);
		break;
	case RKMODULE_GET_VICAP_RST_INFO:
		vicap_rst_inf = kzalloc(sizeof(*vicap_rst_inf), GFP_KERNEL);
		if (!vicap_rst_inf) {
			ret = -ENOMEM;
			return ret;
		}

		ret = max96722_ioctl(sd, cmd, vicap_rst_inf);
		if (!ret) {
			ret = copy_to_user(up, vicap_rst_inf,
					   sizeof(*vicap_rst_inf));
			if (ret)
				ret = -EFAULT;
		}
		kfree(vicap_rst_inf);
		break;
	case RKMODULE_SET_VICAP_RST_INFO:
		vicap_rst_inf = kzalloc(sizeof(*vicap_rst_inf), GFP_KERNEL);
		if (!vicap_rst_inf) {
			ret = -ENOMEM;
			return ret;
		}

		ret = copy_from_user(vicap_rst_inf, up, sizeof(*vicap_rst_inf));
		if (!ret)
			ret = max96722_ioctl(sd, cmd, vicap_rst_inf);
		else
			ret = -EFAULT;
		kfree(vicap_rst_inf);
		break;
	case RKMODULE_GET_START_STREAM_SEQ:
		seq = kzalloc(sizeof(*seq), GFP_KERNEL);
		if (!seq) {
			ret = -ENOMEM;
			return ret;
		}

		ret = max96722_ioctl(sd, cmd, seq);
		if (!ret) {
			ret = copy_to_user(up, seq, sizeof(*seq));
			if (ret)
				ret = -EFAULT;
		}
		kfree(seq);
		break;
	case RKMODULE_SET_QUICK_STREAM:
		ret = copy_from_user(&stream, up, sizeof(u32));
		if (!ret)
			ret = max96722_ioctl(sd, cmd, &stream);
		else
			ret = -EFAULT;
		break;
	case RKMODULE_SET_CSI_DPHY_PARAM:
		dphy_param = kzalloc(sizeof(*dphy_param), GFP_KERNEL);
		if (!dphy_param) {
			ret = -ENOMEM;
			return ret;
		}

		ret = copy_from_user(dphy_param, up, sizeof(*dphy_param));
		if (!ret)
			ret = max96722_ioctl(sd, cmd, dphy_param);
		else
			ret = -EFAULT;
		kfree(dphy_param);
		break;
	case RKMODULE_GET_CSI_DPHY_PARAM:
		dphy_param = kzalloc(sizeof(*dphy_param), GFP_KERNEL);
		if (!dphy_param) {
			ret = -ENOMEM;
			return ret;
		}

		ret = max96722_ioctl(sd, cmd, dphy_param);
		if (!ret) {
			ret = copy_to_user(up, dphy_param, sizeof(*dphy_param));
			if (ret)
				ret = -EFAULT;
		}
		kfree(dphy_param);
		break;
	default:
		ret = -ENOIOCTLCMD;
		break;
	}

	return ret;
}
#endif

static int __max96722_start_stream(struct max96722 *max96722)
{
	int ret;
	u32 link_freq_mhz, link_freq_idx;

	ret = max96722_check_link_lock_state(max96722);
	if (ret)
		return ret;

	if (max96722->hot_plug_irq > 0)
		enable_irq(max96722->hot_plug_irq);

	ret = max96722_write_array(max96722->client,
				   max96722->cur_mode->reg_list);
	if (ret)
		return ret;

	link_freq_idx = max96722->cur_mode->link_freq_idx;
	link_freq_mhz = (u32)div_s64(link_freq_items[link_freq_idx], 1000000L);
	ret = max96722_dphy_dpll_predef_set(max96722->client, link_freq_mhz);
	if (ret)
		return ret;

	if (max96722->auto_init_deskew_mask != 0) {
		ret = max96722_auto_init_deskew(max96722->client,
					max96722->auto_init_deskew_mask);
		if (ret)
			return ret;
	}

	if (max96722->frame_sync_period != 0) {
		ret = max96722_frame_sync_period(max96722->client,
					max96722->frame_sync_period);
		if (ret)
			return ret;
	}

	/* In case these controls are set before streaming */
	mutex_unlock(&max96722->mutex);
	ret = v4l2_ctrl_handler_setup(&max96722->ctrl_handler);
	mutex_lock(&max96722->mutex);
	if (ret)
		return ret;

	return max96722_mipi_enable(max96722->client, true);

}

static int __max96722_stop_stream(struct max96722 *max96722)
{
	if (max96722->hot_plug_irq > 0)
		disable_irq(max96722->hot_plug_irq);

	return max96722_mipi_enable(max96722->client, false);
}

static int max96722_s_stream(struct v4l2_subdev *sd, int on)
{
	struct max96722 *max96722 = v4l2_get_subdevdata(sd);
	struct i2c_client *client = max96722->client;
	int ret = 0;

	dev_info(&client->dev, "%s: on: %d, %dx%d@%d\n", __func__, on,
		max96722->cur_mode->width, max96722->cur_mode->height,
		DIV_ROUND_CLOSEST(max96722->cur_mode->max_fps.denominator,
				max96722->cur_mode->max_fps.numerator));

	mutex_lock(&max96722->mutex);
	on = !!on;
	if (on == max96722->streaming)
		goto unlock_and_return;

	if (on) {
		ret = pm_runtime_get_sync(&client->dev);
		if (ret < 0) {
			pm_runtime_put_noidle(&client->dev);
			goto unlock_and_return;
		}

		ret = __max96722_start_stream(max96722);
		if (ret) {
			v4l2_err(sd, "start stream failed while write regs\n");
			pm_runtime_put(&client->dev);
			goto unlock_and_return;
		}
	} else {
		__max96722_stop_stream(max96722);
		pm_runtime_put(&client->dev);
	}

	max96722->streaming = on;

unlock_and_return:
	mutex_unlock(&max96722->mutex);

	return ret;
}

static int max96722_s_power(struct v4l2_subdev *sd, int on)
{
	struct max96722 *max96722 = v4l2_get_subdevdata(sd);
	struct i2c_client *client = max96722->client;
	int ret = 0;

	mutex_lock(&max96722->mutex);

	/* If the power state is not modified - no work to do. */
	if (max96722->power_on == !!on)
		goto unlock_and_return;

	if (on) {
		ret = pm_runtime_get_sync(&client->dev);
		if (ret < 0) {
			pm_runtime_put_noidle(&client->dev);
			goto unlock_and_return;
		}

		max96722->power_on = true;
	} else {
		pm_runtime_put(&client->dev);
		max96722->power_on = false;
	}

unlock_and_return:
	mutex_unlock(&max96722->mutex);

	return ret;
}

/* Calculate the delay in us by clock rate and clock cycles */
static inline u32 max96722_cal_delay(u32 cycles)
{
	return DIV_ROUND_UP(cycles, MAX96722_XVCLK_FREQ / 1000 / 1000);
}

static int __max96722_power_on(struct max96722 *max96722)
{
	int ret;
	u32 delay_us;
	struct device *dev = &max96722->client->dev;

	if (!IS_ERR(max96722->power_gpio)) {
		gpiod_set_value_cansleep(max96722->power_gpio, 1);
		usleep_range(5000, 10000);
	}

	if (!IS_ERR(max96722->pocen_gpio)) {
		gpiod_set_value_cansleep(max96722->pocen_gpio, 1);
		usleep_range(5000, 10000);
	}

	if (!IS_ERR_OR_NULL(max96722->pins_default)) {
		ret = pinctrl_select_state(max96722->pinctrl,
					max96722->pins_default);
		if (ret < 0)
			dev_err(dev, "could not set pins\n");
	}

	if (!IS_ERR(max96722->reset_gpio))
		gpiod_set_value_cansleep(max96722->reset_gpio, 0);

	ret = regulator_bulk_enable(MAX96722_NUM_SUPPLIES, max96722->supplies);
	if (ret < 0) {
		dev_err(dev, "Failed to enable regulators\n");
		goto disable_clk;
	}
	if (!IS_ERR(max96722->reset_gpio)) {
		gpiod_set_value_cansleep(max96722->reset_gpio, 1);
		usleep_range(500, 1000);
	}

	if (!IS_ERR(max96722->pwdn_gpio))
		gpiod_set_value_cansleep(max96722->pwdn_gpio, 1);

	/* 8192 cycles prior to first SCCB transaction */
	delay_us = max96722_cal_delay(8192);
	usleep_range(delay_us, delay_us * 2);

	return 0;

disable_clk:
	clk_disable_unprepare(max96722->xvclk);

	return ret;
}

static void __max96722_power_off(struct max96722 *max96722)
{
	int ret;
	struct device *dev = &max96722->client->dev;

	if (!IS_ERR(max96722->pwdn_gpio))
		gpiod_set_value_cansleep(max96722->pwdn_gpio, 0);
	clk_disable_unprepare(max96722->xvclk);

	if (!IS_ERR(max96722->reset_gpio))
		gpiod_set_value_cansleep(max96722->reset_gpio, 0);

	if (!IS_ERR_OR_NULL(max96722->pins_sleep)) {
		ret = pinctrl_select_state(max96722->pinctrl,
					   max96722->pins_sleep);
		if (ret < 0)
			dev_dbg(dev, "could not set pins\n");
	}

	regulator_bulk_disable(MAX96722_NUM_SUPPLIES, max96722->supplies);

	if (!IS_ERR(max96722->pocen_gpio))
		gpiod_set_value_cansleep(max96722->pocen_gpio, 0);

	if (!IS_ERR(max96722->power_gpio))
		gpiod_set_value_cansleep(max96722->power_gpio, 0);
}

static int max96722_runtime_resume(struct device *dev)
{
	struct i2c_client *client = to_i2c_client(dev);
	struct v4l2_subdev *sd = i2c_get_clientdata(client);
	struct max96722 *max96722 = v4l2_get_subdevdata(sd);

	return __max96722_power_on(max96722);
}

static int max96722_runtime_suspend(struct device *dev)
{
	struct i2c_client *client = to_i2c_client(dev);
	struct v4l2_subdev *sd = i2c_get_clientdata(client);
	struct max96722 *max96722 = v4l2_get_subdevdata(sd);

	__max96722_power_off(max96722);

	return 0;
}

#ifdef CONFIG_VIDEO_V4L2_SUBDEV_API
static int max96722_open(struct v4l2_subdev *sd, struct v4l2_subdev_fh *fh)
{
	struct max96722 *max96722 = v4l2_get_subdevdata(sd);
	struct v4l2_mbus_framefmt *try_fmt =
<<<<<<< HEAD
				v4l2_subdev_get_try_format(sd, fh->state, 0);
	const struct max96722_mode *def_mode = &supported_modes[0];
=======
		v4l2_subdev_get_try_format(sd, fh->pad, 0);
	const struct max96722_mode *def_mode = &max96722->supported_modes[0];
>>>>>>> ce5da098

	mutex_lock(&max96722->mutex);
	/* Initialize try_fmt */
	try_fmt->width = def_mode->width;
	try_fmt->height = def_mode->height;
	try_fmt->code = def_mode->bus_fmt;
	try_fmt->field = V4L2_FIELD_NONE;

	mutex_unlock(&max96722->mutex);
	/* No crop or compose */

	return 0;
}
#endif

<<<<<<< HEAD
static int max96722_enum_frame_interval(struct v4l2_subdev *sd,
				       struct v4l2_subdev_state *sd_state,
				       struct v4l2_subdev_frame_interval_enum *fie)
=======
static int
max96722_enum_frame_interval(struct v4l2_subdev *sd,
			     struct v4l2_subdev_pad_config *cfg,
			     struct v4l2_subdev_frame_interval_enum *fie)
>>>>>>> ce5da098
{
	struct max96722 *max96722 = v4l2_get_subdevdata(sd);

	if (fie->index >= max96722->cfg_modes_num)
		return -EINVAL;

	fie->code = max96722->supported_modes[fie->index].bus_fmt;
	fie->width = max96722->supported_modes[fie->index].width;
	fie->height = max96722->supported_modes[fie->index].height;
	fie->interval = max96722->supported_modes[fie->index].max_fps;

	return 0;
}

static int max96722_g_mbus_config(struct v4l2_subdev *sd, unsigned int pad,
				  struct v4l2_mbus_config *config)
{
	struct max96722 *max96722 = v4l2_get_subdevdata(sd);
	u32 val = 0;
	u8 data_lanes = max96722->bus_cfg.bus.mipi_csi2.num_data_lanes;

	val |= V4L2_MBUS_CSI2_CONTINUOUS_CLOCK;
	val |= (1 << (data_lanes - 1));
	switch (data_lanes) {
	case 4:
		val |= V4L2_MBUS_CSI2_CHANNEL_3;
		fallthrough;
	case 3:
		val |= V4L2_MBUS_CSI2_CHANNEL_2;
		fallthrough;
	case 2:
		val |= V4L2_MBUS_CSI2_CHANNEL_1;
		fallthrough;
	case 1:
	default:
		val |= V4L2_MBUS_CSI2_CHANNEL_0;
		break;
	}

	config->type = V4L2_MBUS_CSI2_DPHY;
	config->flags = val;

	return 0;
}

static int max96722_get_selection(struct v4l2_subdev *sd,
<<<<<<< HEAD
				struct v4l2_subdev_state *sd_state,
				struct v4l2_subdev_selection *sel)
=======
				  struct v4l2_subdev_pad_config *cfg,
				  struct v4l2_subdev_selection *sel)
>>>>>>> ce5da098
{
	struct max96722 *max96722 = v4l2_get_subdevdata(sd);

	if (sel->target == V4L2_SEL_TGT_CROP_BOUNDS) {
		sel->r.left = 0;
		sel->r.width = max96722->cur_mode->width;
		sel->r.top = 0;
		sel->r.height = max96722->cur_mode->height;
		return 0;
	}

	return -EINVAL;
}

static const struct dev_pm_ops max96722_pm_ops = { SET_RUNTIME_PM_OPS(
	max96722_runtime_suspend, max96722_runtime_resume, NULL) };

#ifdef CONFIG_VIDEO_V4L2_SUBDEV_API
static const struct v4l2_subdev_internal_ops max96722_internal_ops = {
	.open = max96722_open,
};
#endif

static const struct v4l2_subdev_core_ops max96722_core_ops = {
	.s_power = max96722_s_power,
	.ioctl = max96722_ioctl,
#ifdef CONFIG_COMPAT
	.compat_ioctl32 = max96722_compat_ioctl32,
#endif
};

static const struct v4l2_subdev_video_ops max96722_video_ops = {
	.s_stream = max96722_s_stream,
	.g_frame_interval = max96722_g_frame_interval,
};

static const struct v4l2_subdev_pad_ops max96722_pad_ops = {
	.enum_mbus_code = max96722_enum_mbus_code,
	.enum_frame_size = max96722_enum_frame_sizes,
	.enum_frame_interval = max96722_enum_frame_interval,
	.get_fmt = max96722_get_fmt,
	.set_fmt = max96722_set_fmt,
	.get_selection = max96722_get_selection,
	.get_mbus_config = max96722_g_mbus_config,
};

static const struct v4l2_subdev_ops max96722_subdev_ops = {
	.core = &max96722_core_ops,
	.video = &max96722_video_ops,
	.pad = &max96722_pad_ops,
};

static int max96722_initialize_controls(struct max96722 *max96722)
{
	const struct max96722_mode *mode;
	struct v4l2_ctrl_handler *handler;
	u64 pixel_rate;
	u8 data_lanes;
	int ret;

	handler = &max96722->ctrl_handler;

	mode = max96722->cur_mode;
	ret = v4l2_ctrl_handler_init(handler, 2);
	if (ret)
		return ret;
	handler->lock = &max96722->mutex;

	max96722->link_freq = v4l2_ctrl_new_int_menu(handler, NULL,
				V4L2_CID_LINK_FREQ,
				ARRAY_SIZE(link_freq_items) - 1, 0,
				link_freq_items);
	__v4l2_ctrl_s_ctrl(max96722->link_freq, mode->link_freq_idx);
	dev_info(&max96722->client->dev, "mipi_freq_idx = %d, mipi_link_freq = %lld\n",
			mode->link_freq_idx, link_freq_items[mode->link_freq_idx]);

	/* pixel rate = link frequency * 2 * lanes / BITS_PER_SAMPLE */
	data_lanes = max96722->bus_cfg.bus.mipi_csi2.num_data_lanes;
	pixel_rate = (u32)link_freq_items[mode->link_freq_idx] / mode->bpp * 2 * data_lanes;
	max96722->pixel_rate =
		v4l2_ctrl_new_std(handler, NULL, V4L2_CID_PIXEL_RATE, 0,
				  pixel_rate, 1, pixel_rate);
	dev_info(&max96722->client->dev, "pixel_rate = %lld, bpp = %d\n",
			pixel_rate, mode->bpp);

	if (handler->error) {
		ret = handler->error;
		dev_err(&max96722->client->dev, "Failed to init controls(%d)\n", ret);
		goto err_free_handler;
	}

	max96722->subdev.ctrl_handler = handler;

	return 0;

err_free_handler:
	v4l2_ctrl_handler_free(handler);

	return ret;
}

static int max96722_configure_regulators(struct max96722 *max96722)
{
	unsigned int i;

	for (i = 0; i < MAX96722_NUM_SUPPLIES; i++)
		max96722->supplies[i].supply = max96722_supply_names[i];

	return devm_regulator_bulk_get(&max96722->client->dev,
				       MAX96722_NUM_SUPPLIES,
				       max96722->supplies);
}

static int max96722_parse_dt(struct max96722 *max96722)
{
	struct device *dev = &max96722->client->dev;
	struct device_node *node = dev->of_node;
	u8 mipi_data_lanes = max96722->bus_cfg.bus.mipi_csi2.num_data_lanes;
	int ret = 0;

	/* max96722 link mask:
	 *     bit[3:0] = link enable mask: 0 = disable, 1 = enable:
	 *         bit0 - LinkA, bit1 - LinkB, bit2 - LinkC, bit3 - LinkD
	 *     bit[7:4] = link type, 0 = GMSL1, 1 = GMSL2:
	 *         bit4 - LinkA, bit5 - LinkB, bit6 - LinkC, bit7 = LinkD
	 */
	ret = of_property_read_u32(node, "link-mask", &max96722->link_mask);
	if (ret) {
		/* default link mask */
		if (mipi_data_lanes == 4)
			max96722->link_mask = 0xFF; /* Link A/B/C/D: GMSL2 and enable */
		else
			max96722->link_mask = 0x33; /* Link A/B: GMSL2 and enable */
	} else {
		dev_info(dev, "link-mask property: 0x%x\n", max96722->link_mask);
	}
	dev_info(dev, "serdes link mask: 0x%02x\n", max96722->link_mask);

	/* auto initial deskew mask */
	ret = of_property_read_u32(node, "auto-init-deskew-mask",
				&max96722->auto_init_deskew_mask);
	if (ret)
		max96722->auto_init_deskew_mask = 0x0F; // 0x0F: default enable all
	dev_info(dev, "auto init deskew mask: 0x%02x\n", max96722->auto_init_deskew_mask);

	/* FSYNC period config */
	ret = of_property_read_u32(node, "frame-sync-period",
				&max96722->frame_sync_period);
	if (ret)
		max96722->frame_sync_period = 0; // 0: disable (default)
	dev_info(dev, "frame sync period: %d\n", max96722->frame_sync_period);

	return 0;
}

static int max96722_probe(struct i2c_client *client,
			  const struct i2c_device_id *id)
{
	struct device *dev = &client->dev;
	struct device_node *node = dev->of_node;
	struct max96722 *max96722;
	struct v4l2_subdev *sd;
	struct device_node *endpoint;
	char facing[2];
	u8 mipi_data_lanes;
	int ret;

	dev_info(dev, "driver version: %02x.%02x.%02x", DRIVER_VERSION >> 16,
		 (DRIVER_VERSION & 0xff00) >> 8, DRIVER_VERSION & 0x00ff);

	max96722 = devm_kzalloc(dev, sizeof(*max96722), GFP_KERNEL);
	if (!max96722)
		return -ENOMEM;

	ret = of_property_read_u32(node, RKMODULE_CAMERA_MODULE_INDEX,
					&max96722->module_index);
	ret |= of_property_read_string(node, RKMODULE_CAMERA_MODULE_FACING,
					&max96722->module_facing);
	ret |= of_property_read_string(node, RKMODULE_CAMERA_MODULE_NAME,
					&max96722->module_name);
	ret |= of_property_read_string(node, RKMODULE_CAMERA_LENS_NAME,
					&max96722->len_name);
	if (ret) {
		dev_err(dev, "could not get module information!\n");
		return -EINVAL;
	}

	max96722->regmap = devm_regmap_init_i2c(client, &max96722_regmap_config);
	if (IS_ERR(max96722->regmap)) {
		dev_err(dev, "Failed to regmap initialize I2C\n");
		return PTR_ERR(max96722->regmap);
	}

	max96722->client = client;
	i2c_set_clientdata(client, max96722);

	endpoint = of_graph_get_next_endpoint(dev->of_node, NULL);
	if (!endpoint) {
		dev_err(dev, "Failed to get endpoint\n");
		return -EINVAL;
	}

	ret = v4l2_fwnode_endpoint_parse(of_fwnode_handle(endpoint),
				&max96722->bus_cfg);
	if (ret) {
		dev_err(dev, "Failed to get bus config\n");
		return -EINVAL;
	}
	mipi_data_lanes = max96722->bus_cfg.bus.mipi_csi2.num_data_lanes;
	dev_info(dev, "mipi csi2 phy data lanes %d\n", mipi_data_lanes);

	if (mipi_data_lanes == 4) {
		max96722->supported_modes = supported_modes_4lane;
		max96722->cfg_modes_num = ARRAY_SIZE(supported_modes_4lane);
	} else {
		dev_err(dev, "Not support mipi data lane: %d\n", mipi_data_lanes);
		return -EINVAL;
	}
	max96722->cur_mode = &max96722->supported_modes[0];

	max96722->power_gpio = devm_gpiod_get(dev, "power", GPIOD_OUT_LOW);
	if (IS_ERR(max96722->power_gpio))
		dev_warn(dev, "Failed to get power-gpios, maybe no use\n");

	max96722->reset_gpio = devm_gpiod_get(dev, "reset", GPIOD_OUT_LOW);
	if (IS_ERR(max96722->reset_gpio))
		dev_warn(dev, "Failed to get reset-gpios\n");

	max96722->pwdn_gpio = devm_gpiod_get(dev, "pwdn", GPIOD_OUT_LOW);
	if (IS_ERR(max96722->pwdn_gpio))
		dev_warn(dev, "Failed to get pwdn-gpios\n");

	max96722->pocen_gpio = devm_gpiod_get(dev, "pocen", GPIOD_OUT_LOW);
	if (IS_ERR(max96722->pocen_gpio))
		dev_warn(dev, "Failed to get pocen-gpios\n");

	max96722->lock_gpio = devm_gpiod_get(dev, "lock", GPIOD_IN);
	if (IS_ERR(max96722->lock_gpio))
		dev_warn(dev, "Failed to get lock-gpios\n");

	ret = max96722_configure_regulators(max96722);
	if (ret) {
		dev_err(dev, "Failed to get power regulators\n");
		return ret;
	}

	max96722->pinctrl = devm_pinctrl_get(dev);
	if (!IS_ERR(max96722->pinctrl)) {
		max96722->pins_default = pinctrl_lookup_state(
			max96722->pinctrl, OF_CAMERA_PINCTRL_STATE_DEFAULT);
		if (IS_ERR(max96722->pins_default))
			dev_err(dev, "could not get default pinstate\n");

		max96722->pins_sleep = pinctrl_lookup_state(
			max96722->pinctrl, OF_CAMERA_PINCTRL_STATE_SLEEP);
		if (IS_ERR(max96722->pins_sleep))
			dev_err(dev, "could not get sleep pinstate\n");
	}

	max96722_parse_dt(max96722);

	mutex_init(&max96722->mutex);

	sd = &max96722->subdev;
	v4l2_i2c_subdev_init(sd, client, &max96722_subdev_ops);
	ret = max96722_initialize_controls(max96722);
	if (ret)
		goto err_destroy_mutex;

	ret = __max96722_power_on(max96722);
	if (ret)
		goto err_free_handler;

	ret = max96722_check_link_lock_state(max96722);
	if (ret)
		goto err_power_off;

#ifdef CONFIG_VIDEO_V4L2_SUBDEV_API
	sd->internal_ops = &max96722_internal_ops;
	sd->flags |= V4L2_SUBDEV_FL_HAS_DEVNODE;
#endif
#if defined(CONFIG_MEDIA_CONTROLLER)
	max96722->pad.flags = MEDIA_PAD_FL_SOURCE;
	sd->entity.function = MEDIA_ENT_F_CAM_SENSOR;
	ret = media_entity_pads_init(&sd->entity, 1, &max96722->pad);
	if (ret < 0)
		goto err_power_off;
#endif

	memset(facing, 0, sizeof(facing));
	if (strcmp(max96722->module_facing, "back") == 0)
		facing[0] = 'b';
	else
		facing[0] = 'f';

	v4l2_set_subdevdata(sd, max96722);

	snprintf(sd->name, sizeof(sd->name), "m%02d_%s_%s %s",
<<<<<<< HEAD
		 max96722->module_index, facing,
		 MAX96722_NAME, dev_name(sd->dev));
	ret = v4l2_async_register_subdev_sensor(sd);
=======
		max96722->module_index, facing, MAX96722_NAME,
		dev_name(sd->dev));
	ret = v4l2_async_register_subdev_sensor_common(sd);
>>>>>>> ce5da098
	if (ret) {
		dev_err(dev, "v4l2 async register subdev failed\n");
		goto err_clean_entity;
	}

	if (!IS_ERR(max96722->lock_gpio)) {
		max96722->hot_plug_irq = gpiod_to_irq(max96722->lock_gpio);
		if (max96722->hot_plug_irq < 0) {
			dev_err(dev, "failed to get hot plug irq\n");
		} else {
			ret = devm_request_threaded_irq(dev,
					max96722->hot_plug_irq,
					NULL,
					max96722_hot_plug_detect_irq_handler,
					IRQF_TRIGGER_FALLING | IRQF_TRIGGER_RISING | IRQF_ONESHOT,
					"max96722_hot_plug",
					max96722);
			if (ret) {
				dev_err(dev, "failed to request hot plug irq (%d)\n", ret);
				max96722->hot_plug_irq = -1;
			} else {
				disable_irq(max96722->hot_plug_irq);
			}
		}
	}

	pm_runtime_set_active(dev);
	pm_runtime_enable(dev);
	pm_runtime_idle(dev);

	return 0;

err_clean_entity:
#if defined(CONFIG_MEDIA_CONTROLLER)
	media_entity_cleanup(&sd->entity);
#endif
err_power_off:
	__max96722_power_off(max96722);
err_free_handler:
	v4l2_ctrl_handler_free(&max96722->ctrl_handler);
err_destroy_mutex:
	mutex_destroy(&max96722->mutex);

	return ret;
}

static void max96722_remove(struct i2c_client *client)
{
	struct v4l2_subdev *sd = i2c_get_clientdata(client);
	struct max96722 *max96722 = v4l2_get_subdevdata(sd);

	v4l2_async_unregister_subdev(sd);
#if defined(CONFIG_MEDIA_CONTROLLER)
	media_entity_cleanup(&sd->entity);
#endif
	v4l2_ctrl_handler_free(&max96722->ctrl_handler);
	mutex_destroy(&max96722->mutex);

	pm_runtime_disable(&client->dev);
	if (!pm_runtime_status_suspended(&client->dev))
		__max96722_power_off(max96722);
	pm_runtime_set_suspended(&client->dev);
}

#if IS_ENABLED(CONFIG_OF)
static const struct of_device_id max96722_of_match[] = {
	{ .compatible = "maxim,max96722" },
	{},
};
MODULE_DEVICE_TABLE(of, max96722_of_match);
#endif

static const struct i2c_device_id max96722_match_id[] = {
	{ "maxim,max96722", 0 },
	{},
};

static struct i2c_driver max96722_i2c_driver = {
	.driver = {
		.name = MAX96722_NAME,
		.pm = &max96722_pm_ops,
		.of_match_table = of_match_ptr(max96722_of_match),
	},
	.probe		= &max96722_probe,
	.remove		= &max96722_remove,
	.id_table	= max96722_match_id,
};

static int __init sensor_mod_init(void)
{
	return i2c_add_driver(&max96722_i2c_driver);
}

static void __exit sensor_mod_exit(void)
{
	i2c_del_driver(&max96722_i2c_driver);
}

module_init(sensor_mod_init);
module_exit(sensor_mod_exit);

MODULE_DESCRIPTION("Maxim max96722 deserializer driver");
MODULE_LICENSE("GPL");<|MERGE_RESOLUTION|>--- conflicted
+++ resolved
@@ -1074,13 +1074,8 @@
 }
 
 static int max96722_set_fmt(struct v4l2_subdev *sd,
-<<<<<<< HEAD
-			   struct v4l2_subdev_state *sd_state,
-			  struct v4l2_subdev_format *fmt)
-=======
-			    struct v4l2_subdev_pad_config *cfg,
+			    struct v4l2_subdev_state *sd_state,
 			    struct v4l2_subdev_format *fmt)
->>>>>>> ce5da098
 {
 	struct max96722 *max96722 = v4l2_get_subdevdata(sd);
 	const struct max96722_mode *mode;
@@ -1128,13 +1123,8 @@
 }
 
 static int max96722_get_fmt(struct v4l2_subdev *sd,
-<<<<<<< HEAD
-			   struct v4l2_subdev_state *sd_state,
-			   struct v4l2_subdev_format *fmt)
-=======
-			    struct v4l2_subdev_pad_config *cfg,
+			    struct v4l2_subdev_state *sd_state,
 			    struct v4l2_subdev_format *fmt)
->>>>>>> ce5da098
 {
 	struct max96722 *max96722 = v4l2_get_subdevdata(sd);
 	const struct max96722_mode *mode = max96722->cur_mode;
@@ -1163,13 +1153,8 @@
 }
 
 static int max96722_enum_mbus_code(struct v4l2_subdev *sd,
-<<<<<<< HEAD
-				  struct v4l2_subdev_state *sd_state,
-				  struct v4l2_subdev_mbus_code_enum *code)
-=======
-				   struct v4l2_subdev_pad_config *cfg,
+				   struct v4l2_subdev_state *sd_state,
 				   struct v4l2_subdev_mbus_code_enum *code)
->>>>>>> ce5da098
 {
 	struct max96722 *max96722 = v4l2_get_subdevdata(sd);
 	const struct max96722_mode *mode = max96722->cur_mode;
@@ -1182,13 +1167,8 @@
 }
 
 static int max96722_enum_frame_sizes(struct v4l2_subdev *sd,
-<<<<<<< HEAD
-				    struct v4l2_subdev_state *sd_state,
-				   struct v4l2_subdev_frame_size_enum *fse)
-=======
-				     struct v4l2_subdev_pad_config *cfg,
+				     struct v4l2_subdev_state *sd_state,
 				     struct v4l2_subdev_frame_size_enum *fse)
->>>>>>> ce5da098
 {
 	struct max96722 *max96722 = v4l2_get_subdevdata(sd);
 
@@ -1670,13 +1650,8 @@
 {
 	struct max96722 *max96722 = v4l2_get_subdevdata(sd);
 	struct v4l2_mbus_framefmt *try_fmt =
-<<<<<<< HEAD
-				v4l2_subdev_get_try_format(sd, fh->state, 0);
-	const struct max96722_mode *def_mode = &supported_modes[0];
-=======
-		v4l2_subdev_get_try_format(sd, fh->pad, 0);
+		v4l2_subdev_get_try_format(sd, fh->state, 0);
 	const struct max96722_mode *def_mode = &max96722->supported_modes[0];
->>>>>>> ce5da098
 
 	mutex_lock(&max96722->mutex);
 	/* Initialize try_fmt */
@@ -1692,16 +1667,10 @@
 }
 #endif
 
-<<<<<<< HEAD
-static int max96722_enum_frame_interval(struct v4l2_subdev *sd,
-				       struct v4l2_subdev_state *sd_state,
-				       struct v4l2_subdev_frame_interval_enum *fie)
-=======
 static int
 max96722_enum_frame_interval(struct v4l2_subdev *sd,
-			     struct v4l2_subdev_pad_config *cfg,
+			     struct v4l2_subdev_state *sd_state,
 			     struct v4l2_subdev_frame_interval_enum *fie)
->>>>>>> ce5da098
 {
 	struct max96722 *max96722 = v4l2_get_subdevdata(sd);
 
@@ -1748,13 +1717,8 @@
 }
 
 static int max96722_get_selection(struct v4l2_subdev *sd,
-<<<<<<< HEAD
-				struct v4l2_subdev_state *sd_state,
-				struct v4l2_subdev_selection *sel)
-=======
-				  struct v4l2_subdev_pad_config *cfg,
+				  struct v4l2_subdev_state *sd_state,
 				  struct v4l2_subdev_selection *sel)
->>>>>>> ce5da098
 {
 	struct max96722 *max96722 = v4l2_get_subdevdata(sd);
 
@@ -2053,15 +2017,9 @@
 	v4l2_set_subdevdata(sd, max96722);
 
 	snprintf(sd->name, sizeof(sd->name), "m%02d_%s_%s %s",
-<<<<<<< HEAD
-		 max96722->module_index, facing,
-		 MAX96722_NAME, dev_name(sd->dev));
-	ret = v4l2_async_register_subdev_sensor(sd);
-=======
 		max96722->module_index, facing, MAX96722_NAME,
 		dev_name(sd->dev));
-	ret = v4l2_async_register_subdev_sensor_common(sd);
->>>>>>> ce5da098
+	ret = v4l2_async_register_subdev_sensor(sd);
 	if (ret) {
 		dev_err(dev, "v4l2 async register subdev failed\n");
 		goto err_clean_entity;
