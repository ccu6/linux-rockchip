// SPDX-License-Identifier: GPL-2.0
/*
 * ov5695 driver
 *
 * Copyright (C) 2017 Fuzhou Rockchip Electronics Co., Ltd.
 *
 * V0.0X01.0X01 add poweron function.
 * V0.0X01.0X02 add enum_frame_interval function.
 * V0.0X01.0X03 add quick stream on/off
 * V0.0X01.0X04 add function g_mbus_config
 */

#include <linux/clk.h>
#include <linux/device.h>
#include <linux/delay.h>
#include <linux/gpio/consumer.h>
#include <linux/i2c.h>
#include <linux/module.h>
#include <linux/pm_runtime.h>
#include <linux/regulator/consumer.h>
#include <linux/sysfs.h>
#include <linux/slab.h>
#include <linux/version.h>
#include <linux/rk-camera-module.h>
#include <media/media-entity.h>
#include <media/v4l2-async.h>
#include <media/v4l2-ctrls.h>
#include <media/v4l2-subdev.h>

#define DRIVER_VERSION			KERNEL_VERSION(0, 0x01, 0x04)

#ifndef V4L2_CID_DIGITAL_GAIN
#define V4L2_CID_DIGITAL_GAIN		V4L2_CID_GAIN
#endif

/* 45Mhz * 4 Binning */
#define OV5695_PIXEL_RATE		(45 * 1000 * 1000 * 4)
#define OV5695_XVCLK_FREQ		24000000

#define CHIP_ID				0x005695
#define OV5695_REG_CHIP_ID		0x300a

#define OV5695_REG_CTRL_MODE		0x0100
#define OV5695_MODE_SW_STANDBY		0x0
#define OV5695_MODE_STREAMING		BIT(0)

#define OV5695_REG_EXPOSURE		0x3500
#define	OV5695_EXPOSURE_MIN		4
#define	OV5695_EXPOSURE_STEP		1
#define OV5695_VTS_MAX			0x7fff

#define OV5695_REG_ANALOG_GAIN		0x3509
#define	ANALOG_GAIN_MIN			0x10
#define	ANALOG_GAIN_MAX			0xf8
#define	ANALOG_GAIN_STEP		1
#define	ANALOG_GAIN_DEFAULT		0xf8

#define OV5695_REG_DIGI_GAIN_H		0x350a
#define OV5695_REG_DIGI_GAIN_L		0x350b
#define OV5695_DIGI_GAIN_L_MASK		0x3f
#define OV5695_DIGI_GAIN_H_SHIFT	6
#define OV5695_DIGI_GAIN_MIN		0
#define OV5695_DIGI_GAIN_MAX		(0x4000 - 1)
#define OV5695_DIGI_GAIN_STEP		1
#define OV5695_DIGI_GAIN_DEFAULT	1024

#define OV5695_REG_TEST_PATTERN		0x4503
#define	OV5695_TEST_PATTERN_ENABLE	0x80
#define	OV5695_TEST_PATTERN_DISABLE	0x0

#define OV5695_REG_VTS			0x380e

#define REG_NULL			0xFFFF

#define OV5695_REG_VALUE_08BIT		1
#define OV5695_REG_VALUE_16BIT		2
#define OV5695_REG_VALUE_24BIT		3

#define OV5695_LANES			2
#define OV5695_BITS_PER_SAMPLE		10

#define I2C_M_WR			0
#define I2C_MSG_MAX			300
#define I2C_DATA_MAX			(I2C_MSG_MAX * 3)

#define OV5695_NAME			"ov5695"

static const char * const ov5695_supply_names[] = {
	"avdd",		/* Analog power */
	"dovdd",	/* Digital I/O power */
	"dvdd",		/* Digital core power */
};

#define OV5695_NUM_SUPPLIES ARRAY_SIZE(ov5695_supply_names)

struct regval {
	u16 addr;
	u8 val;
};

struct ov5695_mode {
	u32 width;
	u32 height;
	struct v4l2_fract max_fps;
	u32 hts_def;
	u32 vts_def;
	u32 exp_def;
	const struct regval *reg_list;
};

struct ov5695 {
	struct i2c_client	*client;
	struct clk		*xvclk;
	struct gpio_desc	*reset_gpio;
	struct gpio_desc	*pwdn_gpio;
	struct regulator_bulk_data supplies[OV5695_NUM_SUPPLIES];

	struct v4l2_subdev	subdev;
	struct media_pad	pad;
	struct v4l2_ctrl_handler ctrl_handler;
	struct v4l2_ctrl	*exposure;
	struct v4l2_ctrl	*anal_gain;
	struct v4l2_ctrl	*digi_gain;
	struct v4l2_ctrl	*hblank;
	struct v4l2_ctrl	*vblank;
	struct v4l2_ctrl	*test_pattern;
	struct mutex		mutex;
	bool			streaming;
	bool			power_on;
	const struct ov5695_mode *cur_mode;
	u32			module_index;
	const char		*module_facing;
	const char		*module_name;
	const char		*len_name;
};

#define to_ov5695(sd) container_of(sd, struct ov5695, subdev)

/*
 * Xclk 24Mhz
 * Pclk 45Mhz
 * linelength 672(0x2a0)
 * framelength 2232(0x8b8)
 * grabwindow_width 1296
 * grabwindow_height 972
 * max_framerate 30fps
 * mipi_datarate per lane 840Mbps
 */
static const struct regval ov5695_global_regs[] = {
	{0x0103, 0x01},
	{0x0100, 0x00},
	{0x0300, 0x04},
	{0x0301, 0x00},
	{0x0302, 0x69},
	{0x0303, 0x00},
	{0x0304, 0x00},
	{0x0305, 0x01},
	{0x0307, 0x00},
	{0x030b, 0x00},
	{0x030c, 0x00},
	{0x030d, 0x1e},
	{0x030e, 0x04},
	{0x030f, 0x03},
	{0x0312, 0x01},
	{0x3000, 0x00},
	{0x3002, 0xa1},
	{0x3008, 0x00},
	{0x3010, 0x00},
	{0x3022, 0x51},
	{0x3106, 0x15},
	{0x3107, 0x01},
	{0x3108, 0x05},
	{0x3500, 0x00},
	{0x3501, 0x45},
	{0x3502, 0x00},
	{0x3503, 0x08},
	{0x3504, 0x03},
	{0x3505, 0x8c},
	{0x3507, 0x03},
	{0x3508, 0x00},
	{0x3509, 0x10},
	{0x350c, 0x00},
	{0x350d, 0x80},
	{0x3510, 0x00},
	{0x3511, 0x02},
	{0x3512, 0x00},
	{0x3601, 0x55},
	{0x3602, 0x58},
	{0x3614, 0x30},
	{0x3615, 0x77},
	{0x3621, 0x08},
	{0x3624, 0x40},
	{0x3633, 0x0c},
	{0x3634, 0x0c},
	{0x3635, 0x0c},
	{0x3636, 0x0c},
	{0x3638, 0x00},
	{0x3639, 0x00},
	{0x363a, 0x00},
	{0x363b, 0x00},
	{0x363c, 0xff},
	{0x363d, 0xfa},
	{0x3650, 0x44},
	{0x3651, 0x44},
	{0x3652, 0x44},
	{0x3653, 0x44},
	{0x3654, 0x44},
	{0x3655, 0x44},
	{0x3656, 0x44},
	{0x3657, 0x44},
	{0x3660, 0x00},
	{0x3661, 0x00},
	{0x3662, 0x00},
	{0x366a, 0x00},
	{0x366e, 0x0c},
	{0x3673, 0x04},
	{0x3700, 0x14},
	{0x3703, 0x0c},
	{0x3715, 0x01},
	{0x3733, 0x10},
	{0x3734, 0x40},
	{0x373f, 0xa0},
	{0x3765, 0x20},
	{0x37a1, 0x1d},
	{0x37a8, 0x26},
	{0x37ab, 0x14},
	{0x37c2, 0x04},
	{0x37cb, 0x09},
	{0x37cc, 0x13},
	{0x37cd, 0x1f},
	{0x37ce, 0x1f},
	{0x3800, 0x00},
	{0x3801, 0x00},
	{0x3802, 0x00},
	{0x3803, 0x00},
	{0x3804, 0x0a},
	{0x3805, 0x3f},
	{0x3806, 0x07},
	{0x3807, 0xaf},
	{0x3808, 0x05},
	{0x3809, 0x10},
	{0x380a, 0x03},
	{0x380b, 0xcc},
	{0x380c, 0x02},
	{0x380d, 0xa0},
	{0x380e, 0x08},
	{0x380f, 0xb8},
	{0x3810, 0x00},
	{0x3811, 0x06},
	{0x3812, 0x00},
	{0x3813, 0x06},
	{0x3814, 0x03},
	{0x3815, 0x01},
	{0x3816, 0x03},
	{0x3817, 0x01},
	{0x3818, 0x00},
	{0x3819, 0x00},
	{0x381a, 0x00},
	{0x381b, 0x01},
	{0x3820, 0x8b},
	{0x3821, 0x01},
	{0x3c80, 0x08},
	{0x3c82, 0x00},
	{0x3c83, 0x00},
	{0x3c88, 0x00},
	{0x3d85, 0x14},
	{0x3f02, 0x08},
	{0x3f03, 0x10},
	{0x4008, 0x02},
	{0x4009, 0x09},
	{0x404e, 0x20},
	{0x4501, 0x00},
	{0x4502, 0x10},
	{0x4800, 0x00},
	{0x481f, 0x2a},
	{0x4837, 0x13},
	{0x5000, 0x17},
	{0x5780, 0x3e},
	{0x5781, 0x0f},
	{0x5782, 0x44},
	{0x5783, 0x02},
	{0x5784, 0x01},
	{0x5785, 0x01},
	{0x5786, 0x00},
	{0x5787, 0x04},
	{0x5788, 0x02},
	{0x5789, 0x0f},
	{0x578a, 0xfd},
	{0x578b, 0xf5},
	{0x578c, 0xf5},
	{0x578d, 0x03},
	{0x578e, 0x08},
	{0x578f, 0x0c},
	{0x5790, 0x08},
	{0x5791, 0x06},
	{0x5792, 0x00},
	{0x5793, 0x52},
	{0x5794, 0xa3},
	{0x5b00, 0x00},
	{0x5b01, 0x1c},
	{0x5b02, 0x00},
	{0x5b03, 0x7f},
	{0x5b05, 0x6c},
	{0x5e10, 0xfc},
	{0x4010, 0xf1},
	{0x3503, 0x08},
	{0x3505, 0x8c},
	{0x3507, 0x03},
	{0x3508, 0x00},
	{0x3509, 0xf8},
	{REG_NULL, 0x00},
};

/*
 * Xclk 24Mhz
 * Pclk 45Mhz
 * linelength 740(0x2e4)
 * framelength 2024(0x7e8)
 * grabwindow_width 2592
 * grabwindow_height 1944
 * max_framerate 30fps
 * mipi_datarate per lane 840Mbps
 */
static const struct regval ov5695_2592x1944_regs[] = {
	{0x3501, 0x7e},
	{0x366e, 0x18},
	{0x3800, 0x00},
	{0x3801, 0x00},
	{0x3802, 0x00},
	{0x3803, 0x04},
	{0x3804, 0x0a},
	{0x3805, 0x3f},
	{0x3806, 0x07},
	{0x3807, 0xab},
	{0x3808, 0x0a},
	{0x3809, 0x20},
	{0x380a, 0x07},
	{0x380b, 0x98},
	{0x380c, 0x02},
	{0x380d, 0xe4},
	{0x380e, 0x07},
	{0x380f, 0xe8},
	{0x3811, 0x06},
	{0x3813, 0x08},
	{0x3814, 0x01},
	{0x3816, 0x01},
	{0x3817, 0x01},
	{0x3820, 0x88},
	{0x3821, 0x00},
	{0x4501, 0x00},
	{0x4008, 0x04},
	{0x4009, 0x13},
	{REG_NULL, 0x00},
};

/*
 * Xclk 24Mhz
 * Pclk 45Mhz
 * linelength 672(0x2a0)
 * framelength 2232(0x8b8)
 * grabwindow_width 1920
 * grabwindow_height 1080
 * max_framerate 30fps
 * mipi_datarate per lane 840Mbps
 */
static const struct regval ov5695_1920x1080_regs[] = {
	{0x3501, 0x45},
	{0x366e, 0x18},
	{0x3800, 0x01},
	{0x3801, 0x50},
	{0x3802, 0x01},
	{0x3803, 0xb8},
	{0x3804, 0x08},
	{0x3805, 0xef},
	{0x3806, 0x05},
	{0x3807, 0xf7},
	{0x3808, 0x07},
	{0x3809, 0x80},
	{0x380a, 0x04},
	{0x380b, 0x38},
	{0x380c, 0x02},
	{0x380d, 0xa0},
	{0x380e, 0x08},
	{0x380f, 0xb8},
	{0x3811, 0x06},
	{0x3813, 0x04},
	{0x3814, 0x01},
	{0x3816, 0x01},
	{0x3817, 0x01},
	{0x3820, 0x88},
	{0x3821, 0x00},
	{0x4501, 0x00},
	{0x4008, 0x04},
	{0x4009, 0x13},
	{REG_NULL, 0x00}
};

/*
 * Xclk 24Mhz
 * Pclk 45Mhz
 * linelength 740(0x02e4)
 * framelength 1012(0x03f4)
 * grabwindow_width 1296
 * grabwindow_height 972
 * max_framerate 60fps
 * mipi_datarate per lane 840Mbps
 */
static const struct regval ov5695_1296x972_regs[] = {
	{0x3501, 0x3e},
	{0x3611, 0x58},
	{0x3706, 0x24},
	{0x3714, 0x27},
	{0x3716, 0x00},
	{0x3717, 0x02},
	{0x37c3, 0xf0},
	{0x380d, 0xe4},
	{0x380e, 0x03},
	{0x380f, 0xf4},
	{0x3811, 0x00},
	{0x5000, 0x13},
	{REG_NULL, 0x00}
};

/*
 * Xclk 24Mhz
 * Pclk 45Mhz
 * linelength 672(0x2a0)
 * framelength 2232(0x8b8)
 * grabwindow_width 1280
 * grabwindow_height 720
 * max_framerate 30fps
 * mipi_datarate per lane 840Mbps
 */
static const struct regval ov5695_1280x720_regs[] = {
	{0x3501, 0x45},
	{0x366e, 0x0c},
	{0x3800, 0x00},
	{0x3801, 0x00},
	{0x3802, 0x01},
	{0x3803, 0x00},
	{0x3804, 0x0a},
	{0x3805, 0x3f},
	{0x3806, 0x06},
	{0x3807, 0xaf},
	{0x3808, 0x05},
	{0x3809, 0x00},
	{0x380a, 0x02},
	{0x380b, 0xd0},
	{0x380c, 0x02},
	{0x380d, 0xa0},
	{0x380e, 0x08},
	{0x380f, 0xb8},
	{0x3811, 0x06},
	{0x3813, 0x02},
	{0x3814, 0x03},
	{0x3816, 0x03},
	{0x3817, 0x01},
	{0x3820, 0x8b},
	{0x3821, 0x01},
	{0x4501, 0x00},
	{0x4008, 0x02},
	{0x4009, 0x09},
	{REG_NULL, 0x00}
};

/*
 * Xclk 24Mhz
 * Pclk 45Mhz
 * linelength 672(0x2a0)
 * framelength 558(0x22e)
 * grabwindow_width 640
 * grabwindow_height 480
 * max_framerate 120fps
 * mipi_datarate per lane 840Mbps
 */
static const struct regval ov5695_640x480_regs[] = {
	{0x3501, 0x22},
	{0x366e, 0x0c},
	{0x3800, 0x00},
	{0x3801, 0x00},
	{0x3802, 0x00},
	{0x3803, 0x08},
	{0x3804, 0x0a},
	{0x3805, 0x3f},
	{0x3806, 0x07},
	{0x3807, 0xa7},
	{0x3808, 0x02},
	{0x3809, 0x80},
	{0x380a, 0x01},
	{0x380b, 0xe0},
	{0x380c, 0x02},
	{0x380d, 0xa0},
	{0x380e, 0x02},
	{0x380f, 0x2e},
	{0x3811, 0x06},
	{0x3813, 0x04},
	{0x3814, 0x07},
	{0x3816, 0x05},
	{0x3817, 0x03},
	{0x3820, 0x8d},
	{0x3821, 0x01},
	{0x4501, 0x00},
	{0x4008, 0x02},
	{0x4009, 0x09},
	{REG_NULL, 0x00}
};

static const struct ov5695_mode supported_modes[] = {
	{
		.width = 2592,
		.height = 1944,
		.max_fps = {
			.numerator = 10000,
			.denominator = 300000,
		},
		.exp_def = 0x0450,
		.hts_def = 0x02e4 * 4,
		.vts_def = 0x07e8,
		.reg_list = ov5695_2592x1944_regs,
	},
	{
		.width = 1920,
		.height = 1080,
		.max_fps = {
			.numerator = 10000,
			.denominator = 300000,
		},
		.exp_def = 0x0450,
		.hts_def = 0x02a0 * 4,
		.vts_def = 0x08b8,
		.reg_list = ov5695_1920x1080_regs,
	},
	{
		.width = 1296,
		.height = 972,
		.max_fps = {
			.numerator = 10000,
			.denominator = 600000,
		},
		.exp_def = 0x03e0,
		.hts_def = 0x02e4 * 4,
		.vts_def = 0x03f4,
		.reg_list = ov5695_1296x972_regs,
	},
	{
		.width = 1280,
		.height = 720,
		.max_fps = {
			.numerator = 10000,
			.denominator = 300000,
		},
		.exp_def = 0x0450,
		.hts_def = 0x02a0 * 4,
		.vts_def = 0x08b8,
		.reg_list = ov5695_1280x720_regs,
	},
	{
		.width = 640,
		.height = 480,
		.max_fps = {
			.numerator = 10000,
			.denominator = 1200000,
		},
		.exp_def = 0x0200,
		.hts_def = 0x02a0 * 4,
		.vts_def = 0x022e,
		.reg_list = ov5695_640x480_regs,
	},
};

#define OV5695_LINK_FREQ_420MHZ		420000000
static const s64 link_freq_menu_items[] = {
	OV5695_LINK_FREQ_420MHZ
};

static const char * const ov5695_test_pattern_menu[] = {
	"Disabled",
	"Vertical Color Bar Type 1",
	"Vertical Color Bar Type 2",
	"Vertical Color Bar Type 3",
	"Vertical Color Bar Type 4"
};

/* Write registers up to 4 at a time */
static int ov5695_write_reg(struct i2c_client *client, u16 reg,
			    u32 len, u32 val)
{
	u32 buf_i, val_i;
	u8 buf[6];
	u8 *val_p;
	__be32 val_be;

	if (len > 4)
		return -EINVAL;

	buf[0] = reg >> 8;
	buf[1] = reg & 0xff;

	val_be = cpu_to_be32(val);
	val_p = (u8 *)&val_be;
	buf_i = 2;
	val_i = 4 - len;

	while (val_i < 4)
		buf[buf_i++] = val_p[val_i++];

	if (i2c_master_send(client, buf, len + 2) != len + 2)
		return -EIO;

	return 0;
}

static int ov5695_write_array(struct i2c_client *client,
			      const struct regval *regs)
{
	u8 *data;
	u32 i, j = 0, k = 0;
	int ret = 0;
	struct i2c_msg *msg;

	msg = kmalloc((sizeof(struct i2c_msg) * I2C_MSG_MAX),
		GFP_KERNEL);
	if (!msg)
		return -ENOMEM;

	data = kmalloc((sizeof(unsigned char) * I2C_DATA_MAX),
		GFP_KERNEL);
	if (!data) {
		kfree(msg);
		return -ENOMEM;
	}

	for (i = 0; regs[i].addr != REG_NULL; i++) {
		(msg + j)->addr = client->addr;
		(msg + j)->flags = I2C_M_WR;
		(msg + j)->buf = (data + k);

		data[k + 0] = (u8)(regs[i].addr >> 8);
		data[k + 1] = (u8)(regs[i].addr & 0xFF);
		data[k + 2] = (u8)(regs[i].val & 0xFF);
		k = k + 3;
		(msg + j)->len = 3;

		if (j++ == (I2C_MSG_MAX - 1)) {
			ret = i2c_transfer(client->adapter, msg, j);
			if (ret < 0) {
				kfree(msg);
				kfree(data);
				return ret;
			}
			j = 0;
			k = 0;
		}
	}

	if (j != 0) {
		ret = i2c_transfer(client->adapter, msg, j);
		if (ret < 0) {
			kfree(msg);
			kfree(data);
			return ret;
		}
	}
	kfree(msg);
	kfree(data);

	return 0;
}

/* Read registers up to 4 at a time */
static int ov5695_read_reg(struct i2c_client *client, u16 reg, unsigned int len,
			   u32 *val)
{
	struct i2c_msg msgs[2];
	u8 *data_be_p;
	__be32 data_be = 0;
	__be16 reg_addr_be = cpu_to_be16(reg);
	int ret;

	if (len > 4 || !len)
		return -EINVAL;

	data_be_p = (u8 *)&data_be;
	/* Write register address */
	msgs[0].addr = client->addr;
	msgs[0].flags = 0;
	msgs[0].len = 2;
	msgs[0].buf = (u8 *)&reg_addr_be;

	/* Read data from register */
	msgs[1].addr = client->addr;
	msgs[1].flags = I2C_M_RD;
	msgs[1].len = len;
	msgs[1].buf = &data_be_p[4 - len];

	ret = i2c_transfer(client->adapter, msgs, ARRAY_SIZE(msgs));
	if (ret != ARRAY_SIZE(msgs))
		return -EIO;

	*val = be32_to_cpu(data_be);

	return 0;
}

static int ov5695_get_reso_dist(const struct ov5695_mode *mode,
				struct v4l2_mbus_framefmt *framefmt)
{
	return abs(mode->width - framefmt->width) +
	       abs(mode->height - framefmt->height);
}

static const struct ov5695_mode *
ov5695_find_best_fit(struct v4l2_subdev_format *fmt)
{
	struct v4l2_mbus_framefmt *framefmt = &fmt->format;
	int dist;
	int cur_best_fit = 0;
	int cur_best_fit_dist = -1;
	int i;

	for (i = 0; i < ARRAY_SIZE(supported_modes); i++) {
		dist = ov5695_get_reso_dist(&supported_modes[i], framefmt);
		if (cur_best_fit_dist == -1 || dist < cur_best_fit_dist) {
			cur_best_fit_dist = dist;
			cur_best_fit = i;
		}
	}

	return &supported_modes[cur_best_fit];
}

static int ov5695_set_fmt(struct v4l2_subdev *sd,
			  struct v4l2_subdev_state *sd_state,
			  struct v4l2_subdev_format *fmt)
{
	struct ov5695 *ov5695 = to_ov5695(sd);
	const struct ov5695_mode *mode;
	s64 h_blank, vblank_def;

	mutex_lock(&ov5695->mutex);

	mode = ov5695_find_best_fit(fmt);
	fmt->format.code = MEDIA_BUS_FMT_SBGGR10_1X10;
	fmt->format.width = mode->width;
	fmt->format.height = mode->height;
	fmt->format.field = V4L2_FIELD_NONE;
	if (fmt->which == V4L2_SUBDEV_FORMAT_TRY) {
#ifdef CONFIG_VIDEO_V4L2_SUBDEV_API
<<<<<<< HEAD
		*v4l2_subdev_get_try_format(sd, sd_state, fmt->pad) = fmt->format;
=======
		*v4l2_subdev_get_try_format(sd, cfg, fmt->pad) = fmt->format;
#else
		mutex_unlock(&ov5695->mutex);
		return -ENOTTY;
>>>>>>> 52f971ee
#endif
	} else {
		ov5695->cur_mode = mode;
		h_blank = mode->hts_def - mode->width;
		__v4l2_ctrl_modify_range(ov5695->hblank, h_blank,
					 h_blank, 1, h_blank);
		vblank_def = mode->vts_def - mode->height;
		__v4l2_ctrl_modify_range(ov5695->vblank, vblank_def,
					 OV5695_VTS_MAX - mode->height,
					 1, vblank_def);
	}

	mutex_unlock(&ov5695->mutex);

	return 0;
}

static int ov5695_get_fmt(struct v4l2_subdev *sd,
			  struct v4l2_subdev_state *sd_state,
			  struct v4l2_subdev_format *fmt)
{
	struct ov5695 *ov5695 = to_ov5695(sd);
	const struct ov5695_mode *mode = ov5695->cur_mode;

	mutex_lock(&ov5695->mutex);
	if (fmt->which == V4L2_SUBDEV_FORMAT_TRY) {
#ifdef CONFIG_VIDEO_V4L2_SUBDEV_API
		fmt->format = *v4l2_subdev_get_try_format(sd, sd_state,
							  fmt->pad);
#else
		mutex_unlock(&ov5695->mutex);
		return -ENOTTY;
#endif
	} else {
		fmt->format.width = mode->width;
		fmt->format.height = mode->height;
		fmt->format.code = MEDIA_BUS_FMT_SBGGR10_1X10;
		fmt->format.field = V4L2_FIELD_NONE;
	}
	mutex_unlock(&ov5695->mutex);

	return 0;
}

static int ov5695_enum_mbus_code(struct v4l2_subdev *sd,
				 struct v4l2_subdev_state *sd_state,
				 struct v4l2_subdev_mbus_code_enum *code)
{
	if (code->index != 0)
		return -EINVAL;
	code->code = MEDIA_BUS_FMT_SBGGR10_1X10;

	return 0;
}

static int ov5695_enum_frame_sizes(struct v4l2_subdev *sd,
				   struct v4l2_subdev_state *sd_state,
				   struct v4l2_subdev_frame_size_enum *fse)
{
	if (fse->index >= ARRAY_SIZE(supported_modes))
		return -EINVAL;

	if (fse->code != MEDIA_BUS_FMT_SBGGR10_1X10)
		return -EINVAL;

	fse->min_width  = supported_modes[fse->index].width;
	fse->max_width  = supported_modes[fse->index].width;
	fse->max_height = supported_modes[fse->index].height;
	fse->min_height = supported_modes[fse->index].height;

	return 0;
}

static int ov5695_enable_test_pattern(struct ov5695 *ov5695, u32 pattern)
{
	u32 val;

	if (pattern)
		val = (pattern - 1) | OV5695_TEST_PATTERN_ENABLE;
	else
		val = OV5695_TEST_PATTERN_DISABLE;

	return ov5695_write_reg(ov5695->client, OV5695_REG_TEST_PATTERN,
				OV5695_REG_VALUE_08BIT, val);
}

static int ov5695_g_frame_interval(struct v4l2_subdev *sd,
				   struct v4l2_subdev_frame_interval *fi)
{
	struct ov5695 *ov5695 = to_ov5695(sd);
	const struct ov5695_mode *mode = ov5695->cur_mode;

	fi->interval = mode->max_fps;

	return 0;
}

static void ov5695_get_module_inf(struct ov5695 *ov5695,
				  struct rkmodule_inf *inf)
{
	memset(inf, 0, sizeof(*inf));
	strscpy(inf->base.sensor, OV5695_NAME, sizeof(inf->base.sensor));
	strscpy(inf->base.module, ov5695->module_name,
		sizeof(inf->base.module));
	strscpy(inf->base.lens, ov5695->len_name, sizeof(inf->base.lens));
}

static long ov5695_ioctl(struct v4l2_subdev *sd, unsigned int cmd, void *arg)
{
	struct ov5695 *ov5695 = to_ov5695(sd);
	long ret = 0;
	u32 stream = 0;

	switch (cmd) {
	case RKMODULE_GET_MODULE_INFO:
		ov5695_get_module_inf(ov5695, (struct rkmodule_inf *)arg);
		break;
	case RKMODULE_SET_QUICK_STREAM:

		stream = *((u32 *)arg);

		if (stream)
			ret = ov5695_write_reg(ov5695->client, OV5695_REG_CTRL_MODE,
				OV5695_REG_VALUE_08BIT, OV5695_MODE_STREAMING);
		else
			ret = ov5695_write_reg(ov5695->client, OV5695_REG_CTRL_MODE,
				OV5695_REG_VALUE_08BIT, OV5695_MODE_SW_STANDBY);
		break;
	default:
		ret = -ENOIOCTLCMD;
		break;
	}

	return ret;
}

#ifdef CONFIG_COMPAT
static long ov5695_compat_ioctl32(struct v4l2_subdev *sd,
				  unsigned int cmd, unsigned long arg)
{
	void __user *up = compat_ptr(arg);
	struct rkmodule_inf *inf;
	struct rkmodule_awb_cfg *cfg;
	long ret;
	u32 stream = 0;

	switch (cmd) {
	case RKMODULE_GET_MODULE_INFO:
		inf = kzalloc(sizeof(*inf), GFP_KERNEL);
		if (!inf) {
			ret = -ENOMEM;
			return ret;
		}

		ret = ov5695_ioctl(sd, cmd, inf);
		if (!ret) {
			ret = copy_to_user(up, inf, sizeof(*inf));
			if (ret)
				ret = -EFAULT;
		}
		kfree(inf);
		break;
	case RKMODULE_AWB_CFG:
		cfg = kzalloc(sizeof(*cfg), GFP_KERNEL);
		if (!cfg) {
			ret = -ENOMEM;
			return ret;
		}

		ret = copy_from_user(cfg, up, sizeof(*cfg));
		if (!ret)
			ret = ov5695_ioctl(sd, cmd, cfg);
		else
			ret = -EFAULT;
		kfree(cfg);
		break;
	case RKMODULE_SET_QUICK_STREAM:
		ret = copy_from_user(&stream, up, sizeof(u32));
		if (!ret)
			ret = ov5695_ioctl(sd, cmd, &stream);
		else
			ret = -EFAULT;
		break;
	default:
		ret = -ENOIOCTLCMD;
		break;
	}

	return ret;
}
#endif

static int __ov5695_start_stream(struct ov5695 *ov5695)
{
	int ret;

	ret = ov5695_write_array(ov5695->client, ov5695->cur_mode->reg_list);
	if (ret)
		return ret;

	/* In case these controls are set before streaming */
	mutex_unlock(&ov5695->mutex);
	ret = v4l2_ctrl_handler_setup(&ov5695->ctrl_handler);
	mutex_lock(&ov5695->mutex);
	if (ret)
		return ret;

	return ov5695_write_reg(ov5695->client, OV5695_REG_CTRL_MODE,
				OV5695_REG_VALUE_08BIT, OV5695_MODE_STREAMING);
}

static int __ov5695_stop_stream(struct ov5695 *ov5695)
{
	return ov5695_write_reg(ov5695->client, OV5695_REG_CTRL_MODE,
				OV5695_REG_VALUE_08BIT, OV5695_MODE_SW_STANDBY);
}

static int ov5695_s_stream(struct v4l2_subdev *sd, int on)
{
	struct ov5695 *ov5695 = to_ov5695(sd);
	struct i2c_client *client = ov5695->client;
	int ret = 0;

	mutex_lock(&ov5695->mutex);
	on = !!on;
	if (on == ov5695->streaming)
		goto unlock_and_return;

	if (on) {
		ret = pm_runtime_resume_and_get(&client->dev);
		if (ret < 0)
			goto unlock_and_return;

		ret = __ov5695_start_stream(ov5695);
		if (ret) {
			v4l2_err(sd, "start stream failed while write regs\n");
			pm_runtime_put(&client->dev);
			goto unlock_and_return;
		}
	} else {
		__ov5695_stop_stream(ov5695);
		pm_runtime_put(&client->dev);
	}

	ov5695->streaming = on;

unlock_and_return:
	mutex_unlock(&ov5695->mutex);

	return ret;
}

static int ov5695_s_power(struct v4l2_subdev *sd, int on)
{
	struct ov5695 *ov5695 = to_ov5695(sd);
	struct i2c_client *client = ov5695->client;
	int ret = 0;

	mutex_lock(&ov5695->mutex);

	/* If the power state is not modified - no work to do. */
	if (ov5695->power_on == !!on)
		goto unlock_and_return;

	if (on) {
		ret = pm_runtime_get_sync(&client->dev);
		if (ret < 0) {
			pm_runtime_put_noidle(&client->dev);
			goto unlock_and_return;
		}

		ret = ov5695_write_array(ov5695->client, ov5695_global_regs);
		if (ret) {
			v4l2_err(sd, "could not set init registers\n");
			pm_runtime_put_noidle(&client->dev);
			goto unlock_and_return;
		}

		ov5695->power_on = true;
	} else {
		pm_runtime_put(&client->dev);
		ov5695->power_on = false;
	}

unlock_and_return:
	mutex_unlock(&ov5695->mutex);

	return ret;
}

/* Calculate the delay in us by clock rate and clock cycles */
static inline u32 ov5695_cal_delay(u32 cycles)
{
	return DIV_ROUND_UP(cycles, OV5695_XVCLK_FREQ / 1000 / 1000);
}

static int __ov5695_power_on(struct ov5695 *ov5695)
{
	int ret;
	u32 delay_us;
	struct device *dev = &ov5695->client->dev;

	ret = clk_set_rate(ov5695->xvclk, OV5695_XVCLK_FREQ);
	if (ret < 0) {
		dev_err(dev, "Failed to set xvclk rate (24MHz)\n");
		return ret;
	}
	if (clk_get_rate(ov5695->xvclk) != OV5695_XVCLK_FREQ)
		dev_warn(dev, "xvclk mismatched, modes are based on 24MHz\n");
	ret = clk_prepare_enable(ov5695->xvclk);
	if (ret < 0) {
		dev_err(dev, "Failed to enable xvclk\n");
		return ret;
	}

	if (!IS_ERR(ov5695->reset_gpio))
		gpiod_set_value_cansleep(ov5695->reset_gpio, 1);

	ret = regulator_bulk_enable(OV5695_NUM_SUPPLIES, ov5695->supplies);
	if (ret < 0) {
		dev_err(dev, "Failed to enable regulators\n");
		goto disable_clk;
	}

	if (!IS_ERR(ov5695->reset_gpio))
		gpiod_set_value_cansleep(ov5695->reset_gpio, 0);

	if (!IS_ERR(ov5695->pwdn_gpio))
		gpiod_set_value_cansleep(ov5695->pwdn_gpio, 1);

	/* 8192 cycles prior to first SCCB transaction */
	delay_us = ov5695_cal_delay(8192);
	usleep_range(delay_us, delay_us * 2);

	return 0;

disable_clk:
	clk_disable_unprepare(ov5695->xvclk);

	return ret;
}

static void __ov5695_power_off(struct ov5695 *ov5695)
{
	if (!IS_ERR(ov5695->pwdn_gpio))
		gpiod_set_value_cansleep(ov5695->pwdn_gpio, 0);
	clk_disable_unprepare(ov5695->xvclk);
	if (!IS_ERR(ov5695->reset_gpio))
		gpiod_set_value_cansleep(ov5695->reset_gpio, 1);
	regulator_bulk_disable(OV5695_NUM_SUPPLIES, ov5695->supplies);
}

static int __maybe_unused ov5695_runtime_resume(struct device *dev)
{
	struct v4l2_subdev *sd = dev_get_drvdata(dev);
	struct ov5695 *ov5695 = to_ov5695(sd);

	return __ov5695_power_on(ov5695);
}

static int __maybe_unused ov5695_runtime_suspend(struct device *dev)
{
	struct v4l2_subdev *sd = dev_get_drvdata(dev);
	struct ov5695 *ov5695 = to_ov5695(sd);

	__ov5695_power_off(ov5695);

	return 0;
}

#ifdef CONFIG_VIDEO_V4L2_SUBDEV_API
static int ov5695_open(struct v4l2_subdev *sd, struct v4l2_subdev_fh *fh)
{
	struct ov5695 *ov5695 = to_ov5695(sd);
	struct v4l2_mbus_framefmt *try_fmt =
				v4l2_subdev_get_try_format(sd, fh->state, 0);
	const struct ov5695_mode *def_mode = &supported_modes[0];

	mutex_lock(&ov5695->mutex);
	/* Initialize try_fmt */
	try_fmt->width = def_mode->width;
	try_fmt->height = def_mode->height;
	try_fmt->code = MEDIA_BUS_FMT_SBGGR10_1X10;
	try_fmt->field = V4L2_FIELD_NONE;

	mutex_unlock(&ov5695->mutex);
	/* No crop or compose */

	return 0;
}
#endif

static int ov5695_enum_frame_interval(struct v4l2_subdev *sd,
				      struct v4l2_subdev_pad_config *cfg,
				      struct v4l2_subdev_frame_interval_enum *fie)
{
	if (fie->index >= ARRAY_SIZE(supported_modes))
		return -EINVAL;

	fie->code = MEDIA_BUS_FMT_SBGGR10_1X10;
	fie->width = supported_modes[fie->index].width;
	fie->height = supported_modes[fie->index].height;
	fie->interval = supported_modes[fie->index].max_fps;
	return 0;
}

static int ov5695_g_mbus_config(struct v4l2_subdev *sd, unsigned int pad_id,
				struct v4l2_mbus_config *config)
{
	u32 val = 0;

	val = 1 << (OV5695_LANES - 1) |
	      V4L2_MBUS_CSI2_CHANNEL_0 |
	      V4L2_MBUS_CSI2_CONTINUOUS_CLOCK;
	config->type = V4L2_MBUS_CSI2_DPHY;
	config->flags = val;

	return 0;
}

static const struct dev_pm_ops ov5695_pm_ops = {
	SET_RUNTIME_PM_OPS(ov5695_runtime_suspend,
			   ov5695_runtime_resume, NULL)
};

#ifdef CONFIG_VIDEO_V4L2_SUBDEV_API
static const struct v4l2_subdev_internal_ops ov5695_internal_ops = {
	.open = ov5695_open,
};
#endif

static const struct v4l2_subdev_core_ops ov5695_core_ops = {
	.s_power = ov5695_s_power,
	.ioctl = ov5695_ioctl,
#ifdef CONFIG_COMPAT
	.compat_ioctl32 = ov5695_compat_ioctl32,
#endif
};

static const struct v4l2_subdev_video_ops ov5695_video_ops = {
	.s_stream = ov5695_s_stream,
	.g_frame_interval = ov5695_g_frame_interval,
};

static const struct v4l2_subdev_pad_ops ov5695_pad_ops = {
	.enum_mbus_code = ov5695_enum_mbus_code,
	.enum_frame_size = ov5695_enum_frame_sizes,
	.enum_frame_interval = ov5695_enum_frame_interval,
	.get_fmt = ov5695_get_fmt,
	.set_fmt = ov5695_set_fmt,
	.get_mbus_config = ov5695_g_mbus_config,
};

static const struct v4l2_subdev_ops ov5695_subdev_ops = {
	.core	= &ov5695_core_ops,
	.video	= &ov5695_video_ops,
	.pad	= &ov5695_pad_ops,
};

static int ov5695_set_ctrl(struct v4l2_ctrl *ctrl)
{
	struct ov5695 *ov5695 = container_of(ctrl->handler,
					     struct ov5695, ctrl_handler);
	struct i2c_client *client = ov5695->client;
	s64 max;
	int ret = 0;

	/* Propagate change of current control to all related controls */
	switch (ctrl->id) {
	case V4L2_CID_VBLANK:
		/* Update max exposure while meeting expected vblanking */
		max = ov5695->cur_mode->height + ctrl->val - 4;
		__v4l2_ctrl_modify_range(ov5695->exposure,
					 ov5695->exposure->minimum, max,
					 ov5695->exposure->step,
					 ov5695->exposure->default_value);
		break;
	}

	if (!pm_runtime_get_if_in_use(&client->dev))
		return 0;

	switch (ctrl->id) {
	case V4L2_CID_EXPOSURE:
		/* 4 least significant bits of exposure are fractional part */
		ret = ov5695_write_reg(ov5695->client, OV5695_REG_EXPOSURE,
				       OV5695_REG_VALUE_24BIT, ctrl->val << 4);
		break;
	case V4L2_CID_ANALOGUE_GAIN:
		ret = ov5695_write_reg(ov5695->client, OV5695_REG_ANALOG_GAIN,
				       OV5695_REG_VALUE_08BIT, ctrl->val);
		break;
	case V4L2_CID_DIGITAL_GAIN:
		ret = ov5695_write_reg(ov5695->client, OV5695_REG_DIGI_GAIN_L,
				       OV5695_REG_VALUE_08BIT,
				       ctrl->val & OV5695_DIGI_GAIN_L_MASK);
		ret |= ov5695_write_reg(ov5695->client, OV5695_REG_DIGI_GAIN_H,
				       OV5695_REG_VALUE_08BIT,
				       ctrl->val >> OV5695_DIGI_GAIN_H_SHIFT);
		break;
	case V4L2_CID_VBLANK:
		ret = ov5695_write_reg(ov5695->client, OV5695_REG_VTS,
				       OV5695_REG_VALUE_16BIT,
				       ctrl->val + ov5695->cur_mode->height);
		break;
	case V4L2_CID_TEST_PATTERN:
		ret = ov5695_enable_test_pattern(ov5695, ctrl->val);
		break;
	default:
		dev_warn(&client->dev, "%s Unhandled id:0x%x, val:0x%x\n",
			 __func__, ctrl->id, ctrl->val);
		break;
	}

	pm_runtime_put(&client->dev);

	return ret;
}

static const struct v4l2_ctrl_ops ov5695_ctrl_ops = {
	.s_ctrl = ov5695_set_ctrl,
};

static int ov5695_initialize_controls(struct ov5695 *ov5695)
{
	const struct ov5695_mode *mode;
	struct v4l2_ctrl_handler *handler;
	struct v4l2_ctrl *ctrl;
	s64 exposure_max, vblank_def;
	u32 h_blank;
	int ret;

	handler = &ov5695->ctrl_handler;
	mode = ov5695->cur_mode;
	ret = v4l2_ctrl_handler_init(handler, 8);
	if (ret)
		return ret;
	handler->lock = &ov5695->mutex;

	ctrl = v4l2_ctrl_new_int_menu(handler, NULL, V4L2_CID_LINK_FREQ,
				      0, 0, link_freq_menu_items);
	if (ctrl)
		ctrl->flags |= V4L2_CTRL_FLAG_READ_ONLY;

	v4l2_ctrl_new_std(handler, NULL, V4L2_CID_PIXEL_RATE,
			  0, OV5695_PIXEL_RATE, 1, OV5695_PIXEL_RATE);

	h_blank = mode->hts_def - mode->width;
	ov5695->hblank = v4l2_ctrl_new_std(handler, NULL, V4L2_CID_HBLANK,
				h_blank, h_blank, 1, h_blank);
	if (ov5695->hblank)
		ov5695->hblank->flags |= V4L2_CTRL_FLAG_READ_ONLY;

	vblank_def = mode->vts_def - mode->height;
	ov5695->vblank = v4l2_ctrl_new_std(handler, &ov5695_ctrl_ops,
				V4L2_CID_VBLANK, vblank_def,
				OV5695_VTS_MAX - mode->height,
				1, vblank_def);

	exposure_max = mode->vts_def - 4;
	ov5695->exposure = v4l2_ctrl_new_std(handler, &ov5695_ctrl_ops,
				V4L2_CID_EXPOSURE, OV5695_EXPOSURE_MIN,
				exposure_max, OV5695_EXPOSURE_STEP,
				mode->exp_def);

	ov5695->anal_gain = v4l2_ctrl_new_std(handler, &ov5695_ctrl_ops,
				V4L2_CID_ANALOGUE_GAIN, ANALOG_GAIN_MIN,
				ANALOG_GAIN_MAX, ANALOG_GAIN_STEP,
				ANALOG_GAIN_DEFAULT);

	/* Digital gain */
	ov5695->digi_gain = v4l2_ctrl_new_std(handler, &ov5695_ctrl_ops,
				V4L2_CID_DIGITAL_GAIN, OV5695_DIGI_GAIN_MIN,
				OV5695_DIGI_GAIN_MAX, OV5695_DIGI_GAIN_STEP,
				OV5695_DIGI_GAIN_DEFAULT);

	ov5695->test_pattern = v4l2_ctrl_new_std_menu_items(handler,
				&ov5695_ctrl_ops, V4L2_CID_TEST_PATTERN,
				ARRAY_SIZE(ov5695_test_pattern_menu) - 1,
				0, 0, ov5695_test_pattern_menu);

	if (handler->error) {
		ret = handler->error;
		dev_err(&ov5695->client->dev,
			"Failed to init controls(%d)\n", ret);
		goto err_free_handler;
	}

	ov5695->subdev.ctrl_handler = handler;

	return 0;

err_free_handler:
	v4l2_ctrl_handler_free(handler);

	return ret;
}

static int ov5695_check_sensor_id(struct ov5695 *ov5695,
				  struct i2c_client *client)
{
	struct device *dev = &ov5695->client->dev;
	u32 id = 0;
	int ret;

	ret = ov5695_read_reg(client, OV5695_REG_CHIP_ID,
			      OV5695_REG_VALUE_24BIT, &id);
	if (id != CHIP_ID) {
		dev_err(dev, "Unexpected sensor id(%06x), ret(%d)\n", id, ret);
		return -ENODEV;
	}

	dev_info(dev, "Detected OV%06x sensor\n", CHIP_ID);

	return 0;
}

static int ov5695_configure_regulators(struct ov5695 *ov5695)
{
	int i;

	for (i = 0; i < OV5695_NUM_SUPPLIES; i++)
		ov5695->supplies[i].supply = ov5695_supply_names[i];

	return devm_regulator_bulk_get(&ov5695->client->dev,
				       OV5695_NUM_SUPPLIES,
				       ov5695->supplies);
}

static int ov5695_probe(struct i2c_client *client,
			const struct i2c_device_id *id)
{
	struct device *dev = &client->dev;
	struct device_node *node = dev->of_node;
	struct ov5695 *ov5695;
	struct v4l2_subdev *sd;
	char facing[2];
	int ret;

	dev_info(dev, "driver version: %02x.%02x.%02x",
		DRIVER_VERSION >> 16,
		(DRIVER_VERSION & 0xff00) >> 8,
		DRIVER_VERSION & 0x00ff);

	ov5695 = devm_kzalloc(dev, sizeof(*ov5695), GFP_KERNEL);
	if (!ov5695)
		return -ENOMEM;

	ret = of_property_read_u32(node, RKMODULE_CAMERA_MODULE_INDEX,
				   &ov5695->module_index);
	ret |= of_property_read_string(node, RKMODULE_CAMERA_MODULE_FACING,
				       &ov5695->module_facing);
	ret |= of_property_read_string(node, RKMODULE_CAMERA_MODULE_NAME,
				       &ov5695->module_name);
	ret |= of_property_read_string(node, RKMODULE_CAMERA_LENS_NAME,
				       &ov5695->len_name);
	if (ret) {
		dev_err(dev, "could not get module information!\n");
		return -EINVAL;
	}

	ov5695->client = client;
	ov5695->cur_mode = &supported_modes[0];

	ov5695->xvclk = devm_clk_get(dev, "xvclk");
	if (IS_ERR(ov5695->xvclk)) {
		dev_err(dev, "Failed to get xvclk\n");
		return -EINVAL;
	}

	ov5695->reset_gpio = devm_gpiod_get(dev, "reset", GPIOD_OUT_LOW);
	if (IS_ERR(ov5695->reset_gpio)) {
		dev_warn(dev, "Failed to get reset-gpios\n");
	}

	ov5695->pwdn_gpio = devm_gpiod_get(dev, "pwdn", GPIOD_OUT_LOW);
	if (IS_ERR(ov5695->pwdn_gpio))
		dev_warn(dev, "Failed to get pwdn-gpios\n");

	ret = ov5695_configure_regulators(ov5695);
	if (ret) {
		dev_err(dev, "Failed to get power regulators\n");
		return ret;
	}

	mutex_init(&ov5695->mutex);

	sd = &ov5695->subdev;
	v4l2_i2c_subdev_init(sd, client, &ov5695_subdev_ops);
	ret = ov5695_initialize_controls(ov5695);
	if (ret)
		goto err_destroy_mutex;

	ret = __ov5695_power_on(ov5695);
	if (ret)
		goto err_free_handler;

	ret = ov5695_check_sensor_id(ov5695, client);
	if (ret)
		goto err_power_off;

#ifdef CONFIG_VIDEO_V4L2_SUBDEV_API
	sd->internal_ops = &ov5695_internal_ops;
	sd->flags |= V4L2_SUBDEV_FL_HAS_DEVNODE |
		     V4L2_SUBDEV_FL_HAS_EVENTS;
#endif
#if defined(CONFIG_MEDIA_CONTROLLER)
	ov5695->pad.flags = MEDIA_PAD_FL_SOURCE;
	sd->entity.function = MEDIA_ENT_F_CAM_SENSOR;
	ret = media_entity_pads_init(&sd->entity, 1, &ov5695->pad);
	if (ret < 0)
		goto err_power_off;
#endif

<<<<<<< HEAD
	ret = v4l2_async_register_subdev_sensor(sd);
=======
	memset(facing, 0, sizeof(facing));
	if (strcmp(ov5695->module_facing, "back") == 0)
		facing[0] = 'b';
	else
		facing[0] = 'f';

	snprintf(sd->name, sizeof(sd->name), "m%02d_%s_%s %s",
		 ov5695->module_index, facing,
		 OV5695_NAME, dev_name(sd->dev));
	ret = v4l2_async_register_subdev_sensor_common(sd);
>>>>>>> 52f971ee
	if (ret) {
		dev_err(dev, "v4l2 async register subdev failed\n");
		goto err_clean_entity;
	}

	pm_runtime_set_active(dev);
	pm_runtime_enable(dev);
	pm_runtime_idle(dev);

	return 0;

err_clean_entity:
#if defined(CONFIG_MEDIA_CONTROLLER)
	media_entity_cleanup(&sd->entity);
#endif
err_power_off:
	__ov5695_power_off(ov5695);
err_free_handler:
	v4l2_ctrl_handler_free(&ov5695->ctrl_handler);
err_destroy_mutex:
	mutex_destroy(&ov5695->mutex);

	return ret;
}

static void ov5695_remove(struct i2c_client *client)
{
	struct v4l2_subdev *sd = i2c_get_clientdata(client);
	struct ov5695 *ov5695 = to_ov5695(sd);

	v4l2_async_unregister_subdev(sd);
#if defined(CONFIG_MEDIA_CONTROLLER)
	media_entity_cleanup(&sd->entity);
#endif
	v4l2_ctrl_handler_free(&ov5695->ctrl_handler);
	mutex_destroy(&ov5695->mutex);

	pm_runtime_disable(&client->dev);
	if (!pm_runtime_status_suspended(&client->dev))
		__ov5695_power_off(ov5695);
	pm_runtime_set_suspended(&client->dev);
}

#if IS_ENABLED(CONFIG_OF)
static const struct of_device_id ov5695_of_match[] = {
	{ .compatible = "ovti,ov5695" },
	{},
};
MODULE_DEVICE_TABLE(of, ov5695_of_match);
#endif

static const struct i2c_device_id ov5695_match_id[] = {
	{ "ovti,ov5695", 0 },
	{ },
};

static struct i2c_driver ov5695_i2c_driver = {
	.driver = {
		.name = OV5695_NAME,
		.pm = &ov5695_pm_ops,
		.of_match_table = of_match_ptr(ov5695_of_match),
	},
	.probe		= &ov5695_probe,
	.remove		= &ov5695_remove,
	.id_table	= ov5695_match_id,
};

static int __init sensor_mod_init(void)
{
	return i2c_add_driver(&ov5695_i2c_driver);
}

static void __exit sensor_mod_exit(void)
{
	i2c_del_driver(&ov5695_i2c_driver);
}

device_initcall_sync(sensor_mod_init);
module_exit(sensor_mod_exit);

MODULE_DESCRIPTION("OmniVision ov5695 sensor driver");
MODULE_LICENSE("GPL v2");<|MERGE_RESOLUTION|>--- conflicted
+++ resolved
@@ -746,14 +746,10 @@
 	fmt->format.field = V4L2_FIELD_NONE;
 	if (fmt->which == V4L2_SUBDEV_FORMAT_TRY) {
 #ifdef CONFIG_VIDEO_V4L2_SUBDEV_API
-<<<<<<< HEAD
 		*v4l2_subdev_get_try_format(sd, sd_state, fmt->pad) = fmt->format;
-=======
-		*v4l2_subdev_get_try_format(sd, cfg, fmt->pad) = fmt->format;
 #else
 		mutex_unlock(&ov5695->mutex);
 		return -ENOTTY;
->>>>>>> 52f971ee
 #endif
 	} else {
 		ov5695->cur_mode = mode;
@@ -781,8 +777,7 @@
 	mutex_lock(&ov5695->mutex);
 	if (fmt->which == V4L2_SUBDEV_FORMAT_TRY) {
 #ifdef CONFIG_VIDEO_V4L2_SUBDEV_API
-		fmt->format = *v4l2_subdev_get_try_format(sd, sd_state,
-							  fmt->pad);
+		fmt->format = *v4l2_subdev_get_try_format(sd, sd_state, fmt->pad);
 #else
 		mutex_unlock(&ov5695->mutex);
 		return -ENOTTY;
@@ -983,9 +978,11 @@
 		goto unlock_and_return;
 
 	if (on) {
-		ret = pm_runtime_resume_and_get(&client->dev);
-		if (ret < 0)
+		ret = pm_runtime_get_sync(&client->dev);
+		if (ret < 0) {
+			pm_runtime_put_noidle(&client->dev);
 			goto unlock_and_return;
+		}
 
 		ret = __ov5695_start_stream(ov5695);
 		if (ret) {
@@ -1108,7 +1105,8 @@
 
 static int __maybe_unused ov5695_runtime_resume(struct device *dev)
 {
-	struct v4l2_subdev *sd = dev_get_drvdata(dev);
+	struct i2c_client *client = to_i2c_client(dev);
+	struct v4l2_subdev *sd = i2c_get_clientdata(client);
 	struct ov5695 *ov5695 = to_ov5695(sd);
 
 	return __ov5695_power_on(ov5695);
@@ -1116,7 +1114,8 @@
 
 static int __maybe_unused ov5695_runtime_suspend(struct device *dev)
 {
-	struct v4l2_subdev *sd = dev_get_drvdata(dev);
+	struct i2c_client *client = to_i2c_client(dev);
+	struct v4l2_subdev *sd = i2c_get_clientdata(client);
 	struct ov5695 *ov5695 = to_ov5695(sd);
 
 	__ov5695_power_off(ov5695);
@@ -1147,7 +1146,7 @@
 #endif
 
 static int ov5695_enum_frame_interval(struct v4l2_subdev *sd,
-				      struct v4l2_subdev_pad_config *cfg,
+				      struct v4l2_subdev_state *sd_state,
 				      struct v4l2_subdev_frame_interval_enum *fie)
 {
 	if (fie->index >= ARRAY_SIZE(supported_modes))
@@ -1238,7 +1237,7 @@
 
 	switch (ctrl->id) {
 	case V4L2_CID_EXPOSURE:
-		/* 4 least significant bits of exposure are fractional part */
+		/* 4 least significant bits of expsoure are fractional part */
 		ret = ov5695_write_reg(ov5695->client, OV5695_REG_EXPOSURE,
 				       OV5695_REG_VALUE_24BIT, ctrl->val << 4);
 		break;
@@ -1468,9 +1467,6 @@
 		goto err_power_off;
 #endif
 
-<<<<<<< HEAD
-	ret = v4l2_async_register_subdev_sensor(sd);
-=======
 	memset(facing, 0, sizeof(facing));
 	if (strcmp(ov5695->module_facing, "back") == 0)
 		facing[0] = 'b';
@@ -1480,8 +1476,7 @@
 	snprintf(sd->name, sizeof(sd->name), "m%02d_%s_%s %s",
 		 ov5695->module_index, facing,
 		 OV5695_NAME, dev_name(sd->dev));
-	ret = v4l2_async_register_subdev_sensor_common(sd);
->>>>>>> 52f971ee
+	ret = v4l2_async_register_subdev_sensor(sd);
 	if (ret) {
 		dev_err(dev, "v4l2 async register subdev failed\n");
 		goto err_clean_entity;
