/* SPDX-License-Identifier: GPL-2.0-only */
/*
 * Private header for the mmc subsystem
 *
 * Copyright (C) 2016 Linaro Ltd
 *
 * Author: Ulf Hansson <ulf.hansson@linaro.org>
 */

#ifndef _MMC_CORE_CARD_H
#define _MMC_CORE_CARD_H

#include <linux/mmc/card.h>

#define mmc_card_name(c)	((c)->cid.prod_name)
#define mmc_card_id(c)		(dev_name(&(c)->dev))
#define mmc_dev_to_card(d)	container_of(d, struct mmc_card, dev)

/* Card states */
#define MMC_STATE_PRESENT	(1<<0)		/* present in sysfs */
#define MMC_STATE_READONLY	(1<<1)		/* card is read-only */
#define MMC_STATE_BLOCKADDR	(1<<2)		/* card uses block-addressing */
#define MMC_CARD_SDXC		(1<<3)		/* card is SDXC */
#define MMC_CARD_REMOVED	(1<<4)		/* card has been removed */
#define MMC_STATE_SUSPENDED	(1<<5)		/* card is suspended */

#define mmc_card_present(c)	((c)->state & MMC_STATE_PRESENT)
#define mmc_card_readonly(c)	((c)->state & MMC_STATE_READONLY)
#define mmc_card_blockaddr(c)	((c)->state & MMC_STATE_BLOCKADDR)
#define mmc_card_ext_capacity(c) ((c)->state & MMC_CARD_SDXC)
#define mmc_card_removed(c)	((c) && ((c)->state & MMC_CARD_REMOVED))
#define mmc_card_suspended(c)	((c)->state & MMC_STATE_SUSPENDED)

#define mmc_card_set_present(c)	((c)->state |= MMC_STATE_PRESENT)
#define mmc_card_set_readonly(c) ((c)->state |= MMC_STATE_READONLY)
#define mmc_card_set_blockaddr(c) ((c)->state |= MMC_STATE_BLOCKADDR)
#define mmc_card_set_ext_capacity(c) ((c)->state |= MMC_CARD_SDXC)
#define mmc_card_set_removed(c) ((c)->state |= MMC_CARD_REMOVED)
#define mmc_card_set_suspended(c) ((c)->state |= MMC_STATE_SUSPENDED)
#define mmc_card_clr_suspended(c) ((c)->state &= ~MMC_STATE_SUSPENDED)

/*
 * The world is not perfect and supplies us with broken mmc/sdio devices.
 * For at least some of these bugs we need a work-around.
 */
struct mmc_fixup {
	/* CID-specific fields. */
	const char *name;

	/* Valid revision range */
	u64 rev_start, rev_end;

	unsigned int manfid;
	unsigned short oemid;

	/* Manufacturing date */
	unsigned short year;
	unsigned char month;

	/* SDIO-specific fields. You can use SDIO_ANY_ID here of course */
	u16 cis_vendor, cis_device;

	/* for MMC cards */
	unsigned int ext_csd_rev;

	/* Match against functions declared in device tree */
	const char *of_compatible;

	void (*vendor_fixup)(struct mmc_card *card, int data);
	int data;
};

#define CID_MANFID_ANY (-1u)
#define CID_OEMID_ANY ((unsigned short) -1)
#define CID_YEAR_ANY ((unsigned short) -1)
#define CID_MONTH_ANY ((unsigned char) -1)
#define CID_NAME_ANY (NULL)

#define EXT_CSD_REV_ANY (-1u)

#define CID_MANFID_SANDISK      0x2
#define CID_MANFID_SANDISK_SD   0x3
#define CID_MANFID_ATP          0x9
#define CID_MANFID_TOSHIBA      0x11
#define CID_MANFID_MICRON       0x13
#define CID_MANFID_SAMSUNG      0x15
#define CID_MANFID_APACER       0x27
#define CID_MANFID_KINGSTON     0x70
#define CID_MANFID_HYNIX	0x90
<<<<<<< HEAD
#define CID_MANFID_DH		0xAD
=======
#define CID_MANFID_KINGSTON_SD	0x9F
>>>>>>> 52a953d0
#define CID_MANFID_NUMONYX	0xFE

#define END_FIXUP { NULL }

#define _FIXUP_EXT(_name, _manfid, _oemid, _year, _month,	\
		   _rev_start, _rev_end,			\
		   _cis_vendor, _cis_device,			\
		   _fixup, _data, _ext_csd_rev)			\
	{						\
		.name = (_name),			\
		.manfid = (_manfid),			\
		.oemid = (_oemid),			\
		.year = (_year),			\
		.month = (_month),			\
		.rev_start = (_rev_start),		\
		.rev_end = (_rev_end),			\
		.cis_vendor = (_cis_vendor),		\
		.cis_device = (_cis_device),		\
		.vendor_fixup = (_fixup),		\
		.data = (_data),			\
		.ext_csd_rev = (_ext_csd_rev),		\
	}

#define MMC_FIXUP_REV(_name, _manfid, _oemid, _rev_start, _rev_end,	\
		      _fixup, _data, _ext_csd_rev)			\
	_FIXUP_EXT(_name, _manfid, _oemid, CID_YEAR_ANY, CID_MONTH_ANY,	\
		   _rev_start, _rev_end,				\
		   SDIO_ANY_ID, SDIO_ANY_ID,				\
		   _fixup, _data, _ext_csd_rev)				\

#define MMC_FIXUP(_name, _manfid, _oemid, _fixup, _data) \
	MMC_FIXUP_REV(_name, _manfid, _oemid, 0, -1ull, _fixup, _data,	\
		      EXT_CSD_REV_ANY)

#define MMC_FIXUP_EXT_CSD_REV(_name, _manfid, _oemid, _fixup, _data,	\
			      _ext_csd_rev)				\
	MMC_FIXUP_REV(_name, _manfid, _oemid, 0, -1ull, _fixup, _data,	\
		      _ext_csd_rev)

#define SDIO_FIXUP(_vendor, _device, _fixup, _data)			\
	_FIXUP_EXT(CID_NAME_ANY, CID_MANFID_ANY, CID_OEMID_ANY,		\
		   CID_YEAR_ANY, CID_MONTH_ANY,				\
		   0, -1ull,						\
		   _vendor, _device,					\
		   _fixup, _data, EXT_CSD_REV_ANY)			\

#define SDIO_FIXUP_COMPATIBLE(_compatible, _fixup, _data)		\
	{						\
		.name = CID_NAME_ANY,			\
		.manfid = CID_MANFID_ANY,		\
		.oemid = CID_OEMID_ANY,			\
		.rev_start = 0,				\
		.rev_end = -1ull,			\
		.cis_vendor = SDIO_ANY_ID,		\
		.cis_device = SDIO_ANY_ID,		\
		.vendor_fixup = (_fixup),		\
		.data = (_data),			\
		.ext_csd_rev = EXT_CSD_REV_ANY,		\
		.of_compatible = _compatible,	\
	}

#define cid_rev(hwrev, fwrev, year, month)	\
	(((u64) hwrev) << 40 |			\
	 ((u64) fwrev) << 32 |			\
	 ((u64) year) << 16 |			\
	 ((u64) month))

#define cid_rev_card(card)			\
	cid_rev(card->cid.hwrev,		\
		    card->cid.fwrev,		\
		    card->cid.year,		\
		    card->cid.month)

/*
 * Unconditionally quirk add/remove.
 */
static inline void __maybe_unused add_quirk(struct mmc_card *card, int data)
{
	card->quirks |= data;
}

static inline void __maybe_unused remove_quirk(struct mmc_card *card, int data)
{
	card->quirks &= ~data;
}

static inline void __maybe_unused add_limit_rate_quirk(struct mmc_card *card,
						       int data)
{
	card->quirk_max_rate = data;
}

static inline void __maybe_unused wl1251_quirk(struct mmc_card *card,
					       int data)
{
	/*
	 * We have TI wl1251 attached to this mmc. Pass this
	 * information to the SDIO core because it can't be
	 * probed by normal methods.
	 */

	dev_info(card->host->parent, "found wl1251\n");
	card->quirks |= MMC_QUIRK_NONSTD_SDIO;
	card->cccr.wide_bus = 1;
	card->cis.vendor = 0x104c;
	card->cis.device = 0x9066;
	card->cis.blksize = 512;
	card->cis.max_dtr = 24000000;
}

/*
 * Quirk add/remove for MMC products.
 */
static inline void __maybe_unused add_quirk_mmc(struct mmc_card *card, int data)
{
	if (mmc_card_mmc(card))
		card->quirks |= data;
}

static inline void __maybe_unused remove_quirk_mmc(struct mmc_card *card,
						   int data)
{
	if (mmc_card_mmc(card))
		card->quirks &= ~data;
}

/*
 * Quirk add/remove for SD products.
 */
static inline void __maybe_unused add_quirk_sd(struct mmc_card *card, int data)
{
	if (mmc_card_sd(card))
		card->quirks |= data;
}

static inline void __maybe_unused remove_quirk_sd(struct mmc_card *card,
						   int data)
{
	if (mmc_card_sd(card))
		card->quirks &= ~data;
}

static inline int mmc_card_lenient_fn0(const struct mmc_card *c)
{
	return c->quirks & MMC_QUIRK_LENIENT_FN0;
}

static inline int mmc_blksz_for_byte_mode(const struct mmc_card *c)
{
	return c->quirks & MMC_QUIRK_BLKSZ_FOR_BYTE_MODE;
}

static inline int mmc_card_disable_cd(const struct mmc_card *c)
{
	return c->quirks & MMC_QUIRK_DISABLE_CD;
}

static inline int mmc_card_nonstd_func_interface(const struct mmc_card *c)
{
	return c->quirks & MMC_QUIRK_NONSTD_FUNC_IF;
}

static inline int mmc_card_broken_byte_mode_512(const struct mmc_card *c)
{
	return c->quirks & MMC_QUIRK_BROKEN_BYTE_MODE_512;
}

static inline int mmc_card_long_read_time(const struct mmc_card *c)
{
	return c->quirks & MMC_QUIRK_LONG_READ_TIME;
}

static inline int mmc_card_broken_irq_polling(const struct mmc_card *c)
{
	return c->quirks & MMC_QUIRK_BROKEN_IRQ_POLLING;
}

static inline int mmc_card_broken_hpi(const struct mmc_card *c)
{
	return c->quirks & MMC_QUIRK_BROKEN_HPI;
}

static inline int mmc_card_broken_sd_discard(const struct mmc_card *c)
{
	return c->quirks & MMC_QUIRK_BROKEN_SD_DISCARD;
}

static inline int mmc_card_broken_sd_cache(const struct mmc_card *c)
{
	return c->quirks & MMC_QUIRK_BROKEN_SD_CACHE;
}

#endif<|MERGE_RESOLUTION|>--- conflicted
+++ resolved
@@ -87,11 +87,8 @@
 #define CID_MANFID_APACER       0x27
 #define CID_MANFID_KINGSTON     0x70
 #define CID_MANFID_HYNIX	0x90
-<<<<<<< HEAD
+#define CID_MANFID_KINGSTON_SD	0x9F
 #define CID_MANFID_DH		0xAD
-=======
-#define CID_MANFID_KINGSTON_SD	0x9F
->>>>>>> 52a953d0
 #define CID_MANFID_NUMONYX	0xFE
 
 #define END_FIXUP { NULL }
