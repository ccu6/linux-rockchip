/*
 * Block driver for media (i.e., flash cards)
 *
 * Copyright 2002 Hewlett-Packard Company
 * Copyright 2005-2008 Pierre Ossman
 *
 * Use consistent with the GNU GPL is permitted,
 * provided that this copyright notice is
 * preserved in its entirety in all copies and derived works.
 *
 * HEWLETT-PACKARD COMPANY MAKES NO WARRANTIES, EXPRESSED OR IMPLIED,
 * AS TO THE USEFULNESS OR CORRECTNESS OF THIS CODE OR ITS
 * FITNESS FOR ANY PARTICULAR PURPOSE.
 *
 * Many thanks to Alessandro Rubini and Jonathan Corbet!
 *
 * Author:  Andrew Christian
 *          28 May 2002
 */
#include <linux/moduleparam.h>
#include <linux/module.h>
#include <linux/init.h>

#include <linux/kernel.h>
#include <linux/fs.h>
#include <linux/slab.h>
#include <linux/errno.h>
#include <linux/hdreg.h>
#include <linux/kdev_t.h>
#include <linux/blkdev.h>
#include <linux/mutex.h>
#include <linux/scatterlist.h>
#include <linux/string_helpers.h>
#include <linux/delay.h>
#include <linux/capability.h>
#include <linux/compat.h>

#include <linux/mmc/ioctl.h>
#include <linux/mmc/card.h>
#include <linux/mmc/host.h>
#include <linux/mmc/mmc.h>
#include <linux/mmc/sd.h>

#include <asm/system.h>
#include <asm/uaccess.h>

#include "queue.h"

MODULE_ALIAS("mmc:block");
#ifdef MODULE_PARAM_PREFIX
#undef MODULE_PARAM_PREFIX
#endif
#define MODULE_PARAM_PREFIX "mmcblk."

#define INAND_CMD38_ARG_EXT_CSD  113
#define INAND_CMD38_ARG_ERASE    0x00
#define INAND_CMD38_ARG_TRIM     0x01
#define INAND_CMD38_ARG_SECERASE 0x80
#define INAND_CMD38_ARG_SECTRIM1 0x81
#define INAND_CMD38_ARG_SECTRIM2 0x88

static DEFINE_MUTEX(block_mutex);

/*
 * The defaults come from config options but can be overriden by module
 * or bootarg options.
 */
static int perdev_minors = CONFIG_MMC_BLOCK_MINORS;

/*
 * We've only got one major, so number of mmcblk devices is
 * limited to 256 / number of minors per device.
 */
static int max_devices;

/* 256 minors, so at most 256 separate devices */
static DECLARE_BITMAP(dev_use, 256);
static DECLARE_BITMAP(name_use, 256);

/*
 * There is one mmc_blk_data per slot.
 */
struct mmc_blk_data {
	spinlock_t	lock;
	struct gendisk	*disk;
	struct mmc_queue queue;
	struct list_head part;

	unsigned int	flags;
#define MMC_BLK_CMD23	(1 << 0)	/* Can do SET_BLOCK_COUNT for multiblock */
#define MMC_BLK_REL_WR	(1 << 1)	/* MMC Reliable write support */

	unsigned int	usage;
	unsigned int	read_only;
	unsigned int	part_type;
	unsigned int	name_idx;

	/*
	 * Only set in main mmc_blk_data associated
	 * with mmc_card with mmc_set_drvdata, and keeps
	 * track of the current selected device partition.
	 */
	unsigned int	part_curr;
	struct device_attribute force_ro;
};

static DEFINE_MUTEX(open_lock);

module_param(perdev_minors, int, 0444);
MODULE_PARM_DESC(perdev_minors, "Minors numbers to allocate per device");

static struct mmc_blk_data *mmc_blk_get(struct gendisk *disk)
{
	struct mmc_blk_data *md;

	mutex_lock(&open_lock);
	md = disk->private_data;
	if (md && md->usage == 0)
		md = NULL;
	if (md)
		md->usage++;
	mutex_unlock(&open_lock);

	return md;
}

static inline int mmc_get_devidx(struct gendisk *disk)
{
	int devidx = disk->first_minor / perdev_minors;
	return devidx;
}

static void mmc_blk_put(struct mmc_blk_data *md)
{
	mutex_lock(&open_lock);
	md->usage--;
	if (md->usage == 0) {
		int devidx = mmc_get_devidx(md->disk);
		blk_cleanup_queue(md->queue.queue);

		__clear_bit(devidx, dev_use);

		put_disk(md->disk);
		kfree(md);
	}
	mutex_unlock(&open_lock);
}

static ssize_t force_ro_show(struct device *dev, struct device_attribute *attr,
			     char *buf)
{
	int ret;
	struct mmc_blk_data *md = mmc_blk_get(dev_to_disk(dev));

	ret = snprintf(buf, PAGE_SIZE, "%d",
		       get_disk_ro(dev_to_disk(dev)) ^
		       md->read_only);
	mmc_blk_put(md);
	return ret;
}

static ssize_t force_ro_store(struct device *dev, struct device_attribute *attr,
			      const char *buf, size_t count)
{
	int ret;
	char *end;
	struct mmc_blk_data *md = mmc_blk_get(dev_to_disk(dev));
	unsigned long set = simple_strtoul(buf, &end, 0);
	if (end == buf) {
		ret = -EINVAL;
		goto out;
	}

	set_disk_ro(dev_to_disk(dev), set || md->read_only);
	ret = count;
out:
	mmc_blk_put(md);
	return ret;
}

static int mmc_blk_open(struct block_device *bdev, fmode_t mode)
{
	struct mmc_blk_data *md = mmc_blk_get(bdev->bd_disk);
	int ret = -ENXIO;

	mutex_lock(&block_mutex);
	if (md) {
		if (md->usage == 2)
			check_disk_change(bdev);
		ret = 0;

		if ((mode & FMODE_WRITE) && md->read_only) {
			mmc_blk_put(md);
			ret = -EROFS;
		}
	}
	mutex_unlock(&block_mutex);

	return ret;
}

static int mmc_blk_release(struct gendisk *disk, fmode_t mode)
{
	struct mmc_blk_data *md = disk->private_data;

	mutex_lock(&block_mutex);
	mmc_blk_put(md);
	mutex_unlock(&block_mutex);
	return 0;
}

static int
mmc_blk_getgeo(struct block_device *bdev, struct hd_geometry *geo)
{
	geo->cylinders = get_capacity(bdev->bd_disk) / (4 * 16);
	geo->heads = 4;
	geo->sectors = 16;
	return 0;
}

struct mmc_blk_ioc_data {
	struct mmc_ioc_cmd ic;
	unsigned char *buf;
	u64 buf_bytes;
};

static struct mmc_blk_ioc_data *mmc_blk_ioctl_copy_from_user(
	struct mmc_ioc_cmd __user *user)
{
	struct mmc_blk_ioc_data *idata;
	int err;

	idata = kzalloc(sizeof(*idata), GFP_KERNEL);
	if (!idata) {
		err = -ENOMEM;
		goto out;
	}

	if (copy_from_user(&idata->ic, user, sizeof(idata->ic))) {
		err = -EFAULT;
		goto idata_err;
	}

	idata->buf_bytes = (u64) idata->ic.blksz * idata->ic.blocks;
	if (idata->buf_bytes > MMC_IOC_MAX_BYTES) {
		err = -EOVERFLOW;
		goto idata_err;
	}

	idata->buf = kzalloc(idata->buf_bytes, GFP_KERNEL);
	if (!idata->buf) {
		err = -ENOMEM;
		goto idata_err;
	}

	if (copy_from_user(idata->buf, (void __user *)(unsigned long)
					idata->ic.data_ptr, idata->buf_bytes)) {
		err = -EFAULT;
		goto copy_err;
	}

	return idata;

copy_err:
	kfree(idata->buf);
idata_err:
	kfree(idata);
out:
	return ERR_PTR(err);
}

static int mmc_blk_ioctl_cmd(struct block_device *bdev,
	struct mmc_ioc_cmd __user *ic_ptr)
{
	struct mmc_blk_ioc_data *idata;
	struct mmc_blk_data *md;
	struct mmc_card *card;
	struct mmc_command cmd = {0};
	struct mmc_data data = {0};
	struct mmc_request mrq = {0};
	struct scatterlist sg;
	int err;

	/*
	 * The caller must have CAP_SYS_RAWIO, and must be calling this on the
	 * whole block device, not on a partition.  This prevents overspray
	 * between sibling partitions.
	 */
	if ((!capable(CAP_SYS_RAWIO)) || (bdev != bdev->bd_contains))
		return -EPERM;

	idata = mmc_blk_ioctl_copy_from_user(ic_ptr);
	if (IS_ERR(idata))
		return PTR_ERR(idata);

	cmd.opcode = idata->ic.opcode;
	cmd.arg = idata->ic.arg;
	cmd.flags = idata->ic.flags;

	data.sg = &sg;
	data.sg_len = 1;
	data.blksz = idata->ic.blksz;
	data.blocks = idata->ic.blocks;

	sg_init_one(data.sg, idata->buf, idata->buf_bytes);

	if (idata->ic.write_flag)
		data.flags = MMC_DATA_WRITE;
	else
		data.flags = MMC_DATA_READ;

	mrq.cmd = &cmd;
	mrq.data = &data;

	md = mmc_blk_get(bdev->bd_disk);
	if (!md) {
		err = -EINVAL;
		goto cmd_done;
	}

	card = md->queue.card;
	if (IS_ERR(card)) {
		err = PTR_ERR(card);
		goto cmd_done;
	}

	mmc_claim_host(card->host);

	if (idata->ic.is_acmd) {
		err = mmc_app_cmd(card->host, card);
		if (err)
			goto cmd_rel_host;
	}

	/* data.flags must already be set before doing this. */
	mmc_set_data_timeout(&data, card);
	/* Allow overriding the timeout_ns for empirical tuning. */
	if (idata->ic.data_timeout_ns)
		data.timeout_ns = idata->ic.data_timeout_ns;

	if ((cmd.flags & MMC_RSP_R1B) == MMC_RSP_R1B) {
		/*
		 * Pretend this is a data transfer and rely on the host driver
		 * to compute timeout.  When all host drivers support
		 * cmd.cmd_timeout for R1B, this can be changed to:
		 *
		 *     mrq.data = NULL;
		 *     cmd.cmd_timeout = idata->ic.cmd_timeout_ms;
		 */
		data.timeout_ns = idata->ic.cmd_timeout_ms * 1000000;
	}

	mmc_wait_for_req(card->host, &mrq);

	if (cmd.error) {
		dev_err(mmc_dev(card->host), "%s: cmd error %d\n",
						__func__, cmd.error);
		err = cmd.error;
		goto cmd_rel_host;
	}
	if (data.error) {
		dev_err(mmc_dev(card->host), "%s: data error %d\n",
						__func__, data.error);
		err = data.error;
		goto cmd_rel_host;
	}

	/*
	 * According to the SD specs, some commands require a delay after
	 * issuing the command.
	 */
	if (idata->ic.postsleep_min_us)
		usleep_range(idata->ic.postsleep_min_us, idata->ic.postsleep_max_us);

	if (copy_to_user(&(ic_ptr->response), cmd.resp, sizeof(cmd.resp))) {
		err = -EFAULT;
		goto cmd_rel_host;
	}

	if (!idata->ic.write_flag) {
		if (copy_to_user((void __user *)(unsigned long) idata->ic.data_ptr,
						idata->buf, idata->buf_bytes)) {
			err = -EFAULT;
			goto cmd_rel_host;
		}
	}

cmd_rel_host:
	mmc_release_host(card->host);

cmd_done:
	mmc_blk_put(md);
	kfree(idata->buf);
	kfree(idata);
	return err;
}

static int mmc_blk_ioctl(struct block_device *bdev, fmode_t mode,
	unsigned int cmd, unsigned long arg)
{
	int ret = -EINVAL;
	if (cmd == MMC_IOC_CMD)
		ret = mmc_blk_ioctl_cmd(bdev, (struct mmc_ioc_cmd __user *)arg);
	return ret;
}

#ifdef CONFIG_COMPAT
static int mmc_blk_compat_ioctl(struct block_device *bdev, fmode_t mode,
	unsigned int cmd, unsigned long arg)
{
	return mmc_blk_ioctl(bdev, mode, cmd, (unsigned long) compat_ptr(arg));
}
#endif

static const struct block_device_operations mmc_bdops = {
	.open			= mmc_blk_open,
	.release		= mmc_blk_release,
	.getgeo			= mmc_blk_getgeo,
	.owner			= THIS_MODULE,
	.ioctl			= mmc_blk_ioctl,
#ifdef CONFIG_COMPAT
	.compat_ioctl		= mmc_blk_compat_ioctl,
#endif
};

struct mmc_blk_request {
	struct mmc_request	mrq;
	struct mmc_command	sbc;
	struct mmc_command	cmd;
	struct mmc_command	stop;
	struct mmc_data		data;
};

static inline int mmc_blk_part_switch(struct mmc_card *card,
				      struct mmc_blk_data *md)
{
	int ret;
	struct mmc_blk_data *main_md = mmc_get_drvdata(card);
	if (main_md->part_curr == md->part_type)
		return 0;

	if (mmc_card_mmc(card)) {
		card->ext_csd.part_config &= ~EXT_CSD_PART_CONFIG_ACC_MASK;
		card->ext_csd.part_config |= md->part_type;

		ret = mmc_switch(card, EXT_CSD_CMD_SET_NORMAL,
				 EXT_CSD_PART_CONFIG, card->ext_csd.part_config,
				 card->ext_csd.part_time);
		if (ret)
			return ret;
}

	main_md->part_curr = md->part_type;
	return 0;
}

static u32 mmc_sd_num_wr_blocks(struct mmc_card *card)
{
	int err;
	u32 result;
	__be32 *blocks;

	struct mmc_request mrq = {0};
	struct mmc_command cmd = {0};
	struct mmc_data data = {0};
	unsigned int timeout_us;

	struct scatterlist sg;

	cmd.opcode = MMC_APP_CMD;
	cmd.arg = card->rca << 16;
	cmd.flags = MMC_RSP_SPI_R1 | MMC_RSP_R1 | MMC_CMD_AC;

	err = mmc_wait_for_cmd(card->host, &cmd, 0);
	if (err)
		return (u32)-1;
	if (!mmc_host_is_spi(card->host) && !(cmd.resp[0] & R1_APP_CMD))
		return (u32)-1;

	memset(&cmd, 0, sizeof(struct mmc_command));

	cmd.opcode = SD_APP_SEND_NUM_WR_BLKS;
	cmd.arg = 0;
	cmd.flags = MMC_RSP_SPI_R1 | MMC_RSP_R1 | MMC_CMD_ADTC;

	data.timeout_ns = card->csd.tacc_ns * 100;
	data.timeout_clks = card->csd.tacc_clks * 100;

	timeout_us = data.timeout_ns / 1000;
	timeout_us += data.timeout_clks * 1000 /
		(card->host->ios.clock / 1000);

	if (timeout_us > 100000) {
		data.timeout_ns = 100000000;
		data.timeout_clks = 0;
	}

	data.blksz = 4;
	data.blocks = 1;
	data.flags = MMC_DATA_READ;
	data.sg = &sg;
	data.sg_len = 1;

	mrq.cmd = &cmd;
	mrq.data = &data;

	blocks = kmalloc(4, GFP_KERNEL);
	if (!blocks)
		return (u32)-1;

	sg_init_one(&sg, blocks, 4);

	mmc_wait_for_req(card->host, &mrq);

	result = ntohl(*blocks);
	kfree(blocks);

	if (cmd.error || data.error)
		result = (u32)-1;

	return result;
}

<<<<<<< HEAD
#if defined(CONFIG_SDMMC_RK29) && !defined(CONFIG_SDMMC_RK29_OLD) //Deleted by xbw@2011-03-21
//static u32 get_card_status(struct mmc_card *card, struct request *req)
//{
//   return 0;
//}

#else
static u32 get_card_status(struct mmc_card *card, struct request *req)
=======
static int send_stop(struct mmc_card *card, u32 *status)
{
	struct mmc_command cmd = {0};
	int err;

	cmd.opcode = MMC_STOP_TRANSMISSION;
	cmd.flags = MMC_RSP_SPI_R1B | MMC_RSP_R1B | MMC_CMD_AC;
	err = mmc_wait_for_cmd(card->host, &cmd, 5);
	if (err == 0)
		*status = cmd.resp[0];
	return err;
}

static int get_card_status(struct mmc_card *card, u32 *status, int retries)
>>>>>>> 3f4f629f
{
	struct mmc_command cmd = {0};
	int err;

	cmd.opcode = MMC_SEND_STATUS;
	if (!mmc_host_is_spi(card->host))
		cmd.arg = card->rca << 16;
	cmd.flags = MMC_RSP_SPI_R2 | MMC_RSP_R1 | MMC_CMD_AC;
	err = mmc_wait_for_cmd(card->host, &cmd, retries);
	if (err == 0)
		*status = cmd.resp[0];
	return err;
}

#define ERR_RETRY	2
#define ERR_ABORT	1
#define ERR_CONTINUE	0

static int mmc_blk_cmd_error(struct request *req, const char *name, int error,
	bool status_valid, u32 status)
{
	switch (error) {
	case -EILSEQ:
		/* response crc error, retry the r/w cmd */
		pr_err("%s: %s sending %s command, card status %#x\n",
			req->rq_disk->disk_name, "response CRC error",
			name, status);
		return ERR_RETRY;

	case -ETIMEDOUT:
		pr_err("%s: %s sending %s command, card status %#x\n",
			req->rq_disk->disk_name, "timed out", name, status);

		/* If the status cmd initially failed, retry the r/w cmd */
		if (!status_valid) {
			pr_err("%s: status not valid, retrying timeout\n", req->rq_disk->disk_name);
			return ERR_RETRY;
		}
		/*
		 * If it was a r/w cmd crc error, or illegal command
		 * (eg, issued in wrong state) then retry - we should
		 * have corrected the state problem above.
		 */
		if (status & (R1_COM_CRC_ERROR | R1_ILLEGAL_COMMAND)) {
			pr_err("%s: command error, retrying timeout\n", req->rq_disk->disk_name);
			return ERR_RETRY;
		}

		/* Otherwise abort the command */
		pr_err("%s: not retrying timeout\n", req->rq_disk->disk_name);
		return ERR_ABORT;

	default:
		/* We don't understand the error code the driver gave us */
		pr_err("%s: unknown error %d sending read/write command, card status %#x\n",
		       req->rq_disk->disk_name, error, status);
		return ERR_ABORT;
	}
}

/*
 * Initial r/w and stop cmd error recovery.
 * We don't know whether the card received the r/w cmd or not, so try to
 * restore things back to a sane state.  Essentially, we do this as follows:
 * - Obtain card status.  If the first attempt to obtain card status fails,
 *   the status word will reflect the failed status cmd, not the failed
 *   r/w cmd.  If we fail to obtain card status, it suggests we can no
 *   longer communicate with the card.
 * - Check the card state.  If the card received the cmd but there was a
 *   transient problem with the response, it might still be in a data transfer
 *   mode.  Try to send it a stop command.  If this fails, we can't recover.
 * - If the r/w cmd failed due to a response CRC error, it was probably
 *   transient, so retry the cmd.
 * - If the r/w cmd timed out, but we didn't get the r/w cmd status, retry.
 * - If the r/w cmd timed out, and the r/w cmd failed due to CRC error or
 *   illegal cmd, retry.
 * Otherwise we don't understand what happened, so abort.
 */
static int mmc_blk_cmd_recovery(struct mmc_card *card, struct request *req,
	struct mmc_blk_request *brq)
{
	bool prev_cmd_status_valid = true;
	u32 status, stop_status = 0;
	int err, retry;

	/*
	 * Try to get card status which indicates both the card state
	 * and why there was no response.  If the first attempt fails,
	 * we can't be sure the returned status is for the r/w command.
	 */
	for (retry = 2; retry >= 0; retry--) {
		err = get_card_status(card, &status, 0);
		if (!err)
			break;

		prev_cmd_status_valid = false;
		pr_err("%s: error %d sending status command, %sing\n",
		       req->rq_disk->disk_name, err, retry ? "retry" : "abort");
	}

	/* We couldn't get a response from the card.  Give up. */
	if (err)
<<<<<<< HEAD
		printk(KERN_DEBUG "%s: error %d sending status command",
		       req->rq_disk->disk_name, err);
	return cmd.resp[0];
=======
		return ERR_ABORT;

	/*
	 * Check the current card state.  If it is in some data transfer
	 * mode, tell it to stop (and hopefully transition back to TRAN.)
	 */
	if (R1_CURRENT_STATE(status) == R1_STATE_DATA ||
	    R1_CURRENT_STATE(status) == R1_STATE_RCV) {
		err = send_stop(card, &stop_status);
		if (err)
			pr_err("%s: error %d sending stop command\n",
			       req->rq_disk->disk_name, err);

		/*
		 * If the stop cmd also timed out, the card is probably
		 * not present, so abort.  Other errors are bad news too.
		 */
		if (err)
			return ERR_ABORT;
	}

	/* Check for set block count errors */
	if (brq->sbc.error)
		return mmc_blk_cmd_error(req, "SET_BLOCK_COUNT", brq->sbc.error,
				prev_cmd_status_valid, status);

	/* Check for r/w command errors */
	if (brq->cmd.error)
		return mmc_blk_cmd_error(req, "r/w cmd", brq->cmd.error,
				prev_cmd_status_valid, status);

	/* Now for stop errors.  These aren't fatal to the transfer. */
	pr_err("%s: error %d sending stop command, original cmd response %#x, card status %#x\n",
	       req->rq_disk->disk_name, brq->stop.error,
	       brq->cmd.resp[0], status);

	/*
	 * Subsitute in our own stop status as this will give the error
	 * state which happened during the execution of the r/w command.
	 */
	if (stop_status) {
		brq->stop.resp[0] = stop_status;
		brq->stop.error = 0;
	}
	return ERR_CONTINUE;
>>>>>>> 3f4f629f
}
#endif

static int mmc_blk_issue_discard_rq(struct mmc_queue *mq, struct request *req)
{
	struct mmc_blk_data *md = mq->data;
	struct mmc_card *card = md->queue.card;
	unsigned int from, nr, arg;
	int err = 0;

	if (!mmc_can_erase(card)) {
		err = -EOPNOTSUPP;
		goto out;
	}

	from = blk_rq_pos(req);
	nr = blk_rq_sectors(req);

	if (mmc_can_trim(card))
		arg = MMC_TRIM_ARG;
	else
		arg = MMC_ERASE_ARG;

	if (card->quirks & MMC_QUIRK_INAND_CMD38) {
		err = mmc_switch(card, EXT_CSD_CMD_SET_NORMAL,
				 INAND_CMD38_ARG_EXT_CSD,
				 arg == MMC_TRIM_ARG ?
				 INAND_CMD38_ARG_TRIM :
				 INAND_CMD38_ARG_ERASE,
				 0);
		if (err)
			goto out;
	}
	err = mmc_erase(card, from, nr, arg);
out:
	spin_lock_irq(&md->lock);
	__blk_end_request(req, err, blk_rq_bytes(req));
	spin_unlock_irq(&md->lock);

	return err ? 0 : 1;
}

static int mmc_blk_issue_secdiscard_rq(struct mmc_queue *mq,
				       struct request *req)
{
	struct mmc_blk_data *md = mq->data;
	struct mmc_card *card = md->queue.card;
	unsigned int from, nr, arg;
	int err = 0;

	if (!mmc_can_secure_erase_trim(card)) {
		err = -EOPNOTSUPP;
		goto out;
	}

	from = blk_rq_pos(req);
	nr = blk_rq_sectors(req);

	if (mmc_can_trim(card) && !mmc_erase_group_aligned(card, from, nr))
		arg = MMC_SECURE_TRIM1_ARG;
	else
		arg = MMC_SECURE_ERASE_ARG;

	if (card->quirks & MMC_QUIRK_INAND_CMD38) {
		err = mmc_switch(card, EXT_CSD_CMD_SET_NORMAL,
				 INAND_CMD38_ARG_EXT_CSD,
				 arg == MMC_SECURE_TRIM1_ARG ?
				 INAND_CMD38_ARG_SECTRIM1 :
				 INAND_CMD38_ARG_SECERASE,
				 0);
		if (err)
			goto out;
	}
	err = mmc_erase(card, from, nr, arg);
	if (!err && arg == MMC_SECURE_TRIM1_ARG) {
		if (card->quirks & MMC_QUIRK_INAND_CMD38) {
			err = mmc_switch(card, EXT_CSD_CMD_SET_NORMAL,
					 INAND_CMD38_ARG_EXT_CSD,
					 INAND_CMD38_ARG_SECTRIM2,
					 0);
			if (err)
				goto out;
		}
		err = mmc_erase(card, from, nr, MMC_SECURE_TRIM2_ARG);
	}
out:
	spin_lock_irq(&md->lock);
	__blk_end_request(req, err, blk_rq_bytes(req));
	spin_unlock_irq(&md->lock);

	return err ? 0 : 1;
}

static int mmc_blk_issue_flush(struct mmc_queue *mq, struct request *req)
{
	struct mmc_blk_data *md = mq->data;

	/*
	 * No-op, only service this because we need REQ_FUA for reliable
	 * writes.
	 */
	spin_lock_irq(&md->lock);
	__blk_end_request_all(req, 0);
	spin_unlock_irq(&md->lock);

	return 1;
}

/*
 * Reformat current write as a reliable write, supporting
 * both legacy and the enhanced reliable write MMC cards.
 * In each transfer we'll handle only as much as a single
 * reliable write can handle, thus finish the request in
 * partial completions.
 */
static inline void mmc_apply_rel_rw(struct mmc_blk_request *brq,
				    struct mmc_card *card,
				    struct request *req)
{
	if (!(card->ext_csd.rel_param & EXT_CSD_WR_REL_PARAM_EN)) {
		/* Legacy mode imposes restrictions on transfers. */
		if (!IS_ALIGNED(brq->cmd.arg, card->ext_csd.rel_sectors))
			brq->data.blocks = 1;

		if (brq->data.blocks > card->ext_csd.rel_sectors)
			brq->data.blocks = card->ext_csd.rel_sectors;
		else if (brq->data.blocks < card->ext_csd.rel_sectors)
			brq->data.blocks = 1;
	}
}

#define CMD_ERRORS							\
	(R1_OUT_OF_RANGE |	/* Command argument out of range */	\
	 R1_ADDRESS_ERROR |	/* Misaligned address */		\
	 R1_BLOCK_LEN_ERROR |	/* Transferred block length incorrect */\
	 R1_WP_VIOLATION |	/* Tried to write to protected block */	\
	 R1_CC_ERROR |		/* Card controller error */		\
	 R1_ERROR)		/* General/unknown error */

static int mmc_blk_issue_rw_rq(struct mmc_queue *mq, struct request *req)
{
	struct mmc_blk_data *md = mq->data;
	struct mmc_card *card = md->queue.card;
	struct mmc_blk_request brq;
	int ret = 1, disable_multi = 0, retry = 0;

	/*
	 * Reliable writes are used to implement Forced Unit Access and
	 * REQ_META accesses, and are supported only on MMCs.
	 */
	bool do_rel_wr = ((req->cmd_flags & REQ_FUA) ||
			  (req->cmd_flags & REQ_META)) &&
		(rq_data_dir(req) == WRITE) &&
		(md->flags & MMC_BLK_REL_WR);

	do {
		u32 readcmd, writecmd;

		memset(&brq, 0, sizeof(struct mmc_blk_request));
		brq.mrq.cmd = &brq.cmd;
		brq.mrq.data = &brq.data;

		#if defined(CONFIG_SDMMC_RK29) && !defined(CONFIG_SDMMC_RK29_OLD)
		brq.cmd.retries = 2; //suppot retry read-write; added by xbw@2011-03-21
		#endif

		brq.cmd.arg = blk_rq_pos(req);
		if (!mmc_card_blockaddr(card))
			brq.cmd.arg <<= 9;
		brq.cmd.flags = MMC_RSP_SPI_R1 | MMC_RSP_R1 | MMC_CMD_ADTC;
		brq.data.blksz = 512;
		brq.stop.opcode = MMC_STOP_TRANSMISSION;
		brq.stop.arg = 0;
		brq.stop.flags = MMC_RSP_SPI_R1B | MMC_RSP_R1B | MMC_CMD_AC;
		brq.data.blocks = blk_rq_sectors(req);

		/*
		 * The block layer doesn't support all sector count
		 * restrictions, so we need to be prepared for too big
		 * requests.
		 */
		if (brq.data.blocks > card->host->max_blk_count)
			brq.data.blocks = card->host->max_blk_count;

		/*
		 * After a read error, we redo the request one sector at a time
		 * in order to accurately determine which sectors can be read
		 * successfully.
		 */
		if (disable_multi && brq.data.blocks > 1)
			brq.data.blocks = 1;

		if (brq.data.blocks > 1 || do_rel_wr) {
			/* SPI multiblock writes terminate using a special
			 * token, not a STOP_TRANSMISSION request.
			 */
			if (!mmc_host_is_spi(card->host) ||
			    rq_data_dir(req) == READ)
				brq.mrq.stop = &brq.stop;
			readcmd = MMC_READ_MULTIPLE_BLOCK;
			writecmd = MMC_WRITE_MULTIPLE_BLOCK;
		} else {
			brq.mrq.stop = NULL;
			readcmd = MMC_READ_SINGLE_BLOCK;
			writecmd = MMC_WRITE_BLOCK;
		}
		if (rq_data_dir(req) == READ) {
			brq.cmd.opcode = readcmd;
			brq.data.flags |= MMC_DATA_READ;
		} else {
			brq.cmd.opcode = writecmd;
			brq.data.flags |= MMC_DATA_WRITE;
		}

		if (do_rel_wr)
			mmc_apply_rel_rw(&brq, card, req);

		/*
		 * Pre-defined multi-block transfers are preferable to
		 * open ended-ones (and necessary for reliable writes).
		 * However, it is not sufficient to just send CMD23,
		 * and avoid the final CMD12, as on an error condition
		 * CMD12 (stop) needs to be sent anyway. This, coupled
		 * with Auto-CMD23 enhancements provided by some
		 * hosts, means that the complexity of dealing
		 * with this is best left to the host. If CMD23 is
		 * supported by card and host, we'll fill sbc in and let
		 * the host deal with handling it correctly. This means
		 * that for hosts that don't expose MMC_CAP_CMD23, no
		 * change of behavior will be observed.
		 *
		 * N.B: Some MMC cards experience perf degradation.
		 * We'll avoid using CMD23-bounded multiblock writes for
		 * these, while retaining features like reliable writes.
		 */

		if ((md->flags & MMC_BLK_CMD23) &&
		    mmc_op_multi(brq.cmd.opcode) &&
		    (do_rel_wr || !(card->quirks & MMC_QUIRK_BLK_NO_CMD23))) {
			brq.sbc.opcode = MMC_SET_BLOCK_COUNT;
			brq.sbc.arg = brq.data.blocks |
				(do_rel_wr ? (1 << 31) : 0);
			brq.sbc.flags = MMC_RSP_R1 | MMC_CMD_AC;
			brq.mrq.sbc = &brq.sbc;
		}

		mmc_set_data_timeout(&brq.data, card);

		brq.data.sg = mq->sg;
		brq.data.sg_len = mmc_queue_map_sg(mq);

		/*
		 * Adjust the sg list so it is the same size as the
		 * request.
		 */
		if (brq.data.blocks != blk_rq_sectors(req)) {
			int i, data_size = brq.data.blocks << 9;
			struct scatterlist *sg;

			for_each_sg(brq.data.sg, sg, brq.data.sg_len, i) {
				data_size -= sg->length;
				if (data_size <= 0) {
					sg->length += data_size;
					i++;
					break;
				}
			}
			brq.data.sg_len = i;
		}

		mmc_queue_bounce_pre(mq);

		mmc_wait_for_req(card->host, &brq.mrq);

		mmc_queue_bounce_post(mq);

        #if defined(CONFIG_SDMMC_RK29) && !defined(CONFIG_SDMMC_RK29_OLD)
        //not turn CMD18 to CMD17. deleted by xbw at 2011-04-21

        #else

		/*
		 * sbc.error indicates a problem with the set block count
		 * command.  No data will have been transferred.
		 *
		 * cmd.error indicates a problem with the r/w command.  No
		 * data will have been transferred.
		 *
		 * stop.error indicates a problem with the stop command.  Data
		 * may have been transferred, or may still be transferring.
		 */
<<<<<<< HEAD
		if (brq.sbc.error || brq.cmd.error ||
		    brq.data.error || brq.stop.error) {
			if (brq.data.blocks > 1 && rq_data_dir(req) == READ) {
				/* Redo read one sector at a time */
				printk(KERN_DEBUG "%s: retrying using single "
				       "block read\n", req->rq_disk->disk_name);
				disable_multi = 1;
				continue;
			}
			status = get_card_status(card, req);
		} else if (disable_multi == 1) {
			disable_multi = 0;
		}
        #endif

		if (brq.sbc.error) {
			printk(KERN_ERR "%s: error %d sending SET_BLOCK_COUNT "
			       "command, response %#x, card status %#x\n",
			       req->rq_disk->disk_name, brq.sbc.error,
			       brq.sbc.resp[0], status);
		}

		if (brq.cmd.error) {
			printk(KERN_DEBUG "%s: error %d sending read/write "
			       "command, response %#x, card status %#x\n",
			       req->rq_disk->disk_name, brq.cmd.error,
			       brq.cmd.resp[0], status);
		}

		if (brq.data.error) {
			if (brq.data.error == -ETIMEDOUT && brq.mrq.stop)
				/* 'Stop' response contains card status */
				status = brq.mrq.stop->resp[0];
			printk(KERN_DEBUG "%s: error %d transferring data,"
			       " sector %u, nr %u, card status %#x\n",
			       req->rq_disk->disk_name, brq.data.error,
			       (unsigned)blk_rq_pos(req),
			       (unsigned)blk_rq_sectors(req), status);
		}

		if (brq.stop.error) {
			printk(KERN_DEBUG "%s: error %d sending stop command, "
			       "response %#x, card status %#x\n",
			       req->rq_disk->disk_name, brq.stop.error,
			       brq.stop.resp[0], status);
		}

 #if defined(CONFIG_SDMMC_RK29) && !defined(CONFIG_SDMMC_RK29_OLD)
 //Deleted by xbw@2011-03-21

 #else
=======
		if (brq.sbc.error || brq.cmd.error || brq.stop.error) {
			switch (mmc_blk_cmd_recovery(card, req, &brq)) {
			case ERR_RETRY:
				if (retry++ < 5)
					continue;
			case ERR_ABORT:
				goto cmd_abort;
			case ERR_CONTINUE:
				break;
			}
		}

		/*
		 * Check for errors relating to the execution of the
		 * initial command - such as address errors.  No data
		 * has been transferred.
		 */
		if (brq.cmd.resp[0] & CMD_ERRORS) {
			pr_err("%s: r/w command failed, status = %#x\n",
				req->rq_disk->disk_name, brq.cmd.resp[0]);
			goto cmd_abort;
		}

		/*
		 * Everything else is either success, or a data error of some
		 * kind.  If it was a write, we may have transitioned to
		 * program mode, which we have to wait for it to complete.
		 */
>>>>>>> 3f4f629f
		if (!mmc_host_is_spi(card->host) && rq_data_dir(req) != READ) {
			u32 status;
			do {
				int err = get_card_status(card, &status, 5);
				if (err) {
					printk(KERN_DEBUG "%s: error %d requesting status\n",
					       req->rq_disk->disk_name, err);
					goto cmd_err;
				}
				/*
				 * Some cards mishandle the status bits,
				 * so make sure to check both the busy
				 * indication and the card state.
				 */
			} while (!(status & R1_READY_FOR_DATA) ||
				 (R1_CURRENT_STATE(status) == R1_STATE_PRG));
		}
#endif

		if (brq.data.error) {
			pr_err("%s: error %d transferring data, sector %u, nr %u, cmd response %#x, card status %#x\n",
				req->rq_disk->disk_name, brq.data.error,
				(unsigned)blk_rq_pos(req),
				(unsigned)blk_rq_sectors(req),
				brq.cmd.resp[0], brq.stop.resp[0]);

			if (rq_data_dir(req) == READ) {
				if (brq.data.blocks > 1) {
					/* Redo read one sector at a time */
					pr_warning("%s: retrying using single block read\n",
						req->rq_disk->disk_name);
					disable_multi = 1;
					continue;
				}

				/*
				 * After an error, we redo I/O one sector at a
				 * time, so we only reach here after trying to
				 * read a single sector.
				 */
				spin_lock_irq(&md->lock);
				ret = __blk_end_request(req, -EIO, brq.data.blksz);
				spin_unlock_irq(&md->lock);
				continue;
			} else {
				goto cmd_err;
			}
		}

		/*
		 * A block was successfully transferred.
		 */
		spin_lock_irq(&md->lock);
		ret = __blk_end_request(req, 0, brq.data.bytes_xfered);
		spin_unlock_irq(&md->lock);
	} while (ret);

	return 1;

 cmd_err:
 	/*
 	 * If this is an SD card and we're writing, we can first
 	 * mark the known good sectors as ok.
 	 *
	 * If the card is not SD, we can still ok written sectors
	 * as reported by the controller (which might be less than
	 * the real number of written sectors, but never more).
	 */
	if (mmc_card_sd(card)) {
		u32 blocks;

		blocks = mmc_sd_num_wr_blocks(card);
		if (blocks != (u32)-1) {
			spin_lock_irq(&md->lock);
			ret = __blk_end_request(req, 0, blocks << 9);
			spin_unlock_irq(&md->lock);
		}
	} else {
		spin_lock_irq(&md->lock);
		ret = __blk_end_request(req, 0, brq.data.bytes_xfered);
		spin_unlock_irq(&md->lock);
	}

 cmd_abort:
	spin_lock_irq(&md->lock);
	while (ret)
		ret = __blk_end_request(req, -EIO, blk_rq_cur_bytes(req));
	spin_unlock_irq(&md->lock);

	return 0;
}

static int
mmc_blk_set_blksize(struct mmc_blk_data *md, struct mmc_card *card);

static int mmc_blk_issue_rq(struct mmc_queue *mq, struct request *req)
{
	int ret;
	struct mmc_blk_data *md = mq->data;
	struct mmc_card *card = md->queue.card;

#ifdef CONFIG_MMC_BLOCK_DEFERRED_RESUME
	if (mmc_bus_needs_resume(card->host)) {
		mmc_resume_bus(card->host);
		mmc_blk_set_blksize(md, card);
	}
#endif

	mmc_claim_host(card->host);
	ret = mmc_blk_part_switch(card, md);
	if (ret) {
		ret = 0;
		goto out;
	}

	if (req->cmd_flags & REQ_DISCARD) {
		if (req->cmd_flags & REQ_SECURE)
			ret = mmc_blk_issue_secdiscard_rq(mq, req);
		else
			ret = mmc_blk_issue_discard_rq(mq, req);
	} else if (req->cmd_flags & REQ_FLUSH) {
		ret = mmc_blk_issue_flush(mq, req);
	} else {
		ret = mmc_blk_issue_rw_rq(mq, req);
	}

out:
	mmc_release_host(card->host);
	return ret;
}

static inline int mmc_blk_readonly(struct mmc_card *card)
{
	return mmc_card_readonly(card) ||
	       !(card->csd.cmdclass & CCC_BLOCK_WRITE);
}

static struct mmc_blk_data *mmc_blk_alloc_req(struct mmc_card *card,
					      struct device *parent,
					      sector_t size,
					      bool default_ro,
					      const char *subname)
{
	struct mmc_blk_data *md;
	int devidx, ret;

	devidx = find_first_zero_bit(dev_use, max_devices);
	if (devidx >= max_devices)
		return ERR_PTR(-ENOSPC);
	__set_bit(devidx, dev_use);

	md = kzalloc(sizeof(struct mmc_blk_data), GFP_KERNEL);
	if (!md) {
		ret = -ENOMEM;
		goto out;
	}

	/*
	 * !subname implies we are creating main mmc_blk_data that will be
	 * associated with mmc_card with mmc_set_drvdata. Due to device
	 * partitions, devidx will not coincide with a per-physical card
	 * index anymore so we keep track of a name index.
	 */
	if (!subname) {
		md->name_idx = find_first_zero_bit(name_use, max_devices);
		__set_bit(md->name_idx, name_use);
	}
	else
		md->name_idx = ((struct mmc_blk_data *)
				dev_to_disk(parent)->private_data)->name_idx;

	/*
	 * Set the read-only status based on the supported commands
	 * and the write protect switch.
	 */
	md->read_only = mmc_blk_readonly(card);

	md->disk = alloc_disk(perdev_minors);
	if (md->disk == NULL) {
		ret = -ENOMEM;
		goto err_kfree;
	}

	spin_lock_init(&md->lock);
	INIT_LIST_HEAD(&md->part);
	md->usage = 1;

	ret = mmc_init_queue(&md->queue, card, &md->lock, subname);
	if (ret)
		goto err_putdisk;

	md->queue.issue_fn = mmc_blk_issue_rq;
	md->queue.data = md;

	md->disk->major	= MMC_BLOCK_MAJOR;
	md->disk->first_minor = devidx * perdev_minors;
	md->disk->fops = &mmc_bdops;
	md->disk->private_data = md;
	md->disk->queue = md->queue.queue;
	md->disk->driverfs_dev = parent;
	set_disk_ro(md->disk, md->read_only || default_ro);
	md->disk->flags = GENHD_FL_EXT_DEVT;

	/*
	 * As discussed on lkml, GENHD_FL_REMOVABLE should:
	 *
	 * - be set for removable media with permanent block devices
	 * - be unset for removable block devices with permanent media
	 *
	 * Since MMC block devices clearly fall under the second
	 * case, we do not set GENHD_FL_REMOVABLE.  Userspace
	 * should use the block device creation/destruction hotplug
	 * messages to tell when the card is present.
	 */

	snprintf(md->disk->disk_name, sizeof(md->disk->disk_name),
		 "mmcblk%d%s", md->name_idx, subname ? subname : "");

#if defined(CONFIG_SDMMC_RK29) && !defined(CONFIG_SDMMC_RK29_OLD)
	printk("%s..%d **** devidx=%d, dev_use[0]=%lu, disk_name=%s *** ==xbw[%s]==\n",\
	    __FUNCTION__,__LINE__, devidx, dev_use[0], md->disk->disk_name,mmc_hostname(card->host));
#endif

	blk_queue_logical_block_size(md->queue.queue, 512);
	set_capacity(md->disk, size);

	if (mmc_host_cmd23(card->host)) {
		if (mmc_card_mmc(card) ||
		    (mmc_card_sd(card) &&
		     card->scr.cmds & SD_SCR_CMD23_SUPPORT))
			md->flags |= MMC_BLK_CMD23;
	}

	if (mmc_card_mmc(card) &&
	    md->flags & MMC_BLK_CMD23 &&
	    ((card->ext_csd.rel_param & EXT_CSD_WR_REL_PARAM_EN) ||
	     card->ext_csd.rel_sectors)) {
		md->flags |= MMC_BLK_REL_WR;
		blk_queue_flush(md->queue.queue, REQ_FLUSH | REQ_FUA);
	}

	return md;

 err_putdisk:
	put_disk(md->disk);
 err_kfree:
	kfree(md);
 out:
	return ERR_PTR(ret);
}

static struct mmc_blk_data *mmc_blk_alloc(struct mmc_card *card)
{
	sector_t size;
	struct mmc_blk_data *md;

	if (!mmc_card_sd(card) && mmc_card_blockaddr(card)) {
		/*
		 * The EXT_CSD sector count is in number or 512 byte
		 * sectors.
		 */
		size = card->ext_csd.sectors;
	} else {
		/*
		 * The CSD capacity field is in units of read_blkbits.
		 * set_capacity takes units of 512 bytes.
		 */
		size = card->csd.capacity << (card->csd.read_blkbits - 9);
	}

	md = mmc_blk_alloc_req(card, &card->dev, size, false, NULL);
	return md;
}

static int mmc_blk_alloc_part(struct mmc_card *card,
			      struct mmc_blk_data *md,
			      unsigned int part_type,
			      sector_t size,
			      bool default_ro,
			      const char *subname)
{
	char cap_str[10];
	struct mmc_blk_data *part_md;

	part_md = mmc_blk_alloc_req(card, disk_to_dev(md->disk), size, default_ro,
				    subname);
	if (IS_ERR(part_md))
		return PTR_ERR(part_md);
	part_md->part_type = part_type;
	list_add(&part_md->part, &md->part);

	string_get_size((u64)get_capacity(part_md->disk) << 9, STRING_UNITS_2,
			cap_str, sizeof(cap_str));
	printk(KERN_INFO "%s: %s %s partition %u %s\n",
	       part_md->disk->disk_name, mmc_card_id(card),
	       mmc_card_name(card), part_md->part_type, cap_str);
	return 0;
}

static int mmc_blk_alloc_parts(struct mmc_card *card, struct mmc_blk_data *md)
{
	int ret = 0;

	if (!mmc_card_mmc(card))
		return 0;

	if (card->ext_csd.boot_size) {
		ret = mmc_blk_alloc_part(card, md, EXT_CSD_PART_CONFIG_ACC_BOOT0,
					 card->ext_csd.boot_size >> 9,
					 true,
					 "boot0");
		if (ret)
			return ret;
		ret = mmc_blk_alloc_part(card, md, EXT_CSD_PART_CONFIG_ACC_BOOT1,
					 card->ext_csd.boot_size >> 9,
					 true,
					 "boot1");
		if (ret)
			return ret;
	}

	return ret;
}

static int
mmc_blk_set_blksize(struct mmc_blk_data *md, struct mmc_card *card)
{
	int err;

	mmc_claim_host(card->host);
	err = mmc_set_blocklen(card, 512);
	mmc_release_host(card->host);

	if (err) {
		printk(KERN_ERR "%s: unable to set block size to 512: %d\n",
			md->disk->disk_name, err);
		return -EINVAL;
	}

	return 0;
}

static void mmc_blk_remove_req(struct mmc_blk_data *md)
{
	if (md) {
		if (md->disk->flags & GENHD_FL_UP) {
			device_remove_file(disk_to_dev(md->disk), &md->force_ro);

			/* Stop new requests from getting into the queue */
			del_gendisk(md->disk);
		}

		/* Then flush out any already in there */
		mmc_cleanup_queue(&md->queue);
		mmc_blk_put(md);
	}
}

static void mmc_blk_remove_parts(struct mmc_card *card,
				 struct mmc_blk_data *md)
{
	struct list_head *pos, *q;
	struct mmc_blk_data *part_md;

	__clear_bit(md->name_idx, name_use);
	list_for_each_safe(pos, q, &md->part) {
		part_md = list_entry(pos, struct mmc_blk_data, part);
		list_del(pos);
		mmc_blk_remove_req(part_md);
	}
}

static int mmc_add_disk(struct mmc_blk_data *md)
{
	int ret;

	add_disk(md->disk);
	md->force_ro.show = force_ro_show;
	md->force_ro.store = force_ro_store;
	sysfs_attr_init(&md->force_ro.attr);
	md->force_ro.attr.name = "force_ro";
	md->force_ro.attr.mode = S_IRUGO | S_IWUSR;
	ret = device_create_file(disk_to_dev(md->disk), &md->force_ro);
	if (ret)
		del_gendisk(md->disk);

	return ret;
}

static const struct mmc_fixup blk_fixups[] =
{
	MMC_FIXUP("SEM02G", 0x2, 0x100, add_quirk, MMC_QUIRK_INAND_CMD38),
	MMC_FIXUP("SEM04G", 0x2, 0x100, add_quirk, MMC_QUIRK_INAND_CMD38),
	MMC_FIXUP("SEM08G", 0x2, 0x100, add_quirk, MMC_QUIRK_INAND_CMD38),
	MMC_FIXUP("SEM16G", 0x2, 0x100, add_quirk, MMC_QUIRK_INAND_CMD38),
	MMC_FIXUP("SEM32G", 0x2, 0x100, add_quirk, MMC_QUIRK_INAND_CMD38),

	/*
	 * Some MMC cards experience performance degradation with CMD23
	 * instead of CMD12-bounded multiblock transfers. For now we'll
	 * black list what's bad...
	 * - Certain Toshiba cards.
	 *
	 * N.B. This doesn't affect SD cards.
	 */
	MMC_FIXUP("MMC08G", 0x11, CID_OEMID_ANY, add_quirk_mmc,
		  MMC_QUIRK_BLK_NO_CMD23),
	MMC_FIXUP("MMC16G", 0x11, CID_OEMID_ANY, add_quirk_mmc,
		  MMC_QUIRK_BLK_NO_CMD23),
	MMC_FIXUP("MMC32G", 0x11, CID_OEMID_ANY, add_quirk_mmc,
		  MMC_QUIRK_BLK_NO_CMD23),
	END_FIXUP
};

static int mmc_blk_probe(struct mmc_card *card)
{
	struct mmc_blk_data *md, *part_md;
	int err;
	char cap_str[10];

	/*
	 * Check that the card supports the command class(es) we need.
	 */
	if (!(card->csd.cmdclass & CCC_BLOCK_READ))
		return -ENODEV;

	md = mmc_blk_alloc(card);
	if (IS_ERR(md))
		return PTR_ERR(md);

	err = mmc_blk_set_blksize(md, card);
	if (err)
		goto out;

	string_get_size((u64)get_capacity(md->disk) << 9, STRING_UNITS_2,
			cap_str, sizeof(cap_str));
	printk(KERN_INFO "%s: %s %s %s %s\n",
		md->disk->disk_name, mmc_card_id(card), mmc_card_name(card),
		cap_str, md->read_only ? "(ro)" : "");

	if (mmc_blk_alloc_parts(card, md))
		goto out;

	mmc_set_drvdata(card, md);
	mmc_fixup_device(card, blk_fixups);

#ifdef CONFIG_MMC_BLOCK_DEFERRED_RESUME
	mmc_set_bus_resume_policy(card->host, 1);
#endif
	if (mmc_add_disk(md))
		goto out;

	list_for_each_entry(part_md, &md->part, part) {
		if (mmc_add_disk(part_md))
			goto out;
	}
	return 0;

 out:
	mmc_blk_remove_parts(card, md);
	mmc_blk_remove_req(md);
	return err;
}

static void mmc_blk_remove(struct mmc_card *card)
{
	struct mmc_blk_data *md = mmc_get_drvdata(card);

	mmc_blk_remove_parts(card, md);
	mmc_claim_host(card->host);
	mmc_blk_part_switch(card, md);
	mmc_release_host(card->host);
	mmc_blk_remove_req(md);
	mmc_set_drvdata(card, NULL);
#ifdef CONFIG_MMC_BLOCK_DEFERRED_RESUME
	mmc_set_bus_resume_policy(card->host, 0);
#endif
}

#ifdef CONFIG_PM
static int mmc_blk_suspend(struct mmc_card *card, pm_message_t state)
{
	struct mmc_blk_data *part_md;
	struct mmc_blk_data *md = mmc_get_drvdata(card);

	if (md) {
		mmc_queue_suspend(&md->queue);
		list_for_each_entry(part_md, &md->part, part) {
			mmc_queue_suspend(&part_md->queue);
		}
	}
	return 0;
}

static int mmc_blk_resume(struct mmc_card *card)
{
	struct mmc_blk_data *part_md;
	struct mmc_blk_data *md = mmc_get_drvdata(card);

	if (md) {
#ifndef CONFIG_MMC_BLOCK_DEFERRED_RESUME
		mmc_blk_set_blksize(md, card);
#endif

		/*
		 * Resume involves the card going into idle state,
		 * so current partition is always the main one.
		 */
		md->part_curr = md->part_type;
		mmc_queue_resume(&md->queue);
		list_for_each_entry(part_md, &md->part, part) {
			mmc_queue_resume(&part_md->queue);
		}
	}
	return 0;
}
#else
#define	mmc_blk_suspend	NULL
#define mmc_blk_resume	NULL
#endif

static struct mmc_driver mmc_driver = {
	.drv		= {
		.name	= "mmcblk",
	},
	.probe		= mmc_blk_probe,
	.remove		= mmc_blk_remove,
	.suspend	= mmc_blk_suspend,
	.resume		= mmc_blk_resume,
};

static int __init mmc_blk_init(void)
{
	int res;

	if (perdev_minors != CONFIG_MMC_BLOCK_MINORS)
		pr_info("mmcblk: using %d minors per device\n", perdev_minors);

	max_devices = 256 / perdev_minors;

	res = register_blkdev(MMC_BLOCK_MAJOR, "mmc");
	if (res)
		goto out;

	res = mmc_register_driver(&mmc_driver);
	if (res)
		goto out2;

	return 0;
 out2:
	unregister_blkdev(MMC_BLOCK_MAJOR, "mmc");
 out:
	return res;
}

static void __exit mmc_blk_exit(void)
{
	mmc_unregister_driver(&mmc_driver);
	unregister_blkdev(MMC_BLOCK_MAJOR, "mmc");
}

module_init(mmc_blk_init);
module_exit(mmc_blk_exit);

MODULE_LICENSE("GPL");
MODULE_DESCRIPTION("Multimedia Card (MMC) block device driver");
<|MERGE_RESOLUTION|>--- conflicted
+++ resolved
@@ -521,16 +521,6 @@
 	return result;
 }
 
-<<<<<<< HEAD
-#if defined(CONFIG_SDMMC_RK29) && !defined(CONFIG_SDMMC_RK29_OLD) //Deleted by xbw@2011-03-21
-//static u32 get_card_status(struct mmc_card *card, struct request *req)
-//{
-//   return 0;
-//}
-
-#else
-static u32 get_card_status(struct mmc_card *card, struct request *req)
-=======
 static int send_stop(struct mmc_card *card, u32 *status)
 {
 	struct mmc_command cmd = {0};
@@ -545,7 +535,6 @@
 }
 
 static int get_card_status(struct mmc_card *card, u32 *status, int retries)
->>>>>>> 3f4f629f
 {
 	struct mmc_command cmd = {0};
 	int err;
@@ -648,11 +637,6 @@
 
 	/* We couldn't get a response from the card.  Give up. */
 	if (err)
-<<<<<<< HEAD
-		printk(KERN_DEBUG "%s: error %d sending status command",
-		       req->rq_disk->disk_name, err);
-	return cmd.resp[0];
-=======
 		return ERR_ABORT;
 
 	/*
@@ -698,9 +682,7 @@
 		brq->stop.error = 0;
 	}
 	return ERR_CONTINUE;
->>>>>>> 3f4f629f
-}
-#endif
+}
 
 static int mmc_blk_issue_discard_rq(struct mmc_queue *mq, struct request *req)
 {
@@ -860,10 +842,6 @@
 		memset(&brq, 0, sizeof(struct mmc_blk_request));
 		brq.mrq.cmd = &brq.cmd;
 		brq.mrq.data = &brq.data;
-
-		#if defined(CONFIG_SDMMC_RK29) && !defined(CONFIG_SDMMC_RK29_OLD)
-		brq.cmd.retries = 2; //suppot retry read-write; added by xbw@2011-03-21
-		#endif
 
 		brq.cmd.arg = blk_rq_pos(req);
 		if (!mmc_card_blockaddr(card))
@@ -975,11 +953,6 @@
 
 		mmc_queue_bounce_post(mq);
 
-        #if defined(CONFIG_SDMMC_RK29) && !defined(CONFIG_SDMMC_RK29_OLD)
-        //not turn CMD18 to CMD17. deleted by xbw at 2011-04-21
-
-        #else
-
 		/*
 		 * sbc.error indicates a problem with the set block count
 		 * command.  No data will have been transferred.
@@ -990,59 +963,6 @@
 		 * stop.error indicates a problem with the stop command.  Data
 		 * may have been transferred, or may still be transferring.
 		 */
-<<<<<<< HEAD
-		if (brq.sbc.error || brq.cmd.error ||
-		    brq.data.error || brq.stop.error) {
-			if (brq.data.blocks > 1 && rq_data_dir(req) == READ) {
-				/* Redo read one sector at a time */
-				printk(KERN_DEBUG "%s: retrying using single "
-				       "block read\n", req->rq_disk->disk_name);
-				disable_multi = 1;
-				continue;
-			}
-			status = get_card_status(card, req);
-		} else if (disable_multi == 1) {
-			disable_multi = 0;
-		}
-        #endif
-
-		if (brq.sbc.error) {
-			printk(KERN_ERR "%s: error %d sending SET_BLOCK_COUNT "
-			       "command, response %#x, card status %#x\n",
-			       req->rq_disk->disk_name, brq.sbc.error,
-			       brq.sbc.resp[0], status);
-		}
-
-		if (brq.cmd.error) {
-			printk(KERN_DEBUG "%s: error %d sending read/write "
-			       "command, response %#x, card status %#x\n",
-			       req->rq_disk->disk_name, brq.cmd.error,
-			       brq.cmd.resp[0], status);
-		}
-
-		if (brq.data.error) {
-			if (brq.data.error == -ETIMEDOUT && brq.mrq.stop)
-				/* 'Stop' response contains card status */
-				status = brq.mrq.stop->resp[0];
-			printk(KERN_DEBUG "%s: error %d transferring data,"
-			       " sector %u, nr %u, card status %#x\n",
-			       req->rq_disk->disk_name, brq.data.error,
-			       (unsigned)blk_rq_pos(req),
-			       (unsigned)blk_rq_sectors(req), status);
-		}
-
-		if (brq.stop.error) {
-			printk(KERN_DEBUG "%s: error %d sending stop command, "
-			       "response %#x, card status %#x\n",
-			       req->rq_disk->disk_name, brq.stop.error,
-			       brq.stop.resp[0], status);
-		}
-
- #if defined(CONFIG_SDMMC_RK29) && !defined(CONFIG_SDMMC_RK29_OLD)
- //Deleted by xbw@2011-03-21
-
- #else
-=======
 		if (brq.sbc.error || brq.cmd.error || brq.stop.error) {
 			switch (mmc_blk_cmd_recovery(card, req, &brq)) {
 			case ERR_RETRY:
@@ -1071,13 +991,12 @@
 		 * kind.  If it was a write, we may have transitioned to
 		 * program mode, which we have to wait for it to complete.
 		 */
->>>>>>> 3f4f629f
 		if (!mmc_host_is_spi(card->host) && rq_data_dir(req) != READ) {
 			u32 status;
 			do {
 				int err = get_card_status(card, &status, 5);
 				if (err) {
-					printk(KERN_DEBUG "%s: error %d requesting status\n",
+					printk(KERN_ERR "%s: error %d requesting status\n",
 					       req->rq_disk->disk_name, err);
 					goto cmd_err;
 				}
@@ -1089,7 +1008,6 @@
 			} while (!(status & R1_READY_FOR_DATA) ||
 				 (R1_CURRENT_STATE(status) == R1_STATE_PRG));
 		}
-#endif
 
 		if (brq.data.error) {
 			pr_err("%s: error %d transferring data, sector %u, nr %u, cmd response %#x, card status %#x\n",
@@ -1289,11 +1207,6 @@
 
 	snprintf(md->disk->disk_name, sizeof(md->disk->disk_name),
 		 "mmcblk%d%s", md->name_idx, subname ? subname : "");
-
-#if defined(CONFIG_SDMMC_RK29) && !defined(CONFIG_SDMMC_RK29_OLD)
-	printk("%s..%d **** devidx=%d, dev_use[0]=%lu, disk_name=%s *** ==xbw[%s]==\n",\
-	    __FUNCTION__,__LINE__, devidx, dev_use[0], md->disk->disk_name,mmc_hostname(card->host));
-#endif
 
 	blk_queue_logical_block_size(md->queue.queue, 512);
 	set_capacity(md->disk, size);
