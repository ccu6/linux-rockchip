// SPDX-License-Identifier: GPL-2.0-only
/*
 * Copyright (c) 2016, Fuzhou Rockchip Electronics Co., Ltd
 * Author: Lin Huang <hl@rock-chips.com>
 */

#include <linux/clk.h>
#include <linux/devfreq-event.h>
#include <linux/kernel.h>
#include <linux/err.h>
#include <linux/init.h>
#include <linux/io.h>
#include <linux/mfd/syscon.h>
#include <linux/module.h>
#include <linux/platform_device.h>
#include <linux/regmap.h>
#include <linux/slab.h>
#include <linux/list.h>
#include <linux/of.h>

#include <soc/rockchip/rk3399_grf.h>

#define PX30_PMUGRF_OS_REG2		0x208
#define PX30_PMUGRF_OS_REG3		0x20c

#define RK3588_PMUGRF_OS_REG(n)		(0x200 + (n) * 4)

#define RK3128_GRF_SOC_CON0		0x140
#define RK3128_GRF_OS_REG1		0x1cc
#define RK3128_GRF_DFI_WRNUM		0x220
#define RK3128_GRF_DFI_RDNUM		0x224
#define RK3128_GRF_DFI_TIMERVAL		0x22c
#define RK3128_DDR_MONITOR_EN		((1 << (16 + 6)) + (1 << 6))
#define RK3128_DDR_MONITOR_DISB		((1 << (16 + 6)) + (0 << 6))

#define RK3288_PMU_SYS_REG2		0x9c
#define RK3288_GRF_SOC_CON4		0x254
#define RK3288_GRF_SOC_STATUS(n)	(0x280 + (n) * 4)
#define RK3288_DFI_EN			(0x30003 << 14)
#define RK3288_DFI_DIS			(0x30000 << 14)
#define RK3288_LPDDR_SEL		(0x10001 << 13)
#define RK3288_DDR3_SEL			(0x10000 << 13)

#define RK3328_GRF_OS_REG2		0x5d0

#define RK3368_GRF_DDRC0_CON0		0x600
#define RK3368_GRF_SOC_STATUS5		0x494
#define RK3368_GRF_SOC_STATUS6		0x498
#define RK3368_GRF_SOC_STATUS8		0x4a0
#define RK3368_GRF_SOC_STATUS9		0x4a4
#define RK3368_GRF_SOC_STATUS10		0x4a8
#define RK3368_DFI_EN			(0x30003 << 5)
#define RK3368_DFI_DIS			(0x30000 << 5)

#define RK3528_PMUGRF_OFFSET		0x70000
#define RK3528_PMUGRF_OS_REG18		0x248
#define RK3528_PMUGRF_OS_REG19		0x24c

#define MAX_DMC_NUM_CH			4
#define READ_DRAMTYPE_INFO(n)		(((n) >> 13) & 0x7)
#define READ_CH_INFO(n)			(((n) >> 28) & 0x3)
#define READ_DRAMTYPE_INFO_V3(n, m)	((((n) >> 13) & 0x7) | ((((m) >> 12) & 0x3) << 3))
#define READ_SYSREG_VERSION(m)		(((m) >> 28) & 0xf)
#define READ_LP5_BANK_MODE(m)		(((m) >> 1) & 0x3)
#define READ_LP5_CKR(m)			(((m) >> 0) & 0x1)
/* DDRMON_CTRL */
#define DDRMON_CTRL			0x04
#define CLR_DDRMON_CTRL			(0xffff0000 << 0)
#define DDR2_3_EN			(0x10001 << 15)
#define LPDDR5_BANK_MODE(m)		((0x30000 | ((m) & 0x3)) << 7)
#define LPDDR5_EN			(0x10001 << 6)
#define DDR4_EN				(0x10001 << 5)
#define LPDDR4_EN			(0x10001 << 4)
#define HARDWARE_EN			(0x10001 << 3)
#define LPDDR2_3_EN			(0x10001 << 2)
#define SOFTWARE_EN			(0x10001 << 1)
#define SOFTWARE_DIS			(0x10000 << 1)
#define TIME_CNT_EN			(0x10001 << 0)

/* DDRMON_CTRL1 */
#define LPDDR5_BANK_MODE_CTRL1(m)	((0x30000 | ((m) & 0x3)) << 1)
#define LPDDR5_EN_CTRL1			(0x10001 << 0)

#define DDRMON_CH0_COUNT_NUM		0x28
#define DDRMON_CH0_DFI_ACCESS_NUM	0x2c
#define DDRMON_CH1_COUNT_NUM		0x3c
#define DDRMON_CH1_DFI_ACCESS_NUM	0x40

/* pmu grf */
#define PMUGRF_OS_REG2			0x308

enum {
	DDR4 = 0,
	DDR2 = 2,
	DDR3 = 3,
	LPDDR2 = 5,
	LPDDR3 = 6,
	LPDDR4 = 7,
	LPDDR4X = 8,
	LPDDR5 = 9,
	DDR5 = 10,
	UNUSED = 0xFF
};

struct dmc_usage {
	u64 access;
	u64 total;
};

/*
 * The dfi controller can monitor DDR load. It has an upper and lower threshold
 * for the operating points. Whenever the usage leaves these bounds an event is
 * generated to indicate the DDR frequency should be changed.
 */
struct rockchip_dfi {
	struct devfreq_event_dev *edev;
	struct devfreq_event_desc *desc;
	struct dmc_usage ch_usage[MAX_DMC_NUM_CH];
	struct device *dev;
	void __iomem *regs;
	struct regmap *regmap_pmu;
	struct regmap *regmap_grf;
	struct regmap *regmap_pmugrf;
	struct clk *clk;
	u32 dram_type;
	u32 mon_version;
	u32 mon_idx;
	u32 mon_ctrl0;
	u32 mon_ctrl1;
	u32 mon_access_num;
	u32 mon_count_num;
	u32 lp5_ctrl_val;
	u32 count_rate;
	u32 dram_dynamic_info_reg;
	/* 0: BG mode, 1: 16 Bank mode, 2: 8 bank mode */
	u32 lp5_bank_mode;
	/* 0: clk:dqs = 1:2, 1: 1:4 */
	u32 lp5_ckr;
	/*
	 * available mask, 1: available, 0: not available
	 * each bit represent a channel
	 */
	u32 ch_msk;
};

static void rk3128_dfi_start_hardware_counter(struct devfreq_event_dev *edev)
{
	struct rockchip_dfi *info = devfreq_event_get_drvdata(edev);

	regmap_write(info->regmap_grf,
		     RK3128_GRF_SOC_CON0,
		     RK3128_DDR_MONITOR_EN);
}

static void rk3128_dfi_stop_hardware_counter(struct devfreq_event_dev *edev)
{
	struct rockchip_dfi *info = devfreq_event_get_drvdata(edev);

	regmap_write(info->regmap_grf,
		     RK3128_GRF_SOC_CON0,
		     RK3128_DDR_MONITOR_DISB);
}

static int rk3128_dfi_disable(struct devfreq_event_dev *edev)
{
	rk3128_dfi_stop_hardware_counter(edev);

	return 0;
}

static int rk3128_dfi_enable(struct devfreq_event_dev *edev)
{
	rk3128_dfi_start_hardware_counter(edev);

	return 0;
}

static int rk3128_dfi_set_event(struct devfreq_event_dev *edev)
{
	return 0;
}

static int rk3128_dfi_get_event(struct devfreq_event_dev *edev,
				struct devfreq_event_data *edata)
{
	struct rockchip_dfi *info = devfreq_event_get_drvdata(edev);
	unsigned long flags;
	u32 dfi_wr, dfi_rd, dfi_timer;

	local_irq_save(flags);

	rk3128_dfi_stop_hardware_counter(edev);

	regmap_read(info->regmap_grf, RK3128_GRF_DFI_WRNUM, &dfi_wr);
	regmap_read(info->regmap_grf, RK3128_GRF_DFI_RDNUM, &dfi_rd);
	regmap_read(info->regmap_grf, RK3128_GRF_DFI_TIMERVAL, &dfi_timer);

	edata->load_count = (dfi_wr + dfi_rd) * 4;
	edata->total_count = dfi_timer;

	rk3128_dfi_start_hardware_counter(edev);

	local_irq_restore(flags);

	return 0;
}

static const struct devfreq_event_ops rk3128_dfi_ops = {
	.disable = rk3128_dfi_disable,
	.enable = rk3128_dfi_enable,
	.get_event = rk3128_dfi_get_event,
	.set_event = rk3128_dfi_set_event,
};

static void rk3288_dfi_start_hardware_counter(struct devfreq_event_dev *edev)
{
	struct rockchip_dfi *info = devfreq_event_get_drvdata(edev);

	regmap_write(info->regmap_grf, RK3288_GRF_SOC_CON4, RK3288_DFI_EN);
}

static void rk3288_dfi_stop_hardware_counter(struct devfreq_event_dev *edev)
{
	struct rockchip_dfi *info = devfreq_event_get_drvdata(edev);

	regmap_write(info->regmap_grf, RK3288_GRF_SOC_CON4, RK3288_DFI_DIS);
}

static int rk3288_dfi_disable(struct devfreq_event_dev *edev)
{
	rk3288_dfi_stop_hardware_counter(edev);

	return 0;
}

static int rk3288_dfi_enable(struct devfreq_event_dev *edev)
{
	rk3288_dfi_start_hardware_counter(edev);

	return 0;
}

static int rk3288_dfi_set_event(struct devfreq_event_dev *edev)
{
	return 0;
}

static int rk3288_dfi_get_busier_ch(struct devfreq_event_dev *edev)
{
	struct rockchip_dfi *info = devfreq_event_get_drvdata(edev);
	u32 tmp, max = 0;
	u32 i, busier_ch = 0;
	u32 rd_count, wr_count, total_count;

	rk3288_dfi_stop_hardware_counter(edev);

	/* Find out which channel is busier */
	for (i = 0; i < MAX_DMC_NUM_CH; i++) {
		if (!(info->ch_msk & BIT(i)))
			continue;
		regmap_read(info->regmap_grf,
			    RK3288_GRF_SOC_STATUS(11 + i * 4), &wr_count);
		regmap_read(info->regmap_grf,
			    RK3288_GRF_SOC_STATUS(12 + i * 4), &rd_count);
		regmap_read(info->regmap_grf,
			    RK3288_GRF_SOC_STATUS(14 + i * 4), &total_count);
		info->ch_usage[i].access = (wr_count + rd_count) * 4;
		info->ch_usage[i].total = total_count;
		tmp = info->ch_usage[i].access;
		if (tmp > max) {
			busier_ch = i;
			max = tmp;
		}
	}
	rk3288_dfi_start_hardware_counter(edev);

	return busier_ch;
}

static int rk3288_dfi_get_event(struct devfreq_event_dev *edev,
				struct devfreq_event_data *edata)
{
	struct rockchip_dfi *info = devfreq_event_get_drvdata(edev);
	int busier_ch;
	unsigned long flags;

	local_irq_save(flags);
	busier_ch = rk3288_dfi_get_busier_ch(edev);
	local_irq_restore(flags);

	edata->load_count = info->ch_usage[busier_ch].access;
	edata->total_count = info->ch_usage[busier_ch].total;

	return 0;
}

static const struct devfreq_event_ops rk3288_dfi_ops = {
	.disable = rk3288_dfi_disable,
	.enable = rk3288_dfi_enable,
	.get_event = rk3288_dfi_get_event,
	.set_event = rk3288_dfi_set_event,
};

static void rk3368_dfi_start_hardware_counter(struct devfreq_event_dev *edev)
{
	struct rockchip_dfi *info = devfreq_event_get_drvdata(edev);

	regmap_write(info->regmap_grf, RK3368_GRF_DDRC0_CON0, RK3368_DFI_EN);
}

static void rk3368_dfi_stop_hardware_counter(struct devfreq_event_dev *edev)
{
	struct rockchip_dfi *info = devfreq_event_get_drvdata(edev);

	regmap_write(info->regmap_grf, RK3368_GRF_DDRC0_CON0, RK3368_DFI_DIS);
}

static int rk3368_dfi_disable(struct devfreq_event_dev *edev)
{
	rk3368_dfi_stop_hardware_counter(edev);

	return 0;
}

static int rk3368_dfi_enable(struct devfreq_event_dev *edev)
{
	rk3368_dfi_start_hardware_counter(edev);

	return 0;
}

static int rk3368_dfi_set_event(struct devfreq_event_dev *edev)
{
	return 0;
}

static int rk3368_dfi_get_event(struct devfreq_event_dev *edev,
				struct devfreq_event_data *edata)
{
	struct rockchip_dfi *info = devfreq_event_get_drvdata(edev);
	unsigned long flags;
	u32 dfi0_wr, dfi0_rd, dfi1_wr, dfi1_rd, dfi_timer;

	local_irq_save(flags);

	rk3368_dfi_stop_hardware_counter(edev);

	regmap_read(info->regmap_grf, RK3368_GRF_SOC_STATUS5, &dfi0_wr);
	regmap_read(info->regmap_grf, RK3368_GRF_SOC_STATUS6, &dfi0_rd);
	regmap_read(info->regmap_grf, RK3368_GRF_SOC_STATUS9, &dfi1_wr);
	regmap_read(info->regmap_grf, RK3368_GRF_SOC_STATUS10, &dfi1_rd);
	regmap_read(info->regmap_grf, RK3368_GRF_SOC_STATUS8, &dfi_timer);

	edata->load_count = (dfi0_wr + dfi0_rd + dfi1_wr + dfi1_rd) * 2;
	edata->total_count = dfi_timer;

	rk3368_dfi_start_hardware_counter(edev);

	local_irq_restore(flags);

	return 0;
}

static const struct devfreq_event_ops rk3368_dfi_ops = {
	.disable = rk3368_dfi_disable,
	.enable = rk3368_dfi_enable,
	.get_event = rk3368_dfi_get_event,
	.set_event = rk3368_dfi_set_event,
};

static void rockchip_dfi_get_mon_version(struct devfreq_event_dev *edev)
{
	struct rockchip_dfi *info = devfreq_event_get_drvdata(edev);
	void __iomem *dfi_regs = info->regs;

	info->mon_version = readl_relaxed(dfi_regs);

	if (info->mon_version < 0x40) {
		info->mon_ctrl0 = 0x4;
		info->mon_ctrl1 = 0x4;
		info->mon_access_num = 0x2c;
		info->mon_count_num = 0x28;
	} else {
		info->mon_ctrl0 = 0x4;
		info->mon_ctrl1 = 0x8;
		info->mon_access_num = 0x34;
		info->mon_count_num = 0x30;
	}
}

static void rockchip_dfi_start_hardware_counter(struct devfreq_event_dev *edev)
{
	struct rockchip_dfi *info = devfreq_event_get_drvdata(edev);
	void __iomem *dfi_regs = info->regs;
	u32 mon_idx = 0, val_6 = 0;
	u32 ctrl0 = info->mon_ctrl0, ctrl1 = info->mon_ctrl1;
	u32 i;

	if (info->mon_idx)
		mon_idx = info->mon_idx;

	if (info->dram_dynamic_info_reg)
		regmap_read(info->regmap_pmugrf, info->dram_dynamic_info_reg, &val_6);

	if (info->dram_type == LPDDR5) {
		info->lp5_bank_mode = READ_LP5_BANK_MODE(val_6);
		info->lp5_ckr = READ_LP5_CKR(val_6);
	}

	for (i = 0; i < MAX_DMC_NUM_CH; i++) {
		if (!(info->ch_msk & BIT(i)))
			continue;

		if (i > 0 && mon_idx == 0)
			continue;

		/* clear DDRMON_CTRL setting */
		writel_relaxed(CLR_DDRMON_CTRL, dfi_regs + i * mon_idx + ctrl0);

		/* set ddr type to dfi */
		if (info->dram_type == LPDDR3 || info->dram_type == LPDDR2) {
			writel_relaxed(LPDDR2_3_EN, dfi_regs + i * mon_idx + ctrl0);
		} else if (info->dram_type == LPDDR4 || info->dram_type == LPDDR4X) {
			writel_relaxed(LPDDR4_EN, dfi_regs + i * mon_idx + ctrl0);
		} else if ((info->dram_type == DDR2) || (info->dram_type == DDR3)) {
			writel_relaxed(DDR2_3_EN, dfi_regs + i * mon_idx + ctrl0);
		} else if (info->dram_type == DDR4) {
			writel_relaxed(DDR4_EN, dfi_regs + i * mon_idx + ctrl0);
		} else if (info->dram_type == LPDDR5) {
			if (info->mon_version < 0x40)
				writel_relaxed(LPDDR5_EN | LPDDR5_BANK_MODE(info->lp5_bank_mode),
					       dfi_regs + i * mon_idx + ctrl0);
			else
				writel_relaxed(LPDDR5_EN_CTRL1 |
					       LPDDR5_BANK_MODE_CTRL1(info->lp5_bank_mode),
					       dfi_regs + i * mon_idx + ctrl1);
		}

		/* enable count, use software mode */
		writel_relaxed(SOFTWARE_EN, dfi_regs + i * mon_idx + ctrl0);
	}
}

static void rockchip_dfi_stop_hardware_counter(struct devfreq_event_dev *edev)
{
	struct rockchip_dfi *info = devfreq_event_get_drvdata(edev);
	void __iomem *dfi_regs = info->regs;
	u32 mon_idx = 0, i;

	if (info->mon_idx)
		mon_idx = info->mon_idx;

	for (i = 0; i < MAX_DMC_NUM_CH; i++) {
		if (!(info->ch_msk & BIT(i)))
			continue;

		if (i > 0 && mon_idx == 0)
			continue;

		writel_relaxed(SOFTWARE_DIS, dfi_regs + i * mon_idx + DDRMON_CTRL);
	}
}

static int rockchip_dfi_get_busier_ch(struct devfreq_event_dev *edev)
{
	struct rockchip_dfi *info = devfreq_event_get_drvdata(edev);
	u32 tmp, max = 0;
	u32 i, busier_ch = 0;
	void __iomem *dfi_regs = info->regs;
	u32 mon_idx = 0x14, count_rate = 1;

	rockchip_dfi_stop_hardware_counter(edev);

	if (info->mon_idx)
		mon_idx = info->mon_idx;
	if (info->count_rate)
		count_rate = info->count_rate;

	/* Find out which channel is busier */
	for (i = 0; i < MAX_DMC_NUM_CH; i++) {
		if (!(info->ch_msk & BIT(i)))
			continue;

		/* rk3588 counter is dfi clk rate */
		info->ch_usage[i].total = readl_relaxed(dfi_regs +
				info->mon_count_num + i * mon_idx) * count_rate;

		/* LPDDR5 LPDDR4 and LPDDR4X BL = 16,other DDR type BL = 8 */
		tmp = readl_relaxed(dfi_regs +
				info->mon_access_num + i * mon_idx);
		if (info->dram_type == LPDDR4 || info->dram_type == LPDDR4X)
			tmp *= 8;
		else if (info->dram_type == LPDDR5)
			tmp *= 16 / (4 << info->lp5_ckr);
		else
			tmp *= 4;
		info->ch_usage[i].access = tmp;

		if (tmp > max) {
			busier_ch = i;
			max = tmp;
		}
	}
	rockchip_dfi_start_hardware_counter(edev);

	return busier_ch;
}

static int rockchip_dfi_disable(struct devfreq_event_dev *edev)
{
	struct rockchip_dfi *info = devfreq_event_get_drvdata(edev);

	rockchip_dfi_stop_hardware_counter(edev);
	if (info->clk)
		clk_disable_unprepare(info->clk);

	return 0;
}

static int rockchip_dfi_enable(struct devfreq_event_dev *edev)
{
	struct rockchip_dfi *info = devfreq_event_get_drvdata(edev);
	int ret;

	if (info->clk) {
		ret = clk_prepare_enable(info->clk);
		if (ret) {
			dev_err(&edev->dev, "failed to enable dfi clk: %d\n",
				ret);
			return ret;
		}
	}

	rockchip_dfi_get_mon_version(edev);

	rockchip_dfi_start_hardware_counter(edev);
	return 0;
}

static int rockchip_dfi_set_event(struct devfreq_event_dev *edev)
{
	return 0;
}

static int rockchip_dfi_get_event(struct devfreq_event_dev *edev,
				  struct devfreq_event_data *edata)
{
	struct rockchip_dfi *info = devfreq_event_get_drvdata(edev);
	int busier_ch;
	unsigned long flags;

	local_irq_save(flags);
	busier_ch = rockchip_dfi_get_busier_ch(edev);
	local_irq_restore(flags);

	edata->load_count = info->ch_usage[busier_ch].access;
	edata->total_count = info->ch_usage[busier_ch].total;

	return 0;
}

static const struct devfreq_event_ops rockchip_dfi_ops = {
	.disable = rockchip_dfi_disable,
	.enable = rockchip_dfi_enable,
	.get_event = rockchip_dfi_get_event,
	.set_event = rockchip_dfi_set_event,
};

static __maybe_unused __init int rk3588_dfi_init(struct platform_device *pdev,
						 struct rockchip_dfi *data,
						 struct devfreq_event_desc *desc)
{
	struct device_node *np = pdev->dev.of_node;
	struct resource *res;
	u32 val_2, val_3, val_4;

	res = platform_get_resource(pdev, IORESOURCE_MEM, 0);
	data->regs = devm_ioremap_resource(&pdev->dev, res);
	if (IS_ERR(data->regs))
		return PTR_ERR(data->regs);

	data->regmap_pmugrf = syscon_regmap_lookup_by_phandle(np, "rockchip,pmu_grf");
	if (IS_ERR(data->regmap_pmugrf))
		return PTR_ERR(data->regmap_pmugrf);

	regmap_read(data->regmap_pmugrf, RK3588_PMUGRF_OS_REG(2), &val_2);
	regmap_read(data->regmap_pmugrf, RK3588_PMUGRF_OS_REG(3), &val_3);
	regmap_read(data->regmap_pmugrf, RK3588_PMUGRF_OS_REG(4), &val_4);
	if (READ_SYSREG_VERSION(val_3) >= 0x3)
		data->dram_type = READ_DRAMTYPE_INFO_V3(val_2, val_3);
	else
		data->dram_type = READ_DRAMTYPE_INFO(val_2);

	data->mon_idx = 0x4000;
	if (data->dram_type == LPDDR5)
		data->count_rate = 1;
	else
		data->count_rate = 2;
	data->dram_dynamic_info_reg = RK3588_PMUGRF_OS_REG(6);
	data->ch_msk = READ_CH_INFO(val_2) | READ_CH_INFO(val_4) << 2;
	data->clk = NULL;

	desc->ops = &rockchip_dfi_ops;

	return 0;
}

static __maybe_unused __init int rk3576_dfi_init(struct platform_device *pdev,
						 struct rockchip_dfi *data,
						 struct devfreq_event_desc *desc)
{
	int ret;

	ret = rk3588_dfi_init(pdev, data, desc);
	if (ret)
		return ret;

	data->mon_idx = 0x10000;

	return 0;
}

static __maybe_unused __init int px30_dfi_init(struct platform_device *pdev,
					       struct rockchip_dfi *data,
					       struct devfreq_event_desc *desc)
{
	struct device_node *np = pdev->dev.of_node, *node;
	struct resource *res;
	u32 val_2, val_3;

	res = platform_get_resource(pdev, IORESOURCE_MEM, 0);
	data->regs = devm_ioremap_resource(&pdev->dev, res);
	if (IS_ERR(data->regs))
		return PTR_ERR(data->regs);

	node = of_parse_phandle(np, "rockchip,pmugrf", 0);
	if (node) {
		data->regmap_pmugrf = syscon_node_to_regmap(node);
		if (IS_ERR(data->regmap_pmugrf))
			return PTR_ERR(data->regmap_pmugrf);
	}

	regmap_read(data->regmap_pmugrf, PX30_PMUGRF_OS_REG2, &val_2);
	regmap_read(data->regmap_pmugrf, PX30_PMUGRF_OS_REG3, &val_3);
	if (READ_SYSREG_VERSION(val_3) >= 0x3)
		data->dram_type = READ_DRAMTYPE_INFO_V3(val_2, val_3);
	else
		data->dram_type = READ_DRAMTYPE_INFO(val_2);
	data->ch_msk = 1;
	data->clk = NULL;

	desc->ops = &rockchip_dfi_ops;

	return 0;
}

static __maybe_unused __init int rk3128_dfi_init(struct platform_device *pdev,
						 struct rockchip_dfi *data,
						 struct devfreq_event_desc *desc)
{
	struct device_node *np = pdev->dev.of_node, *node;

	node = of_parse_phandle(np, "rockchip,grf", 0);
	if (node) {
		data->regmap_grf = syscon_node_to_regmap(node);
		if (IS_ERR(data->regmap_grf))
			return PTR_ERR(data->regmap_grf);
	}

	desc->ops = &rk3128_dfi_ops;

	return 0;
}

static __maybe_unused __init int rk3288_dfi_init(struct platform_device *pdev,
						 struct rockchip_dfi *data,
						 struct devfreq_event_desc *desc)
{
	struct device_node *np = pdev->dev.of_node, *node;
	u32 val;

	node = of_parse_phandle(np, "rockchip,pmu", 0);
	if (node) {
		data->regmap_pmu = syscon_node_to_regmap(node);
		if (IS_ERR(data->regmap_pmu))
			return PTR_ERR(data->regmap_pmu);
	}

	node = of_parse_phandle(np, "rockchip,grf", 0);
	if (node) {
		data->regmap_grf = syscon_node_to_regmap(node);
		if (IS_ERR(data->regmap_grf))
			return PTR_ERR(data->regmap_grf);
	}

	regmap_read(data->regmap_pmu, RK3288_PMU_SYS_REG2, &val);
	data->dram_type = READ_DRAMTYPE_INFO(val);
	data->ch_msk = READ_CH_INFO(val);

	if (data->dram_type == DDR3)
		regmap_write(data->regmap_grf, RK3288_GRF_SOC_CON4,
			     RK3288_DDR3_SEL);
	else
		regmap_write(data->regmap_grf, RK3288_GRF_SOC_CON4,
			     RK3288_LPDDR_SEL);

	desc->ops = &rk3288_dfi_ops;

	return 0;
}

static __maybe_unused __init int rk3368_dfi_init(struct platform_device *pdev,
						 struct rockchip_dfi *data,
						 struct devfreq_event_desc *desc)
{
	struct device *dev = &pdev->dev;

	if (!dev->parent || !dev->parent->of_node)
		return -EINVAL;

	data->regmap_grf = syscon_node_to_regmap(dev->parent->of_node);
	if (IS_ERR(data->regmap_grf))
		return PTR_ERR(data->regmap_grf);

	desc->ops = &rk3368_dfi_ops;

	return 0;
}

static __maybe_unused __init int rockchip_dfi_init(struct platform_device *pdev,
						   struct rockchip_dfi *data,
						   struct devfreq_event_desc *desc)
{
	struct device *dev = &pdev->dev;
	struct device_node *np = pdev->dev.of_node, *node;
	u32 val;

	data->regs = devm_platform_ioremap_resource(pdev, 0);
	if (IS_ERR(data->regs))
		return PTR_ERR(data->regs);

	data->clk = devm_clk_get(dev, "pclk_ddr_mon");
	if (IS_ERR(data->clk))
		return dev_err_probe(dev, PTR_ERR(data->clk),
				     "Cannot get the clk pclk_ddr_mon\n");

	node = of_parse_phandle(np, "rockchip,pmu", 0);
<<<<<<< HEAD
	if (node) {
		data->regmap_pmu = syscon_node_to_regmap(node);
		of_node_put(node);
		if (IS_ERR(data->regmap_pmu))
			return PTR_ERR(data->regmap_pmu);
	}

	regmap_read(data->regmap_pmu, PMUGRF_OS_REG2, &val);
	data->dram_type = READ_DRAMTYPE_INFO(val);
	data->ch_msk = READ_CH_INFO(val);

	desc->ops = &rockchip_dfi_ops;

	return 0;
}

static __maybe_unused __init int rk3328_dfi_init(struct platform_device *pdev,
						 struct rockchip_dfi *data,
						 struct devfreq_event_desc *desc)
{
	struct device_node *np = pdev->dev.of_node, *node;
	struct resource *res;
	u32 val;

	res = platform_get_resource(pdev, IORESOURCE_MEM, 0);
	data->regs = devm_ioremap_resource(&pdev->dev, res);
	if (IS_ERR(data->regs))
		return PTR_ERR(data->regs);

	node = of_parse_phandle(np, "rockchip,grf", 0);
	if (node) {
		data->regmap_grf = syscon_node_to_regmap(node);
		if (IS_ERR(data->regmap_grf))
			return PTR_ERR(data->regmap_grf);
	}

	regmap_read(data->regmap_grf, RK3328_GRF_OS_REG2, &val);
	data->dram_type = READ_DRAMTYPE_INFO(val);
	data->ch_msk = 1;
	data->clk = NULL;

	desc->ops = &rockchip_dfi_ops;

	return 0;
}

static __maybe_unused __init int rk3528_dfi_init(struct platform_device *pdev,
						 struct rockchip_dfi *data,
						 struct devfreq_event_desc *desc)
{
	struct device_node *np = pdev->dev.of_node, *node;
	struct resource *res;
	u32 val_18, val_19;

	res = platform_get_resource(pdev, IORESOURCE_MEM, 0);
	data->regs = devm_ioremap_resource(&pdev->dev, res);
	if (IS_ERR(data->regs))
		return PTR_ERR(data->regs);

	node = of_parse_phandle(np, "rockchip,grf", 0);
	if (node) {
		data->regmap_grf = syscon_node_to_regmap(node);
		if (IS_ERR(data->regmap_grf))
			return PTR_ERR(data->regmap_grf);
	}

	regmap_read(data->regmap_grf, RK3528_PMUGRF_OFFSET + RK3528_PMUGRF_OS_REG18, &val_18);
	regmap_read(data->regmap_grf, RK3528_PMUGRF_OFFSET + RK3528_PMUGRF_OS_REG19, &val_19);
	if (READ_SYSREG_VERSION(val_19) >= 0x3)
		data->dram_type = READ_DRAMTYPE_INFO_V3(val_18, val_19);
	else
		data->dram_type = READ_DRAMTYPE_INFO(val_18);
	data->count_rate = 2;
	data->ch_msk = 1;
	data->clk = NULL;

	desc->ops = &rockchip_dfi_ops;

	return 0;
}

static const struct of_device_id rockchip_dfi_id_match[] = {
#ifdef CONFIG_CPU_PX30
	{ .compatible = "rockchip,px30-dfi", .data = px30_dfi_init },
#endif
#ifdef CONFIG_CPU_RK1808
	{ .compatible = "rockchip,rk1808-dfi", .data = px30_dfi_init },
#endif
#ifdef CONFIG_CPU_RK312X
	{ .compatible = "rockchip,rk3128-dfi", .data = rk3128_dfi_init },
#endif
#ifdef CONFIG_CPU_RK3288
	{ .compatible = "rockchip,rk3288-dfi", .data = rk3288_dfi_init },
#endif
#ifdef CONFIG_CPU_RK3328
	{ .compatible = "rockchip,rk3328-dfi", .data = rk3328_dfi_init },
#endif
#ifdef CONFIG_CPU_RK3368
	{ .compatible = "rockchip,rk3368-dfi", .data = rk3368_dfi_init },
#endif
#ifdef CONFIG_CPU_RK3399
	{ .compatible = "rockchip,rk3399-dfi", .data = rockchip_dfi_init },
#endif
#ifdef CONFIG_CPU_RK3528
	{ .compatible = "rockchip,rk3528-dfi", .data = rk3528_dfi_init },
#endif
#ifdef CONFIG_CPU_RK3562
	{ .compatible = "rockchip,rk3562-dfi", .data = px30_dfi_init },
#endif
#ifdef CONFIG_CPU_RK3568
	{ .compatible = "rockchip,rk3568-dfi", .data = px30_dfi_init },
#endif
#ifdef CONFIG_CPU_RK3576
	{ .compatible = "rockchip,rk3576-dfi", .data = rk3576_dfi_init },
#endif
#ifdef CONFIG_CPU_RK3588
	{ .compatible = "rockchip,rk3588-dfi", .data = rk3588_dfi_init },
#endif
#ifdef CONFIG_CPU_RV1126
	{ .compatible = "rockchip,rv1126-dfi", .data = px30_dfi_init },
#endif
	{ },
};

static int rockchip_dfi_probe(struct platform_device *pdev)
{
	struct device *dev = &pdev->dev;
	struct rockchip_dfi *data;
	struct devfreq_event_desc *desc;
	struct device_node *np = pdev->dev.of_node;
	const struct of_device_id *match;
	int (*init)(struct platform_device *pdev, struct rockchip_dfi *data,
		    struct devfreq_event_desc *desc);

	data = devm_kzalloc(dev, sizeof(struct rockchip_dfi), GFP_KERNEL);
	if (!data)
		return -ENOMEM;
=======
	if (!node)
		return dev_err_probe(&pdev->dev, -ENODEV, "Can't find pmu_grf registers\n");

	data->regmap_pmu = syscon_node_to_regmap(node);
	of_node_put(node);
	if (IS_ERR(data->regmap_pmu))
		return PTR_ERR(data->regmap_pmu);

	data->dev = dev;
>>>>>>> 883d1a95

	desc = devm_kzalloc(dev, sizeof(*desc), GFP_KERNEL);
	if (!desc)
		return -ENOMEM;

	match = of_match_node(rockchip_dfi_id_match, pdev->dev.of_node);
	if (match) {
		init = match->data;
		if (init) {
			if (init(pdev, data, desc))
				return -EINVAL;
		} else {
			return 0;
		}
	} else {
		return 0;
	}

	desc->driver_data = data;
	desc->name = np->name;

	data->edev = devm_devfreq_event_add_edev(dev, desc);
	if (IS_ERR(data->edev)) {
		dev_err(dev, "failed to add devfreq-event device\n");
		return PTR_ERR(data->edev);
	}
	data->desc = desc;
	data->dev = &pdev->dev;

	platform_set_drvdata(pdev, data);

	return 0;
}

static struct platform_driver rockchip_dfi_driver = {
	.probe	= rockchip_dfi_probe,
	.driver = {
		.name	= "rockchip-dfi",
		.of_match_table = rockchip_dfi_id_match,
	},
};
module_platform_driver(rockchip_dfi_driver);

MODULE_LICENSE("GPL v2");
MODULE_AUTHOR("Lin Huang <hl@rock-chips.com>");
MODULE_DESCRIPTION("Rockchip DFI driver");<|MERGE_RESOLUTION|>--- conflicted
+++ resolved
@@ -745,13 +745,13 @@
 				     "Cannot get the clk pclk_ddr_mon\n");
 
 	node = of_parse_phandle(np, "rockchip,pmu", 0);
-<<<<<<< HEAD
-	if (node) {
-		data->regmap_pmu = syscon_node_to_regmap(node);
-		of_node_put(node);
-		if (IS_ERR(data->regmap_pmu))
-			return PTR_ERR(data->regmap_pmu);
-	}
+	if (!node)
+		return dev_err_probe(&pdev->dev, -ENODEV, "Can't find pmu_grf registers\n");
+
+	data->regmap_pmu = syscon_node_to_regmap(node);
+	of_node_put(node);
+	if (IS_ERR(data->regmap_pmu))
+		return PTR_ERR(data->regmap_pmu);
 
 	regmap_read(data->regmap_pmu, PMUGRF_OS_REG2, &val);
 	data->dram_type = READ_DRAMTYPE_INFO(val);
@@ -883,17 +883,6 @@
 	data = devm_kzalloc(dev, sizeof(struct rockchip_dfi), GFP_KERNEL);
 	if (!data)
 		return -ENOMEM;
-=======
-	if (!node)
-		return dev_err_probe(&pdev->dev, -ENODEV, "Can't find pmu_grf registers\n");
-
-	data->regmap_pmu = syscon_node_to_regmap(node);
-	of_node_put(node);
-	if (IS_ERR(data->regmap_pmu))
-		return PTR_ERR(data->regmap_pmu);
-
-	data->dev = dev;
->>>>>>> 883d1a95
 
 	desc = devm_kzalloc(dev, sizeof(*desc), GFP_KERNEL);
 	if (!desc)
