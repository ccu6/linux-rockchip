--- conflicted
+++ resolved
@@ -1858,11 +1858,7 @@
 		if (!DWC3_IP_IS(DWC3) || DWC3_VER_IS_PRIOR(DWC3, 310A))
 			mdelay(1);
 		dep->flags &= ~DWC3_EP_TRANSFER_STARTED;
-<<<<<<< HEAD
 	} else if (!ret) {
-=======
-	else
->>>>>>> 52f971ee
 		dep->flags |= DWC3_EP_END_TRANSFER_PENDING;
 	}
 
@@ -2266,7 +2262,6 @@
 	struct dwc3_request			*req;
 	struct dwc3_request			*tmp;
 	int					ret;
-	struct dwc3_vendor *vdwc = container_of(dwc, struct dwc3_vendor, dwc);
 
 	if (usb_endpoint_xfer_isoc(dep->endpoint.desc)) {
 		dev_err(dwc->dev, "%s is of Isochronous type\n", dep->name);
@@ -2321,11 +2316,7 @@
 		    (dep->flags & DWC3_EP_DELAY_STOP)) {
 			dep->flags |= DWC3_EP_PENDING_CLEAR_STALL;
 			if (protocol)
-<<<<<<< HEAD
 				dwc->clear_stall_protocol = dep->number;
-=======
-				vdwc->clear_stall_protocol = dep->number;
->>>>>>> 52f971ee
 
 			return 0;
 		}
@@ -3777,7 +3768,6 @@
 
 	if (dep->flags & DWC3_EP_PENDING_CLEAR_STALL) {
 		struct dwc3 *dwc = dep->dwc;
-		struct dwc3_vendor *vdwc = container_of(dwc, struct dwc3_vendor, dwc);
 
 		dep->flags &= ~DWC3_EP_PENDING_CLEAR_STALL;
 		if (dwc3_send_clear_stall_ep_cmd(dep)) {
@@ -3790,11 +3780,7 @@
 		}
 
 		dep->flags &= ~(DWC3_EP_STALL | DWC3_EP_WEDGE);
-<<<<<<< HEAD
 		if (dwc->clear_stall_protocol == dep->number)
-=======
-		if (vdwc->clear_stall_protocol == dep->number)
->>>>>>> 52f971ee
 			dwc3_ep0_send_delayed_status(dwc);
 	}
 
