// SPDX-License-Identifier: GPL-2.0
/*
 * gadget.c - DesignWare USB3 DRD Controller Gadget Framework Link
 *
 * Copyright (C) 2010-2011 Texas Instruments Incorporated - https://www.ti.com
 *
 * Authors: Felipe Balbi <balbi@ti.com>,
 *	    Sebastian Andrzej Siewior <bigeasy@linutronix.de>
 */

#include <linux/kernel.h>
#include <linux/delay.h>
#include <linux/slab.h>
#include <linux/spinlock.h>
#include <linux/platform_device.h>
#include <linux/pm_runtime.h>
#include <linux/interrupt.h>
#include <linux/io.h>
#include <linux/list.h>
#include <linux/dma-mapping.h>

#include <linux/usb/ch9.h>
#include <linux/usb/gadget.h>

#include "debug.h"
#include "core.h"
#include "gadget.h"
#include "io.h"

#define DWC3_ALIGN_FRAME(d, n)	(((d)->frame_number + ((d)->interval * (n))) \
					& ~((d)->interval - 1))

/**
 * dwc3_gadget_set_test_mode - enables usb2 test modes
 * @dwc: pointer to our context structure
 * @mode: the mode to set (J, K SE0 NAK, Force Enable)
 *
 * Caller should take care of locking. This function will return 0 on
 * success or -EINVAL if wrong Test Selector is passed.
 */
int dwc3_gadget_set_test_mode(struct dwc3 *dwc, int mode)
{
	u32		reg;

	reg = dwc3_readl(dwc->regs, DWC3_DCTL);
	reg &= ~DWC3_DCTL_TSTCTRL_MASK;

	switch (mode) {
	case USB_TEST_J:
	case USB_TEST_K:
	case USB_TEST_SE0_NAK:
	case USB_TEST_PACKET:
	case USB_TEST_FORCE_ENABLE:
		reg |= mode << 1;
		break;
	default:
		return -EINVAL;
	}

	dwc3_gadget_dctl_write_safe(dwc, reg);

	return 0;
}

/**
 * dwc3_gadget_get_link_state - gets current state of usb link
 * @dwc: pointer to our context structure
 *
 * Caller should take care of locking. This function will
 * return the link state on success (>= 0) or -ETIMEDOUT.
 */
int dwc3_gadget_get_link_state(struct dwc3 *dwc)
{
	u32		reg;

	reg = dwc3_readl(dwc->regs, DWC3_DSTS);

	return DWC3_DSTS_USBLNKST(reg);
}

/**
 * dwc3_gadget_set_link_state - sets usb link to a particular state
 * @dwc: pointer to our context structure
 * @state: the state to put link into
 *
 * Caller should take care of locking. This function will
 * return 0 on success or -ETIMEDOUT.
 */
int dwc3_gadget_set_link_state(struct dwc3 *dwc, enum dwc3_link_state state)
{
	int		retries = 10000;
	u32		reg;

	/*
	 * Wait until device controller is ready. Only applies to 1.94a and
	 * later RTL.
	 */
	if (!DWC3_VER_IS_PRIOR(DWC3, 194A)) {
		while (--retries) {
			reg = dwc3_readl(dwc->regs, DWC3_DSTS);
			if (reg & DWC3_DSTS_DCNRD)
				udelay(5);
			else
				break;
		}

		if (retries <= 0)
			return -ETIMEDOUT;
	}

	reg = dwc3_readl(dwc->regs, DWC3_DCTL);
	reg &= ~DWC3_DCTL_ULSTCHNGREQ_MASK;

	/* set no action before sending new link state change */
	dwc3_writel(dwc->regs, DWC3_DCTL, reg);

	/* set requested state */
	reg |= DWC3_DCTL_ULSTCHNGREQ(state);
	dwc3_writel(dwc->regs, DWC3_DCTL, reg);

	/*
	 * The following code is racy when called from dwc3_gadget_wakeup,
	 * and is not needed, at least on newer versions
	 */
	if (!DWC3_VER_IS_PRIOR(DWC3, 194A))
		return 0;

	/* wait for a change in DSTS */
	retries = 10000;
	while (--retries) {
		reg = dwc3_readl(dwc->regs, DWC3_DSTS);

		if (DWC3_DSTS_USBLNKST(reg) == state)
			return 0;

		udelay(5);
	}

	return -ETIMEDOUT;
}

/**
 * dwc3_ep_inc_trb - increment a trb index.
 * @index: Pointer to the TRB index to increment.
 *
 * The index should never point to the link TRB. After incrementing,
 * if it is point to the link TRB, wrap around to the beginning. The
 * link TRB is always at the last TRB entry.
 */
static void dwc3_ep_inc_trb(u8 *index)
{
	(*index)++;
	if (*index == (DWC3_TRB_NUM - 1))
		*index = 0;
}

/**
 * dwc3_ep_inc_enq - increment endpoint's enqueue pointer
 * @dep: The endpoint whose enqueue pointer we're incrementing
 */
static void dwc3_ep_inc_enq(struct dwc3_ep *dep)
{
	dwc3_ep_inc_trb(&dep->trb_enqueue);
}

/**
 * dwc3_ep_inc_deq - increment endpoint's dequeue pointer
 * @dep: The endpoint whose enqueue pointer we're incrementing
 */
static void dwc3_ep_inc_deq(struct dwc3_ep *dep)
{
	dwc3_ep_inc_trb(&dep->trb_dequeue);
}

static void dwc3_gadget_del_and_unmap_request(struct dwc3_ep *dep,
		struct dwc3_request *req, int status)
{
	struct dwc3			*dwc = dep->dwc;

	list_del(&req->list);
	req->remaining = 0;
	req->needs_extra_trb = false;

	if (req->request.status == -EINPROGRESS)
		req->request.status = status;

	if (req->trb)
		usb_gadget_unmap_request_by_dev(dwc->sysdev,
				&req->request, req->direction);

	req->trb = NULL;
	trace_dwc3_gadget_giveback(req);

	if (dep->number > 1)
		pm_runtime_put(dwc->dev);
}

/**
 * dwc3_gadget_giveback - call struct usb_request's ->complete callback
 * @dep: The endpoint to whom the request belongs to
 * @req: The request we're giving back
 * @status: completion code for the request
 *
 * Must be called with controller's lock held and interrupts disabled. This
 * function will unmap @req and call its ->complete() callback to notify upper
 * layers that it has completed.
 */
void dwc3_gadget_giveback(struct dwc3_ep *dep, struct dwc3_request *req,
		int status)
{
	struct dwc3			*dwc = dep->dwc;

	dwc3_gadget_del_and_unmap_request(dep, req, status);
	req->status = DWC3_REQUEST_STATUS_COMPLETED;

	spin_unlock(&dwc->lock);
	usb_gadget_giveback_request(&dep->endpoint, &req->request);
	spin_lock(&dwc->lock);
}

/**
 * dwc3_send_gadget_generic_command - issue a generic command for the controller
 * @dwc: pointer to the controller context
 * @cmd: the command to be issued
 * @param: command parameter
 *
 * Caller should take care of locking. Issue @cmd with a given @param to @dwc
 * and wait for its completion.
 */
int dwc3_send_gadget_generic_command(struct dwc3 *dwc, unsigned int cmd,
		u32 param)
{
	u32		timeout = 500;
	int		status = 0;
	int		ret = 0;
	u32		reg;

	dwc3_writel(dwc->regs, DWC3_DGCMDPAR, param);
	dwc3_writel(dwc->regs, DWC3_DGCMD, cmd | DWC3_DGCMD_CMDACT);

	do {
		reg = dwc3_readl(dwc->regs, DWC3_DGCMD);
		if (!(reg & DWC3_DGCMD_CMDACT)) {
			status = DWC3_DGCMD_STATUS(reg);
			if (status)
				ret = -EINVAL;
			break;
		}
	} while (--timeout);

	if (!timeout) {
		ret = -ETIMEDOUT;
		status = -ETIMEDOUT;
	}

	trace_dwc3_gadget_generic_cmd(cmd, param, status);

	return ret;
}

static int __dwc3_gadget_wakeup(struct dwc3 *dwc);

/**
 * dwc3_send_gadget_ep_cmd - issue an endpoint command
 * @dep: the endpoint to which the command is going to be issued
 * @cmd: the command to be issued
 * @params: parameters to the command
 *
 * Caller should handle locking. This function will issue @cmd with given
 * @params to @dep and wait for its completion.
 */
int dwc3_send_gadget_ep_cmd(struct dwc3_ep *dep, unsigned int cmd,
		struct dwc3_gadget_ep_cmd_params *params)
{
	const struct usb_endpoint_descriptor *desc = dep->endpoint.desc;
	struct dwc3		*dwc = dep->dwc;
	u32			timeout = 5000;
	u32			saved_config = 0;
	u32			reg;

	int			cmd_status = 0;
	int			ret = -EINVAL;

	/*
	 * When operating in USB 2.0 speeds (HS/FS), if GUSB2PHYCFG.ENBLSLPM or
	 * GUSB2PHYCFG.SUSPHY is set, it must be cleared before issuing an
	 * endpoint command.
	 *
	 * Save and clear both GUSB2PHYCFG.ENBLSLPM and GUSB2PHYCFG.SUSPHY
	 * settings. Restore them after the command is completed.
	 *
	 * DWC_usb3 3.30a and DWC_usb31 1.90a programming guide section 3.2.2
	 */
	if (dwc->gadget->speed <= USB_SPEED_HIGH) {
		reg = dwc3_readl(dwc->regs, DWC3_GUSB2PHYCFG(0));
		if (unlikely(reg & DWC3_GUSB2PHYCFG_SUSPHY)) {
			saved_config |= DWC3_GUSB2PHYCFG_SUSPHY;
			reg &= ~DWC3_GUSB2PHYCFG_SUSPHY;
		}

		if (reg & DWC3_GUSB2PHYCFG_ENBLSLPM) {
			saved_config |= DWC3_GUSB2PHYCFG_ENBLSLPM;
			reg &= ~DWC3_GUSB2PHYCFG_ENBLSLPM;
		}

		if (saved_config)
			dwc3_writel(dwc->regs, DWC3_GUSB2PHYCFG(0), reg);
	}

	if (DWC3_DEPCMD_CMD(cmd) == DWC3_DEPCMD_STARTTRANSFER) {
		int link_state;

		link_state = dwc3_gadget_get_link_state(dwc);
		if (link_state == DWC3_LINK_STATE_U1 ||
		    link_state == DWC3_LINK_STATE_U2 ||
		    link_state == DWC3_LINK_STATE_U3) {
			ret = __dwc3_gadget_wakeup(dwc);
			dev_WARN_ONCE(dwc->dev, ret, "wakeup failed --> %d\n",
					ret);
		}
	}

	dwc3_writel(dep->regs, DWC3_DEPCMDPAR0, params->param0);
	dwc3_writel(dep->regs, DWC3_DEPCMDPAR1, params->param1);
	dwc3_writel(dep->regs, DWC3_DEPCMDPAR2, params->param2);

	/*
	 * Synopsys Databook 2.60a states in section 6.3.2.5.6 of that if we're
	 * not relying on XferNotReady, we can make use of a special "No
	 * Response Update Transfer" command where we should clear both CmdAct
	 * and CmdIOC bits.
	 *
	 * With this, we don't need to wait for command completion and can
	 * straight away issue further commands to the endpoint.
	 *
	 * NOTICE: We're making an assumption that control endpoints will never
	 * make use of Update Transfer command. This is a safe assumption
	 * because we can never have more than one request at a time with
	 * Control Endpoints. If anybody changes that assumption, this chunk
	 * needs to be updated accordingly.
	 */
	if (DWC3_DEPCMD_CMD(cmd) == DWC3_DEPCMD_UPDATETRANSFER &&
			!usb_endpoint_xfer_isoc(desc))
		cmd &= ~(DWC3_DEPCMD_CMDIOC | DWC3_DEPCMD_CMDACT);
	else
		cmd |= DWC3_DEPCMD_CMDACT;

	dwc3_writel(dep->regs, DWC3_DEPCMD, cmd);
	do {
		reg = dwc3_readl(dep->regs, DWC3_DEPCMD);
		if (!(reg & DWC3_DEPCMD_CMDACT)) {
			cmd_status = DWC3_DEPCMD_STATUS(reg);

			switch (cmd_status) {
			case 0:
				ret = 0;
				break;
			case DEPEVT_TRANSFER_NO_RESOURCE:
				dev_WARN(dwc->dev, "No resource for %s\n",
					 dep->name);
				ret = -EINVAL;
				break;
			case DEPEVT_TRANSFER_BUS_EXPIRY:
				/*
				 * SW issues START TRANSFER command to
				 * isochronous ep with future frame interval. If
				 * future interval time has already passed when
				 * core receives the command, it will respond
				 * with an error status of 'Bus Expiry'.
				 *
				 * Instead of always returning -EINVAL, let's
				 * give a hint to the gadget driver that this is
				 * the case by returning -EAGAIN.
				 */
				ret = -EAGAIN;
				break;
			default:
				dev_WARN(dwc->dev, "UNKNOWN cmd status\n");
			}

			break;
		}
	} while (--timeout);

	if (timeout == 0) {
		ret = -ETIMEDOUT;
		cmd_status = -ETIMEDOUT;
	}

	trace_dwc3_gadget_ep_cmd(dep, cmd, params, cmd_status);

	if (DWC3_DEPCMD_CMD(cmd) == DWC3_DEPCMD_STARTTRANSFER) {
		if (ret == 0)
			dep->flags |= DWC3_EP_TRANSFER_STARTED;

		if (ret != -ETIMEDOUT)
			dwc3_gadget_ep_get_transfer_index(dep);
	}

	if (saved_config) {
		reg = dwc3_readl(dwc->regs, DWC3_GUSB2PHYCFG(0));
		reg |= saved_config;
		dwc3_writel(dwc->regs, DWC3_GUSB2PHYCFG(0), reg);
	}

	return ret;
}

static int dwc3_send_clear_stall_ep_cmd(struct dwc3_ep *dep)
{
	struct dwc3 *dwc = dep->dwc;
	struct dwc3_gadget_ep_cmd_params params;
	u32 cmd = DWC3_DEPCMD_CLEARSTALL;

	/*
	 * As of core revision 2.60a the recommended programming model
	 * is to set the ClearPendIN bit when issuing a Clear Stall EP
	 * command for IN endpoints. This is to prevent an issue where
	 * some (non-compliant) hosts may not send ACK TPs for pending
	 * IN transfers due to a mishandled error condition. Synopsys
	 * STAR 9000614252.
	 */
	if (dep->direction &&
	    !DWC3_VER_IS_PRIOR(DWC3, 260A) &&
	    (dwc->gadget->speed >= USB_SPEED_SUPER))
		cmd |= DWC3_DEPCMD_CLEARPENDIN;

	memset(&params, 0, sizeof(params));

	return dwc3_send_gadget_ep_cmd(dep, cmd, &params);
}

static dma_addr_t dwc3_trb_dma_offset(struct dwc3_ep *dep,
		struct dwc3_trb *trb)
{
	u32		offset = (char *) trb - (char *) dep->trb_pool;

	return dep->trb_pool_dma + offset;
}

static int dwc3_alloc_trb_pool(struct dwc3_ep *dep)
{
	struct dwc3		*dwc = dep->dwc;

	if (dep->trb_pool)
		return 0;

	dep->trb_pool = dma_alloc_coherent(dwc->sysdev,
			sizeof(struct dwc3_trb) * DWC3_TRB_NUM,
			&dep->trb_pool_dma, GFP_KERNEL);
	if (!dep->trb_pool) {
		dev_err(dep->dwc->dev, "failed to allocate trb pool for %s\n",
				dep->name);
		return -ENOMEM;
	}

	return 0;
}

static void dwc3_free_trb_pool(struct dwc3_ep *dep)
{
	struct dwc3		*dwc = dep->dwc;

	dma_free_coherent(dwc->sysdev, sizeof(struct dwc3_trb) * DWC3_TRB_NUM,
			dep->trb_pool, dep->trb_pool_dma);

	dep->trb_pool = NULL;
	dep->trb_pool_dma = 0;
}

static int dwc3_gadget_set_xfer_resource(struct dwc3_ep *dep)
{
	struct dwc3_gadget_ep_cmd_params params;

	memset(&params, 0x00, sizeof(params));

	params.param0 = DWC3_DEPXFERCFG_NUM_XFER_RES(1);

	return dwc3_send_gadget_ep_cmd(dep, DWC3_DEPCMD_SETTRANSFRESOURCE,
			&params);
}

/**
 * dwc3_gadget_start_config - configure ep resources
 * @dep: endpoint that is being enabled
 *
 * Issue a %DWC3_DEPCMD_DEPSTARTCFG command to @dep. After the command's
 * completion, it will set Transfer Resource for all available endpoints.
 *
 * The assignment of transfer resources cannot perfectly follow the data book
 * due to the fact that the controller driver does not have all knowledge of the
 * configuration in advance. It is given this information piecemeal by the
 * composite gadget framework after every SET_CONFIGURATION and
 * SET_INTERFACE. Trying to follow the databook programming model in this
 * scenario can cause errors. For two reasons:
 *
 * 1) The databook says to do %DWC3_DEPCMD_DEPSTARTCFG for every
 * %USB_REQ_SET_CONFIGURATION and %USB_REQ_SET_INTERFACE (8.1.5). This is
 * incorrect in the scenario of multiple interfaces.
 *
 * 2) The databook does not mention doing more %DWC3_DEPCMD_DEPXFERCFG for new
 * endpoint on alt setting (8.1.6).
 *
 * The following simplified method is used instead:
 *
 * All hardware endpoints can be assigned a transfer resource and this setting
 * will stay persistent until either a core reset or hibernation. So whenever we
 * do a %DWC3_DEPCMD_DEPSTARTCFG(0) we can go ahead and do
 * %DWC3_DEPCMD_DEPXFERCFG for every hardware endpoint as well. We are
 * guaranteed that there are as many transfer resources as endpoints.
 *
 * This function is called for each endpoint when it is being enabled but is
 * triggered only when called for EP0-out, which always happens first, and which
 * should only happen in one of the above conditions.
 */
static int dwc3_gadget_start_config(struct dwc3_ep *dep)
{
	struct dwc3_gadget_ep_cmd_params params;
	struct dwc3		*dwc;
	u32			cmd;
	int			i;
	int			ret;

	if (dep->number)
		return 0;

	memset(&params, 0x00, sizeof(params));
	cmd = DWC3_DEPCMD_DEPSTARTCFG;
	dwc = dep->dwc;

	ret = dwc3_send_gadget_ep_cmd(dep, cmd, &params);
	if (ret)
		return ret;

	for (i = 0; i < DWC3_ENDPOINTS_NUM; i++) {
		struct dwc3_ep *dep = dwc->eps[i];

		if (!dep)
			continue;

		ret = dwc3_gadget_set_xfer_resource(dep);
		if (ret)
			return ret;
	}

	return 0;
}

static int dwc3_gadget_set_ep_config(struct dwc3_ep *dep, unsigned int action)
{
	const struct usb_ss_ep_comp_descriptor *comp_desc;
	const struct usb_endpoint_descriptor *desc;
	struct dwc3_gadget_ep_cmd_params params;
	struct dwc3 *dwc = dep->dwc;

	comp_desc = dep->endpoint.comp_desc;
	desc = dep->endpoint.desc;

	memset(&params, 0x00, sizeof(params));

	params.param0 = DWC3_DEPCFG_EP_TYPE(usb_endpoint_type(desc))
		| DWC3_DEPCFG_MAX_PACKET_SIZE(usb_endpoint_maxp(desc));

	/* Burst size is only needed in SuperSpeed mode */
	if (dwc->gadget->speed >= USB_SPEED_SUPER) {
		u32 burst = dep->endpoint.maxburst;

		params.param0 |= DWC3_DEPCFG_BURST_SIZE(burst - 1);
	}

	params.param0 |= action;
	if (action == DWC3_DEPCFG_ACTION_RESTORE)
		params.param2 |= dep->saved_state;

	if (usb_endpoint_xfer_control(desc))
		params.param1 = DWC3_DEPCFG_XFER_COMPLETE_EN;

	if (dep->number <= 1 || usb_endpoint_xfer_isoc(desc))
		params.param1 |= DWC3_DEPCFG_XFER_NOT_READY_EN;

	if (usb_ss_max_streams(comp_desc) && usb_endpoint_xfer_bulk(desc)) {
		params.param1 |= DWC3_DEPCFG_STREAM_CAPABLE
			| DWC3_DEPCFG_XFER_COMPLETE_EN
			| DWC3_DEPCFG_STREAM_EVENT_EN;
		dep->stream_capable = true;
	}

	if (!usb_endpoint_xfer_control(desc))
		params.param1 |= DWC3_DEPCFG_XFER_IN_PROGRESS_EN;

	/*
	 * We are doing 1:1 mapping for endpoints, meaning
	 * Physical Endpoints 2 maps to Logical Endpoint 2 and
	 * so on. We consider the direction bit as part of the physical
	 * endpoint number. So USB endpoint 0x81 is 0x03.
	 */
	params.param1 |= DWC3_DEPCFG_EP_NUMBER(dep->number);

	/*
	 * We must use the lower 16 TX FIFOs even though
	 * HW might have more
	 */
	if (dep->direction)
		params.param0 |= DWC3_DEPCFG_FIFO_NUMBER(dep->number >> 1);

	if (desc->bInterval) {
		u8 bInterval_m1;

		/*
		 * Valid range for DEPCFG.bInterval_m1 is from 0 to 13.
		 *
		 * NOTE: The programming guide incorrectly stated bInterval_m1
		 * must be set to 0 when operating in fullspeed. Internally the
		 * controller does not have this limitation. See DWC_usb3x
		 * programming guide section 3.2.2.1.
		 */
		bInterval_m1 = min_t(u8, desc->bInterval - 1, 13);

		if (usb_endpoint_type(desc) == USB_ENDPOINT_XFER_INT &&
		    dwc->gadget->speed == USB_SPEED_FULL)
			dep->interval = desc->bInterval;
		else
			dep->interval = 1 << (desc->bInterval - 1);

		params.param1 |= DWC3_DEPCFG_BINTERVAL_M1(bInterval_m1);
	}

	return dwc3_send_gadget_ep_cmd(dep, DWC3_DEPCMD_SETEPCONFIG, &params);
}

static void dwc3_stop_active_transfer(struct dwc3_ep *dep, bool force,
		bool interrupt);

/**
 * __dwc3_gadget_ep_enable - initializes a hw endpoint
 * @dep: endpoint to be initialized
 * @action: one of INIT, MODIFY or RESTORE
 *
 * Caller should take care of locking. Execute all necessary commands to
 * initialize a HW endpoint so it can be used by a gadget driver.
 */
static int __dwc3_gadget_ep_enable(struct dwc3_ep *dep, unsigned int action)
{
	const struct usb_endpoint_descriptor *desc = dep->endpoint.desc;
	struct dwc3		*dwc = dep->dwc;

	u32			reg;
	int			ret;

	if (!(dep->flags & DWC3_EP_ENABLED)) {
		ret = dwc3_gadget_start_config(dep);
		if (ret)
			return ret;
	}

	ret = dwc3_gadget_set_ep_config(dep, action);
	if (ret)
		return ret;

	if (!(dep->flags & DWC3_EP_ENABLED)) {
		struct dwc3_trb	*trb_st_hw;
		struct dwc3_trb	*trb_link;

		dep->type = usb_endpoint_type(desc);
		dep->flags |= DWC3_EP_ENABLED;

		reg = dwc3_readl(dwc->regs, DWC3_DALEPENA);
		reg |= DWC3_DALEPENA_EP(dep->number);
		dwc3_writel(dwc->regs, DWC3_DALEPENA, reg);

		if (usb_endpoint_xfer_control(desc))
			goto out;

		/* Initialize the TRB ring */
		dep->trb_dequeue = 0;
		dep->trb_enqueue = 0;
		memset(dep->trb_pool, 0,
		       sizeof(struct dwc3_trb) * DWC3_TRB_NUM);

		/* Link TRB. The HWO bit is never reset */
		trb_st_hw = &dep->trb_pool[0];

		trb_link = &dep->trb_pool[DWC3_TRB_NUM - 1];
		trb_link->bpl = lower_32_bits(dwc3_trb_dma_offset(dep, trb_st_hw));
		trb_link->bph = upper_32_bits(dwc3_trb_dma_offset(dep, trb_st_hw));
		trb_link->ctrl |= DWC3_TRBCTL_LINK_TRB;
		trb_link->ctrl |= DWC3_TRB_CTRL_HWO;
	}

	/*
	 * Issue StartTransfer here with no-op TRB so we can always rely on No
	 * Response Update Transfer command.
	 */
	if (usb_endpoint_xfer_bulk(desc) ||
			usb_endpoint_xfer_int(desc)) {
		struct dwc3_gadget_ep_cmd_params params;
		struct dwc3_trb	*trb;
		dma_addr_t trb_dma;
		u32 cmd;

		memset(&params, 0, sizeof(params));
		trb = &dep->trb_pool[0];
		trb_dma = dwc3_trb_dma_offset(dep, trb);

		params.param0 = upper_32_bits(trb_dma);
		params.param1 = lower_32_bits(trb_dma);

		cmd = DWC3_DEPCMD_STARTTRANSFER;

		ret = dwc3_send_gadget_ep_cmd(dep, cmd, &params);
		if (ret < 0)
			return ret;

		if (dep->stream_capable) {
			/*
			 * For streams, at start, there maybe a race where the
			 * host primes the endpoint before the function driver
			 * queues a request to initiate a stream. In that case,
			 * the controller will not see the prime to generate the
			 * ERDY and start stream. To workaround this, issue a
			 * no-op TRB as normal, but end it immediately. As a
			 * result, when the function driver queues the request,
			 * the next START_TRANSFER command will cause the
			 * controller to generate an ERDY to initiate the
			 * stream.
			 */
			dwc3_stop_active_transfer(dep, true, true);

			/*
			 * All stream eps will reinitiate stream on NoStream
			 * rejection until we can determine that the host can
			 * prime after the first transfer.
			 *
			 * However, if the controller is capable of
			 * TXF_FLUSH_BYPASS, then IN direction endpoints will
			 * automatically restart the stream without the driver
			 * initiation.
			 */
			if (!dep->direction ||
			    !(dwc->hwparams.hwparams9 &
			      DWC3_GHWPARAMS9_DEV_TXF_FLUSH_BYPASS))
				dep->flags |= DWC3_EP_FORCE_RESTART_STREAM;
		}
	}

out:
	trace_dwc3_gadget_ep_enable(dep);

	return 0;
}

static void dwc3_remove_requests(struct dwc3 *dwc, struct dwc3_ep *dep)
{
	struct dwc3_request		*req;

	dwc3_stop_active_transfer(dep, true, false);

	/* - giveback all requests to gadget driver */
	while (!list_empty(&dep->started_list)) {
		req = next_request(&dep->started_list);

		dwc3_gadget_giveback(dep, req, -ESHUTDOWN);
	}

	while (!list_empty(&dep->pending_list)) {
		req = next_request(&dep->pending_list);

		dwc3_gadget_giveback(dep, req, -ESHUTDOWN);
	}

	while (!list_empty(&dep->cancelled_list)) {
		req = next_request(&dep->cancelled_list);

		dwc3_gadget_giveback(dep, req, -ESHUTDOWN);
	}
}

/**
 * __dwc3_gadget_ep_disable - disables a hw endpoint
 * @dep: the endpoint to disable
 *
 * This function undoes what __dwc3_gadget_ep_enable did and also removes
 * requests which are currently being processed by the hardware and those which
 * are not yet scheduled.
 *
 * Caller should take care of locking.
 */
static int __dwc3_gadget_ep_disable(struct dwc3_ep *dep)
{
	struct dwc3		*dwc = dep->dwc;
	u32			reg;

	trace_dwc3_gadget_ep_disable(dep);

	/* make sure HW endpoint isn't stalled */
	if (dep->flags & DWC3_EP_STALL)
		__dwc3_gadget_ep_set_halt(dep, 0, false);

	reg = dwc3_readl(dwc->regs, DWC3_DALEPENA);
	reg &= ~DWC3_DALEPENA_EP(dep->number);
	dwc3_writel(dwc->regs, DWC3_DALEPENA, reg);

	/* Clear out the ep descriptors for non-ep0 */
	if (dep->number > 1) {
		dep->endpoint.comp_desc = NULL;
		dep->endpoint.desc = NULL;
	}

	dwc3_remove_requests(dwc, dep);

	dep->stream_capable = false;
	dep->type = 0;
	dep->flags = 0;

	return 0;
}

/* -------------------------------------------------------------------------- */

static int dwc3_gadget_ep0_enable(struct usb_ep *ep,
		const struct usb_endpoint_descriptor *desc)
{
	return -EINVAL;
}

static int dwc3_gadget_ep0_disable(struct usb_ep *ep)
{
	return -EINVAL;
}

/* -------------------------------------------------------------------------- */

static int dwc3_gadget_ep_enable(struct usb_ep *ep,
		const struct usb_endpoint_descriptor *desc)
{
	struct dwc3_ep			*dep;
	struct dwc3			*dwc;
	unsigned long			flags;
	int				ret;

	if (!ep || !desc || desc->bDescriptorType != USB_DT_ENDPOINT) {
		pr_debug("dwc3: invalid parameters\n");
		return -EINVAL;
	}

	if (!desc->wMaxPacketSize) {
		pr_debug("dwc3: missing wMaxPacketSize\n");
		return -EINVAL;
	}

	dep = to_dwc3_ep(ep);
	dwc = dep->dwc;

	if (dev_WARN_ONCE(dwc->dev, dep->flags & DWC3_EP_ENABLED,
					"%s is already enabled\n",
					dep->name))
		return 0;

	spin_lock_irqsave(&dwc->lock, flags);
	ret = __dwc3_gadget_ep_enable(dep, DWC3_DEPCFG_ACTION_INIT);
	spin_unlock_irqrestore(&dwc->lock, flags);

	return ret;
}

static int dwc3_gadget_ep_disable(struct usb_ep *ep)
{
	struct dwc3_ep			*dep;
	struct dwc3			*dwc;
	unsigned long			flags;
	int				ret;

	if (!ep) {
		pr_debug("dwc3: invalid parameters\n");
		return -EINVAL;
	}

	dep = to_dwc3_ep(ep);
	dwc = dep->dwc;

	if (dev_WARN_ONCE(dwc->dev, !(dep->flags & DWC3_EP_ENABLED),
					"%s is already disabled\n",
					dep->name))
		return 0;

	spin_lock_irqsave(&dwc->lock, flags);
	ret = __dwc3_gadget_ep_disable(dep);
	spin_unlock_irqrestore(&dwc->lock, flags);

	return ret;
}

static struct usb_request *dwc3_gadget_ep_alloc_request(struct usb_ep *ep,
		gfp_t gfp_flags)
{
	struct dwc3_request		*req;
	struct dwc3_ep			*dep = to_dwc3_ep(ep);

	req = kzalloc(sizeof(*req), gfp_flags);
	if (!req)
		return NULL;

	req->direction	= dep->direction;
	req->epnum	= dep->number;
	req->dep	= dep;
	req->status	= DWC3_REQUEST_STATUS_UNKNOWN;

	trace_dwc3_alloc_request(req);

	return &req->request;
}

static void dwc3_gadget_ep_free_request(struct usb_ep *ep,
		struct usb_request *request)
{
	struct dwc3_request		*req = to_dwc3_request(request);

	trace_dwc3_free_request(req);
	kfree(req);
}

/**
 * dwc3_ep_prev_trb - returns the previous TRB in the ring
 * @dep: The endpoint with the TRB ring
 * @index: The index of the current TRB in the ring
 *
 * Returns the TRB prior to the one pointed to by the index. If the
 * index is 0, we will wrap backwards, skip the link TRB, and return
 * the one just before that.
 */
static struct dwc3_trb *dwc3_ep_prev_trb(struct dwc3_ep *dep, u8 index)
{
	u8 tmp = index;

	if (!tmp)
		tmp = DWC3_TRB_NUM - 1;

	return &dep->trb_pool[tmp - 1];
}

static u32 dwc3_calc_trbs_left(struct dwc3_ep *dep)
{
	struct dwc3_trb		*tmp;
	u8			trbs_left;

	/*
	 * If enqueue & dequeue are equal than it is either full or empty.
	 *
	 * One way to know for sure is if the TRB right before us has HWO bit
	 * set or not. If it has, then we're definitely full and can't fit any
	 * more transfers in our ring.
	 */
	if (dep->trb_enqueue == dep->trb_dequeue) {
		tmp = dwc3_ep_prev_trb(dep, dep->trb_enqueue);
		if (tmp->ctrl & DWC3_TRB_CTRL_HWO)
			return 0;

		return DWC3_TRB_NUM - 1;
	}

	trbs_left = dep->trb_dequeue - dep->trb_enqueue;
	trbs_left &= (DWC3_TRB_NUM - 1);

	if (dep->trb_dequeue < dep->trb_enqueue)
		trbs_left--;

	return trbs_left;
}

static void __dwc3_prepare_one_trb(struct dwc3_ep *dep, struct dwc3_trb *trb,
		dma_addr_t dma, unsigned int length, unsigned int chain,
		unsigned int node, unsigned int stream_id,
		unsigned int short_not_ok, unsigned int no_interrupt,
		unsigned int is_last, bool must_interrupt)
{
	struct dwc3		*dwc = dep->dwc;
	struct usb_gadget	*gadget = dwc->gadget;
	enum usb_device_speed	speed = gadget->speed;

	trb->size = DWC3_TRB_SIZE_LENGTH(length);
	trb->bpl = lower_32_bits(dma);
	trb->bph = upper_32_bits(dma);

	switch (usb_endpoint_type(dep->endpoint.desc)) {
	case USB_ENDPOINT_XFER_CONTROL:
		trb->ctrl = DWC3_TRBCTL_CONTROL_SETUP;
		break;

	case USB_ENDPOINT_XFER_ISOC:
		if (!node) {
			trb->ctrl = DWC3_TRBCTL_ISOCHRONOUS_FIRST;

			/*
			 * USB Specification 2.0 Section 5.9.2 states that: "If
			 * there is only a single transaction in the microframe,
			 * only a DATA0 data packet PID is used.  If there are
			 * two transactions per microframe, DATA1 is used for
			 * the first transaction data packet and DATA0 is used
			 * for the second transaction data packet.  If there are
			 * three transactions per microframe, DATA2 is used for
			 * the first transaction data packet, DATA1 is used for
			 * the second, and DATA0 is used for the third."
			 *
			 * IOW, we should satisfy the following cases:
			 *
			 * 1) length <= maxpacket
			 *	- DATA0
			 *
			 * 2) maxpacket < length <= (2 * maxpacket)
			 *	- DATA1, DATA0
			 *
			 * 3) (2 * maxpacket) < length <= (3 * maxpacket)
			 *	- DATA2, DATA1, DATA0
			 */
			if (speed == USB_SPEED_HIGH) {
				struct usb_ep *ep = &dep->endpoint;
				unsigned int mult = 2;
				unsigned int maxp = usb_endpoint_maxp(ep->desc);

				if (length <= (2 * maxp))
					mult--;

				if (length <= maxp)
					mult--;

				trb->size |= DWC3_TRB_SIZE_PCM1(mult);
			}
		} else {
			trb->ctrl = DWC3_TRBCTL_ISOCHRONOUS;
		}

		/* always enable Interrupt on Missed ISOC */
		trb->ctrl |= DWC3_TRB_CTRL_ISP_IMI;
		break;

	case USB_ENDPOINT_XFER_BULK:
	case USB_ENDPOINT_XFER_INT:
		trb->ctrl = DWC3_TRBCTL_NORMAL;
		break;
	default:
		/*
		 * This is only possible with faulty memory because we
		 * checked it already :)
		 */
		dev_WARN(dwc->dev, "Unknown endpoint type %d\n",
				usb_endpoint_type(dep->endpoint.desc));
	}

	/*
	 * Enable Continue on Short Packet
	 * when endpoint is not a stream capable
	 */
	if (usb_endpoint_dir_out(dep->endpoint.desc)) {
		if (!dep->stream_capable)
			trb->ctrl |= DWC3_TRB_CTRL_CSP;

		if (short_not_ok)
			trb->ctrl |= DWC3_TRB_CTRL_ISP_IMI;
	}

	if ((!no_interrupt && !chain) || must_interrupt)
		trb->ctrl |= DWC3_TRB_CTRL_IOC;

	if (chain)
		trb->ctrl |= DWC3_TRB_CTRL_CHN;
	else if (dep->stream_capable && is_last)
		trb->ctrl |= DWC3_TRB_CTRL_LST;

	if (usb_endpoint_xfer_bulk(dep->endpoint.desc) && dep->stream_capable)
		trb->ctrl |= DWC3_TRB_CTRL_SID_SOFN(stream_id);

	trb->ctrl |= DWC3_TRB_CTRL_HWO;

	dwc3_ep_inc_enq(dep);

	trace_dwc3_prepare_trb(dep, trb);
}

/**
 * dwc3_prepare_one_trb - setup one TRB from one request
 * @dep: endpoint for which this request is prepared
 * @req: dwc3_request pointer
 * @trb_length: buffer size of the TRB
 * @chain: should this TRB be chained to the next?
 * @node: only for isochronous endpoints. First TRB needs different type.
 * @use_bounce_buffer: set to use bounce buffer
 * @must_interrupt: set to interrupt on TRB completion
 */
static void dwc3_prepare_one_trb(struct dwc3_ep *dep,
		struct dwc3_request *req, unsigned int trb_length,
		unsigned int chain, unsigned int node, bool use_bounce_buffer,
		bool must_interrupt)
{
	struct dwc3_trb		*trb;
	dma_addr_t		dma;
	unsigned int		stream_id = req->request.stream_id;
	unsigned int		short_not_ok = req->request.short_not_ok;
	unsigned int		no_interrupt = req->request.no_interrupt;
	unsigned int		is_last = req->request.is_last;

	if (use_bounce_buffer)
		dma = dep->dwc->bounce_addr;
	else if (req->request.num_sgs > 0)
		dma = sg_dma_address(req->start_sg);
	else
		dma = req->request.dma;

	trb = &dep->trb_pool[dep->trb_enqueue];

	if (!req->trb) {
		dwc3_gadget_move_started_request(req);
		req->trb = trb;
		req->trb_dma = dwc3_trb_dma_offset(dep, trb);
	}

	req->num_trbs++;

	__dwc3_prepare_one_trb(dep, trb, dma, trb_length, chain, node,
			stream_id, short_not_ok, no_interrupt, is_last,
			must_interrupt);
}

static bool dwc3_needs_extra_trb(struct dwc3_ep *dep, struct dwc3_request *req)
{
	unsigned int maxp = usb_endpoint_maxp(dep->endpoint.desc);
	unsigned int rem = req->request.length % maxp;

	if ((req->request.length && req->request.zero && !rem &&
			!usb_endpoint_xfer_isoc(dep->endpoint.desc)) ||
			(!req->direction && rem))
		return true;

	return false;
}

/**
 * dwc3_prepare_last_sg - prepare TRBs for the last SG entry
 * @dep: The endpoint that the request belongs to
 * @req: The request to prepare
 * @entry_length: The last SG entry size
 * @node: Indicates whether this is not the first entry (for isoc only)
 *
 * Return the number of TRBs prepared.
 */
static int dwc3_prepare_last_sg(struct dwc3_ep *dep,
		struct dwc3_request *req, unsigned int entry_length,
		unsigned int node)
{
	unsigned int maxp = usb_endpoint_maxp(dep->endpoint.desc);
	unsigned int rem = req->request.length % maxp;
	unsigned int num_trbs = 1;

	if (dwc3_needs_extra_trb(dep, req))
		num_trbs++;

	if (dwc3_calc_trbs_left(dep) < num_trbs)
		return 0;

	req->needs_extra_trb = num_trbs > 1;

	/* Prepare a normal TRB */
	if (req->direction || req->request.length)
		dwc3_prepare_one_trb(dep, req, entry_length,
				req->needs_extra_trb, node, false, false);

	/* Prepare extra TRBs for ZLP and MPS OUT transfer alignment */
	if ((!req->direction && !req->request.length) || req->needs_extra_trb)
		dwc3_prepare_one_trb(dep, req,
				req->direction ? 0 : maxp - rem,
				false, 1, true, false);

	return num_trbs;
}

static int dwc3_prepare_trbs_sg(struct dwc3_ep *dep,
		struct dwc3_request *req)
{
	struct scatterlist *sg = req->start_sg;
	struct scatterlist *s;
	int		i;
	unsigned int length = req->request.length;
	unsigned int remaining = req->request.num_mapped_sgs
		- req->num_queued_sgs;
	unsigned int num_trbs = req->num_trbs;
	bool needs_extra_trb = dwc3_needs_extra_trb(dep, req);

	/*
	 * If we resume preparing the request, then get the remaining length of
	 * the request and resume where we left off.
	 */
	for_each_sg(req->request.sg, s, req->num_queued_sgs, i)
		length -= sg_dma_len(s);

	for_each_sg(sg, s, remaining, i) {
		unsigned int num_trbs_left = dwc3_calc_trbs_left(dep);
		unsigned int trb_length;
		bool must_interrupt = false;
		bool last_sg = false;

		trb_length = min_t(unsigned int, length, sg_dma_len(s));

		length -= trb_length;

		/*
		 * IOMMU driver is coalescing the list of sgs which shares a
		 * page boundary into one and giving it to USB driver. With
		 * this the number of sgs mapped is not equal to the number of
		 * sgs passed. So mark the chain bit to false if it isthe last
		 * mapped sg.
		 */
		if ((i == remaining - 1) || !length)
			last_sg = true;

		if (!num_trbs_left)
			break;

		if (last_sg) {
			if (!dwc3_prepare_last_sg(dep, req, trb_length, i))
				break;
		} else {
			/*
			 * Look ahead to check if we have enough TRBs for the
			 * next SG entry. If not, set interrupt on this TRB to
			 * resume preparing the next SG entry when more TRBs are
			 * free.
			 */
			if (num_trbs_left == 1 || (needs_extra_trb &&
					num_trbs_left <= 2 &&
					sg_dma_len(sg_next(s)) >= length))
				must_interrupt = true;

			dwc3_prepare_one_trb(dep, req, trb_length, 1, i, false,
					must_interrupt);
		}

		/*
		 * There can be a situation where all sgs in sglist are not
		 * queued because of insufficient trb number. To handle this
		 * case, update start_sg to next sg to be queued, so that
		 * we have free trbs we can continue queuing from where we
		 * previously stopped
		 */
		if (!last_sg)
			req->start_sg = sg_next(s);

		req->num_queued_sgs++;
		req->num_pending_sgs--;

		/*
		 * The number of pending SG entries may not correspond to the
		 * number of mapped SG entries. If all the data are queued, then
		 * don't include unused SG entries.
		 */
		if (length == 0) {
			req->num_pending_sgs = 0;
			break;
		}

		if (must_interrupt)
			break;
	}

	return req->num_trbs - num_trbs;
}

static int dwc3_prepare_trbs_linear(struct dwc3_ep *dep,
		struct dwc3_request *req)
{
	return dwc3_prepare_last_sg(dep, req, req->request.length, 0);
}

/*
 * dwc3_prepare_trbs - setup TRBs from requests
 * @dep: endpoint for which requests are being prepared
 *
 * The function goes through the requests list and sets up TRBs for the
 * transfers. The function returns once there are no more TRBs available or
 * it runs out of requests.
 *
 * Returns the number of TRBs prepared or negative errno.
 */
static int dwc3_prepare_trbs(struct dwc3_ep *dep)
{
	struct dwc3_request	*req, *n;
	int			ret = 0;

	BUILD_BUG_ON_NOT_POWER_OF_2(DWC3_TRB_NUM);

	/*
	 * We can get in a situation where there's a request in the started list
	 * but there weren't enough TRBs to fully kick it in the first time
	 * around, so it has been waiting for more TRBs to be freed up.
	 *
	 * In that case, we should check if we have a request with pending_sgs
	 * in the started list and prepare TRBs for that request first,
	 * otherwise we will prepare TRBs completely out of order and that will
	 * break things.
	 */
	list_for_each_entry(req, &dep->started_list, list) {
		if (req->num_pending_sgs > 0) {
			ret = dwc3_prepare_trbs_sg(dep, req);
			if (!ret || req->num_pending_sgs)
				return ret;
		}

		if (!dwc3_calc_trbs_left(dep))
			return ret;

		/*
		 * Don't prepare beyond a transfer. In DWC_usb32, its transfer
		 * burst capability may try to read and use TRBs beyond the
		 * active transfer instead of stopping.
		 */
		if (dep->stream_capable && req->request.is_last)
			return ret;
	}

	list_for_each_entry_safe(req, n, &dep->pending_list, list) {
		struct dwc3	*dwc = dep->dwc;

		ret = usb_gadget_map_request_by_dev(dwc->sysdev, &req->request,
						    dep->direction);
		if (ret)
			return ret;

		req->sg			= req->request.sg;
		req->start_sg		= req->sg;
		req->num_queued_sgs	= 0;
		req->num_pending_sgs	= req->request.num_mapped_sgs;

		if (req->num_pending_sgs > 0) {
			ret = dwc3_prepare_trbs_sg(dep, req);
			if (req->num_pending_sgs)
				return ret;
		} else {
			ret = dwc3_prepare_trbs_linear(dep, req);
		}

		if (!ret || !dwc3_calc_trbs_left(dep))
			return ret;

		/*
		 * Don't prepare beyond a transfer. In DWC_usb32, its transfer
		 * burst capability may try to read and use TRBs beyond the
		 * active transfer instead of stopping.
		 */
		if (dep->stream_capable && req->request.is_last)
			return ret;
	}

	return ret;
}

static void dwc3_gadget_ep_cleanup_cancelled_requests(struct dwc3_ep *dep);

static int __dwc3_gadget_kick_transfer(struct dwc3_ep *dep)
{
	struct dwc3_gadget_ep_cmd_params params;
	struct dwc3_request		*req;
	int				starting;
	int				ret;
	u32				cmd;

	/*
	 * Note that it's normal to have no new TRBs prepared (i.e. ret == 0).
	 * This happens when we need to stop and restart a transfer such as in
	 * the case of reinitiating a stream or retrying an isoc transfer.
	 */
	ret = dwc3_prepare_trbs(dep);
	if (ret < 0)
		return ret;

	starting = !(dep->flags & DWC3_EP_TRANSFER_STARTED);

	/*
	 * If there's no new TRB prepared and we don't need to restart a
	 * transfer, there's no need to update the transfer.
	 */
	if (!ret && !starting)
		return ret;

	req = next_request(&dep->started_list);
	if (!req) {
		dep->flags |= DWC3_EP_PENDING_REQUEST;
		return 0;
	}

	memset(&params, 0, sizeof(params));

	if (starting) {
		params.param0 = upper_32_bits(req->trb_dma);
		params.param1 = lower_32_bits(req->trb_dma);
		cmd = DWC3_DEPCMD_STARTTRANSFER;

		if (dep->stream_capable)
			cmd |= DWC3_DEPCMD_PARAM(req->request.stream_id);

		if (usb_endpoint_xfer_isoc(dep->endpoint.desc))
			cmd |= DWC3_DEPCMD_PARAM(dep->frame_number);
	} else {
		cmd = DWC3_DEPCMD_UPDATETRANSFER |
			DWC3_DEPCMD_PARAM(dep->resource_index);
	}

	ret = dwc3_send_gadget_ep_cmd(dep, cmd, &params);
	if (ret < 0) {
		struct dwc3_request *tmp;

		if (ret == -EAGAIN)
			return ret;

		dwc3_stop_active_transfer(dep, true, true);

		list_for_each_entry_safe(req, tmp, &dep->started_list, list)
			dwc3_gadget_move_cancelled_request(req, DWC3_REQUEST_STATUS_DEQUEUED);

		/* If ep isn't started, then there's no end transfer pending */
		if (!(dep->flags & DWC3_EP_END_TRANSFER_PENDING))
			dwc3_gadget_ep_cleanup_cancelled_requests(dep);

		return ret;
	}

	if (dep->stream_capable && req->request.is_last)
		dep->flags |= DWC3_EP_WAIT_TRANSFER_COMPLETE;

	return 0;
}

static int __dwc3_gadget_get_frame(struct dwc3 *dwc)
{
	u32			reg;

	reg = dwc3_readl(dwc->regs, DWC3_DSTS);
	return DWC3_DSTS_SOFFN(reg);
}

/**
 * dwc3_gadget_start_isoc_quirk - workaround invalid frame number
 * @dep: isoc endpoint
 *
 * This function tests for the correct combination of BIT[15:14] from the 16-bit
 * microframe number reported by the XferNotReady event for the future frame
 * number to start the isoc transfer.
 *
 * In DWC_usb31 version 1.70a-ea06 and prior, for highspeed and fullspeed
 * isochronous IN, BIT[15:14] of the 16-bit microframe number reported by the
 * XferNotReady event are invalid. The driver uses this number to schedule the
 * isochronous transfer and passes it to the START TRANSFER command. Because
 * this number is invalid, the command may fail. If BIT[15:14] matches the
 * internal 16-bit microframe, the START TRANSFER command will pass and the
 * transfer will start at the scheduled time, if it is off by 1, the command
 * will still pass, but the transfer will start 2 seconds in the future. For all
 * other conditions, the START TRANSFER command will fail with bus-expiry.
 *
 * In order to workaround this issue, we can test for the correct combination of
 * BIT[15:14] by sending START TRANSFER commands with different values of
 * BIT[15:14]: 'b00, 'b01, 'b10, and 'b11. Each combination is 2^14 uframe apart
 * (or 2 seconds). 4 seconds into the future will result in a bus-expiry status.
 * As the result, within the 4 possible combinations for BIT[15:14], there will
 * be 2 successful and 2 failure START COMMAND status. One of the 2 successful
 * command status will result in a 2-second delay start. The smaller BIT[15:14]
 * value is the correct combination.
 *
 * Since there are only 4 outcomes and the results are ordered, we can simply
 * test 2 START TRANSFER commands with BIT[15:14] combinations 'b00 and 'b01 to
 * deduce the smaller successful combination.
 *
 * Let test0 = test status for combination 'b00 and test1 = test status for 'b01
 * of BIT[15:14]. The correct combination is as follow:
 *
 * if test0 fails and test1 passes, BIT[15:14] is 'b01
 * if test0 fails and test1 fails, BIT[15:14] is 'b10
 * if test0 passes and test1 fails, BIT[15:14] is 'b11
 * if test0 passes and test1 passes, BIT[15:14] is 'b00
 *
 * Synopsys STAR 9001202023: Wrong microframe number for isochronous IN
 * endpoints.
 */
static int dwc3_gadget_start_isoc_quirk(struct dwc3_ep *dep)
{
	int cmd_status = 0;
	bool test0;
	bool test1;

	while (dep->combo_num < 2) {
		struct dwc3_gadget_ep_cmd_params params;
		u32 test_frame_number;
		u32 cmd;

		/*
		 * Check if we can start isoc transfer on the next interval or
		 * 4 uframes in the future with BIT[15:14] as dep->combo_num
		 */
		test_frame_number = dep->frame_number & DWC3_FRNUMBER_MASK;
		test_frame_number |= dep->combo_num << 14;
		test_frame_number += max_t(u32, 4, dep->interval);

		params.param0 = upper_32_bits(dep->dwc->bounce_addr);
		params.param1 = lower_32_bits(dep->dwc->bounce_addr);

		cmd = DWC3_DEPCMD_STARTTRANSFER;
		cmd |= DWC3_DEPCMD_PARAM(test_frame_number);
		cmd_status = dwc3_send_gadget_ep_cmd(dep, cmd, &params);

		/* Redo if some other failure beside bus-expiry is received */
		if (cmd_status && cmd_status != -EAGAIN) {
			dep->start_cmd_status = 0;
			dep->combo_num = 0;
			return 0;
		}

		/* Store the first test status */
		if (dep->combo_num == 0)
			dep->start_cmd_status = cmd_status;

		dep->combo_num++;

		/*
		 * End the transfer if the START_TRANSFER command is successful
		 * to wait for the next XferNotReady to test the command again
		 */
		if (cmd_status == 0) {
			dwc3_stop_active_transfer(dep, true, true);
			return 0;
		}
	}

	/* test0 and test1 are both completed at this point */
	test0 = (dep->start_cmd_status == 0);
	test1 = (cmd_status == 0);

	if (!test0 && test1)
		dep->combo_num = 1;
	else if (!test0 && !test1)
		dep->combo_num = 2;
	else if (test0 && !test1)
		dep->combo_num = 3;
	else if (test0 && test1)
		dep->combo_num = 0;

	dep->frame_number &= DWC3_FRNUMBER_MASK;
	dep->frame_number |= dep->combo_num << 14;
	dep->frame_number += max_t(u32, 4, dep->interval);

	/* Reinitialize test variables */
	dep->start_cmd_status = 0;
	dep->combo_num = 0;

	return __dwc3_gadget_kick_transfer(dep);
}

static int __dwc3_gadget_start_isoc(struct dwc3_ep *dep)
{
	const struct usb_endpoint_descriptor *desc = dep->endpoint.desc;
	struct dwc3 *dwc = dep->dwc;
	int ret;
	int i;

	if (list_empty(&dep->pending_list) &&
	    list_empty(&dep->started_list)) {
		dep->flags |= DWC3_EP_PENDING_REQUEST;
		return -EAGAIN;
	}

	if (!dwc->dis_start_transfer_quirk &&
	    (DWC3_VER_IS_PRIOR(DWC31, 170A) ||
	     DWC3_VER_TYPE_IS_WITHIN(DWC31, 170A, EA01, EA06))) {
		if (dwc->gadget->speed <= USB_SPEED_HIGH && dep->direction)
			return dwc3_gadget_start_isoc_quirk(dep);
	}

	if (desc->bInterval <= 14 &&
	    dwc->gadget->speed >= USB_SPEED_HIGH) {
		u32 frame = __dwc3_gadget_get_frame(dwc);
		bool rollover = frame <
				(dep->frame_number & DWC3_FRNUMBER_MASK);

		/*
		 * frame_number is set from XferNotReady and may be already
		 * out of date. DSTS only provides the lower 14 bit of the
		 * current frame number. So add the upper two bits of
		 * frame_number and handle a possible rollover.
		 * This will provide the correct frame_number unless more than
		 * rollover has happened since XferNotReady.
		 */

		dep->frame_number = (dep->frame_number & ~DWC3_FRNUMBER_MASK) |
				     frame;
		if (rollover)
			dep->frame_number += BIT(14);
	}

	for (i = 0; i < DWC3_ISOC_MAX_RETRIES; i++) {
		dep->frame_number = DWC3_ALIGN_FRAME(dep, i + 1);

		ret = __dwc3_gadget_kick_transfer(dep);
		if (ret != -EAGAIN)
			break;
	}

	/*
	 * After a number of unsuccessful start attempts due to bus-expiry
	 * status, issue END_TRANSFER command and retry on the next XferNotReady
	 * event.
	 */
	if (ret == -EAGAIN) {
		struct dwc3_gadget_ep_cmd_params params;
		u32 cmd;

		cmd = DWC3_DEPCMD_ENDTRANSFER |
			DWC3_DEPCMD_CMDIOC |
			DWC3_DEPCMD_PARAM(dep->resource_index);

		dep->resource_index = 0;
		memset(&params, 0, sizeof(params));

		ret = dwc3_send_gadget_ep_cmd(dep, cmd, &params);
		if (!ret)
			dep->flags |= DWC3_EP_END_TRANSFER_PENDING;
	}

	return ret;
}

static int __dwc3_gadget_ep_queue(struct dwc3_ep *dep, struct dwc3_request *req)
{
	struct dwc3		*dwc = dep->dwc;

	if (!dep->endpoint.desc || !dwc->pullups_connected || !dwc->connected) {
		dev_err(dwc->dev, "%s: can't queue to disabled endpoint\n",
				dep->name);
		return -ESHUTDOWN;
	}

	if (WARN(req->dep != dep, "request %pK belongs to '%s'\n",
				&req->request, req->dep->name))
		return -EINVAL;

	if (WARN(req->status < DWC3_REQUEST_STATUS_COMPLETED,
				"%s: request %pK already in flight\n",
				dep->name, &req->request))
		return -EINVAL;

	pm_runtime_get(dwc->dev);

	req->request.actual	= 0;
	req->request.status	= -EINPROGRESS;

	trace_dwc3_ep_queue(req);

	list_add_tail(&req->list, &dep->pending_list);
	req->status = DWC3_REQUEST_STATUS_QUEUED;

	if (dep->flags & DWC3_EP_WAIT_TRANSFER_COMPLETE)
		return 0;

	/*
	 * Start the transfer only after the END_TRANSFER is completed
	 * and endpoint STALL is cleared.
	 */
	if ((dep->flags & DWC3_EP_END_TRANSFER_PENDING) ||
	    (dep->flags & DWC3_EP_WEDGE) ||
	    (dep->flags & DWC3_EP_STALL)) {
		dep->flags |= DWC3_EP_DELAY_START;
		return 0;
	}

	/*
	 * NOTICE: Isochronous endpoints should NEVER be prestarted. We must
	 * wait for a XferNotReady event so we will know what's the current
	 * (micro-)frame number.
	 *
	 * Without this trick, we are very, very likely gonna get Bus Expiry
	 * errors which will force us issue EndTransfer command.
	 */
	if (usb_endpoint_xfer_isoc(dep->endpoint.desc)) {
		if (!(dep->flags & DWC3_EP_PENDING_REQUEST) &&
				!(dep->flags & DWC3_EP_TRANSFER_STARTED))
			return 0;

		if ((dep->flags & DWC3_EP_PENDING_REQUEST)) {
			if (!(dep->flags & DWC3_EP_TRANSFER_STARTED))
				return __dwc3_gadget_start_isoc(dep);
		}
	}

	__dwc3_gadget_kick_transfer(dep);

	return 0;
}

static int dwc3_gadget_ep_queue(struct usb_ep *ep, struct usb_request *request,
	gfp_t gfp_flags)
{
	struct dwc3_request		*req = to_dwc3_request(request);
	struct dwc3_ep			*dep = to_dwc3_ep(ep);
	struct dwc3			*dwc = dep->dwc;

	unsigned long			flags;

	int				ret;

	spin_lock_irqsave(&dwc->lock, flags);
	ret = __dwc3_gadget_ep_queue(dep, req);
	spin_unlock_irqrestore(&dwc->lock, flags);

	return ret;
}

static void dwc3_gadget_ep_skip_trbs(struct dwc3_ep *dep, struct dwc3_request *req)
{
	int i;

	/* If req->trb is not set, then the request has not started */
	if (!req->trb)
		return;

	/*
	 * If request was already started, this means we had to
	 * stop the transfer. With that we also need to ignore
	 * all TRBs used by the request, however TRBs can only
	 * be modified after completion of END_TRANSFER
	 * command. So what we do here is that we wait for
	 * END_TRANSFER completion and only after that, we jump
	 * over TRBs by clearing HWO and incrementing dequeue
	 * pointer.
	 */
	for (i = 0; i < req->num_trbs; i++) {
		struct dwc3_trb *trb;

		trb = &dep->trb_pool[dep->trb_dequeue];
		trb->ctrl &= ~DWC3_TRB_CTRL_HWO;
		dwc3_ep_inc_deq(dep);
	}

	req->num_trbs = 0;
}

static void dwc3_gadget_ep_cleanup_cancelled_requests(struct dwc3_ep *dep)
{
	struct dwc3_request		*req;
	struct dwc3_request		*tmp;
	struct dwc3			*dwc = dep->dwc;

	list_for_each_entry_safe(req, tmp, &dep->cancelled_list, list) {
		dwc3_gadget_ep_skip_trbs(dep, req);
		switch (req->status) {
		case DWC3_REQUEST_STATUS_DISCONNECTED:
			dwc3_gadget_giveback(dep, req, -ESHUTDOWN);
			break;
		case DWC3_REQUEST_STATUS_DEQUEUED:
			dwc3_gadget_giveback(dep, req, -ECONNRESET);
			break;
		case DWC3_REQUEST_STATUS_STALLED:
			dwc3_gadget_giveback(dep, req, -EPIPE);
			break;
		default:
			dev_err(dwc->dev, "request cancelled with wrong reason:%d\n", req->status);
			dwc3_gadget_giveback(dep, req, -ECONNRESET);
			break;
		}
	}
}

static int dwc3_gadget_ep_dequeue(struct usb_ep *ep,
		struct usb_request *request)
{
	struct dwc3_request		*req = to_dwc3_request(request);
	struct dwc3_request		*r = NULL;

	struct dwc3_ep			*dep = to_dwc3_ep(ep);
	struct dwc3			*dwc = dep->dwc;

	unsigned long			flags;
	int				ret = 0;

	trace_dwc3_ep_dequeue(req);

	spin_lock_irqsave(&dwc->lock, flags);

	list_for_each_entry(r, &dep->cancelled_list, list) {
		if (r == req)
			goto out;
	}

	list_for_each_entry(r, &dep->pending_list, list) {
		if (r == req) {
			dwc3_gadget_giveback(dep, req, -ECONNRESET);
			goto out;
		}
	}

	list_for_each_entry(r, &dep->started_list, list) {
		if (r == req) {
			struct dwc3_request *t;

			/* wait until it is processed */
			dwc3_stop_active_transfer(dep, true, true);

			/*
			 * Remove any started request if the transfer is
			 * cancelled.
			 */
			list_for_each_entry_safe(r, t, &dep->started_list, list)
				dwc3_gadget_move_cancelled_request(r,
						DWC3_REQUEST_STATUS_DEQUEUED);

			dep->flags &= ~DWC3_EP_WAIT_TRANSFER_COMPLETE;

			goto out;
		}
	}

	dev_err(dwc->dev, "request %pK was not queued to %s\n",
		request, ep->name);
	ret = -EINVAL;
out:
	spin_unlock_irqrestore(&dwc->lock, flags);

	return ret;
}

int __dwc3_gadget_ep_set_halt(struct dwc3_ep *dep, int value, int protocol)
{
	struct dwc3_gadget_ep_cmd_params	params;
	struct dwc3				*dwc = dep->dwc;
	struct dwc3_request			*req;
	struct dwc3_request			*tmp;
	int					ret;

	if (usb_endpoint_xfer_isoc(dep->endpoint.desc)) {
		dev_err(dwc->dev, "%s is of Isochronous type\n", dep->name);
		return -EINVAL;
	}

	memset(&params, 0x00, sizeof(params));

	if (value) {
		struct dwc3_trb *trb;

		unsigned int transfer_in_flight;
		unsigned int started;

		if (dep->number > 1)
			trb = dwc3_ep_prev_trb(dep, dep->trb_enqueue);
		else
			trb = &dwc->ep0_trb[dep->trb_enqueue];

		transfer_in_flight = trb->ctrl & DWC3_TRB_CTRL_HWO;
		started = !list_empty(&dep->started_list);

		if (!protocol && ((dep->direction && transfer_in_flight) ||
				(!dep->direction && started))) {
			return -EAGAIN;
		}

		ret = dwc3_send_gadget_ep_cmd(dep, DWC3_DEPCMD_SETSTALL,
				&params);
		if (ret)
			dev_err(dwc->dev, "failed to set STALL on %s\n",
					dep->name);
		else
			dep->flags |= DWC3_EP_STALL;
	} else {
		/*
		 * Don't issue CLEAR_STALL command to control endpoints. The
		 * controller automatically clears the STALL when it receives
		 * the SETUP token.
		 */
		if (dep->number <= 1) {
			dep->flags &= ~(DWC3_EP_STALL | DWC3_EP_WEDGE);
			return 0;
		}

		dwc3_stop_active_transfer(dep, true, true);

		list_for_each_entry_safe(req, tmp, &dep->started_list, list)
			dwc3_gadget_move_cancelled_request(req, DWC3_REQUEST_STATUS_STALLED);

		if (dep->flags & DWC3_EP_END_TRANSFER_PENDING) {
			dep->flags |= DWC3_EP_PENDING_CLEAR_STALL;
			return 0;
		}

		dwc3_gadget_ep_cleanup_cancelled_requests(dep);

		ret = dwc3_send_clear_stall_ep_cmd(dep);
		if (ret) {
			dev_err(dwc->dev, "failed to clear STALL on %s\n",
					dep->name);
			return ret;
		}

		dep->flags &= ~(DWC3_EP_STALL | DWC3_EP_WEDGE);

		if ((dep->flags & DWC3_EP_DELAY_START) &&
		    !usb_endpoint_xfer_isoc(dep->endpoint.desc))
			__dwc3_gadget_kick_transfer(dep);

		dep->flags &= ~DWC3_EP_DELAY_START;
	}

	return ret;
}

static int dwc3_gadget_ep_set_halt(struct usb_ep *ep, int value)
{
	struct dwc3_ep			*dep = to_dwc3_ep(ep);
	struct dwc3			*dwc = dep->dwc;

	unsigned long			flags;

	int				ret;

	spin_lock_irqsave(&dwc->lock, flags);
	ret = __dwc3_gadget_ep_set_halt(dep, value, false);
	spin_unlock_irqrestore(&dwc->lock, flags);

	return ret;
}

static int dwc3_gadget_ep_set_wedge(struct usb_ep *ep)
{
	struct dwc3_ep			*dep = to_dwc3_ep(ep);
	struct dwc3			*dwc = dep->dwc;
	unsigned long			flags;
	int				ret;

	spin_lock_irqsave(&dwc->lock, flags);
	dep->flags |= DWC3_EP_WEDGE;

	if (dep->number == 0 || dep->number == 1)
		ret = __dwc3_gadget_ep0_set_halt(ep, 1);
	else
		ret = __dwc3_gadget_ep_set_halt(dep, 1, false);
	spin_unlock_irqrestore(&dwc->lock, flags);

	return ret;
}

/* -------------------------------------------------------------------------- */

static struct usb_endpoint_descriptor dwc3_gadget_ep0_desc = {
	.bLength	= USB_DT_ENDPOINT_SIZE,
	.bDescriptorType = USB_DT_ENDPOINT,
	.bmAttributes	= USB_ENDPOINT_XFER_CONTROL,
};

static const struct usb_ep_ops dwc3_gadget_ep0_ops = {
	.enable		= dwc3_gadget_ep0_enable,
	.disable	= dwc3_gadget_ep0_disable,
	.alloc_request	= dwc3_gadget_ep_alloc_request,
	.free_request	= dwc3_gadget_ep_free_request,
	.queue		= dwc3_gadget_ep0_queue,
	.dequeue	= dwc3_gadget_ep_dequeue,
	.set_halt	= dwc3_gadget_ep0_set_halt,
	.set_wedge	= dwc3_gadget_ep_set_wedge,
};

static const struct usb_ep_ops dwc3_gadget_ep_ops = {
	.enable		= dwc3_gadget_ep_enable,
	.disable	= dwc3_gadget_ep_disable,
	.alloc_request	= dwc3_gadget_ep_alloc_request,
	.free_request	= dwc3_gadget_ep_free_request,
	.queue		= dwc3_gadget_ep_queue,
	.dequeue	= dwc3_gadget_ep_dequeue,
	.set_halt	= dwc3_gadget_ep_set_halt,
	.set_wedge	= dwc3_gadget_ep_set_wedge,
};

/* -------------------------------------------------------------------------- */

static int dwc3_gadget_get_frame(struct usb_gadget *g)
{
	struct dwc3		*dwc = gadget_to_dwc(g);

	return __dwc3_gadget_get_frame(dwc);
}

static int __dwc3_gadget_wakeup(struct dwc3 *dwc)
{
	int			retries;

	int			ret;
	u32			reg;

	u8			link_state;

	/*
	 * According to the Databook Remote wakeup request should
	 * be issued only when the device is in early suspend state.
	 *
	 * We can check that via USB Link State bits in DSTS register.
	 */
	reg = dwc3_readl(dwc->regs, DWC3_DSTS);

	link_state = DWC3_DSTS_USBLNKST(reg);

	switch (link_state) {
	case DWC3_LINK_STATE_RESET:
	case DWC3_LINK_STATE_RX_DET:	/* in HS, means Early Suspend */
	case DWC3_LINK_STATE_U3:	/* in HS, means SUSPEND */
	case DWC3_LINK_STATE_U2:	/* in HS, means Sleep (L1) */
	case DWC3_LINK_STATE_U1:
	case DWC3_LINK_STATE_RESUME:
		break;
	default:
		return -EINVAL;
	}

	ret = dwc3_gadget_set_link_state(dwc, DWC3_LINK_STATE_RECOV);
	if (ret < 0) {
		dev_err(dwc->dev, "failed to put link in Recovery\n");
		return ret;
	}

	/* Recent versions do this automatically */
	if (DWC3_VER_IS_PRIOR(DWC3, 194A)) {
		/* write zeroes to Link Change Request */
		reg = dwc3_readl(dwc->regs, DWC3_DCTL);
		reg &= ~DWC3_DCTL_ULSTCHNGREQ_MASK;
		dwc3_writel(dwc->regs, DWC3_DCTL, reg);
	}

	/* poll until Link State changes to ON */
	retries = 20000;

	while (retries--) {
		reg = dwc3_readl(dwc->regs, DWC3_DSTS);

		/* in HS, means ON */
		if (DWC3_DSTS_USBLNKST(reg) == DWC3_LINK_STATE_U0)
			break;
	}

	if (DWC3_DSTS_USBLNKST(reg) != DWC3_LINK_STATE_U0) {
		dev_err(dwc->dev, "failed to send remote wakeup\n");
		return -EINVAL;
	}

	return 0;
}

static int dwc3_gadget_wakeup(struct usb_gadget *g)
{
	struct dwc3		*dwc = gadget_to_dwc(g);
	unsigned long		flags;
	int			ret;

	spin_lock_irqsave(&dwc->lock, flags);
	ret = __dwc3_gadget_wakeup(dwc);
	spin_unlock_irqrestore(&dwc->lock, flags);

	return ret;
}

static int dwc3_gadget_set_selfpowered(struct usb_gadget *g,
		int is_selfpowered)
{
	struct dwc3		*dwc = gadget_to_dwc(g);
	unsigned long		flags;

	spin_lock_irqsave(&dwc->lock, flags);
	g->is_selfpowered = !!is_selfpowered;
	spin_unlock_irqrestore(&dwc->lock, flags);

	return 0;
}

static void dwc3_stop_active_transfers(struct dwc3 *dwc)
{
	u32 epnum;

	for (epnum = 2; epnum < dwc->num_eps; epnum++) {
		struct dwc3_ep *dep;

		dep = dwc->eps[epnum];
		if (!dep)
			continue;

		dwc3_remove_requests(dwc, dep);
	}
}

static void __dwc3_gadget_set_ssp_rate(struct dwc3 *dwc)
{
	enum usb_ssp_rate	ssp_rate = dwc->gadget_ssp_rate;
	u32			reg;

	if (ssp_rate == USB_SSP_GEN_UNKNOWN)
		ssp_rate = dwc->max_ssp_rate;

	reg = dwc3_readl(dwc->regs, DWC3_DCFG);
	reg &= ~DWC3_DCFG_SPEED_MASK;
	reg &= ~DWC3_DCFG_NUMLANES(~0);

	if (ssp_rate == USB_SSP_GEN_1x2)
		reg |= DWC3_DCFG_SUPERSPEED;
	else if (dwc->max_ssp_rate != USB_SSP_GEN_1x2)
		reg |= DWC3_DCFG_SUPERSPEED_PLUS;

	if (ssp_rate != USB_SSP_GEN_2x1 &&
	    dwc->max_ssp_rate != USB_SSP_GEN_2x1)
		reg |= DWC3_DCFG_NUMLANES(1);

	dwc3_writel(dwc->regs, DWC3_DCFG, reg);
}

static void __dwc3_gadget_set_speed(struct dwc3 *dwc)
{
	enum usb_device_speed	speed;
	u32			reg;

	speed = dwc->gadget_max_speed;
	if (speed == USB_SPEED_UNKNOWN || speed > dwc->maximum_speed)
		speed = dwc->maximum_speed;

	if (speed == USB_SPEED_SUPER_PLUS &&
	    DWC3_IP_IS(DWC32)) {
		__dwc3_gadget_set_ssp_rate(dwc);
		return;
	}

	reg = dwc3_readl(dwc->regs, DWC3_DCFG);
	reg &= ~(DWC3_DCFG_SPEED_MASK);

	/*
	 * WORKAROUND: DWC3 revision < 2.20a have an issue
	 * which would cause metastability state on Run/Stop
	 * bit if we try to force the IP to USB2-only mode.
	 *
	 * Because of that, we cannot configure the IP to any
	 * speed other than the SuperSpeed
	 *
	 * Refers to:
	 *
	 * STAR#9000525659: Clock Domain Crossing on DCTL in
	 * USB 2.0 Mode
	 */
	if (DWC3_VER_IS_PRIOR(DWC3, 220A) &&
	    !dwc->dis_metastability_quirk) {
		reg |= DWC3_DCFG_SUPERSPEED;
	} else {
		switch (speed) {
		case USB_SPEED_FULL:
			reg |= DWC3_DCFG_FULLSPEED;
			break;
		case USB_SPEED_HIGH:
			reg |= DWC3_DCFG_HIGHSPEED;
			break;
		case USB_SPEED_SUPER:
			reg |= DWC3_DCFG_SUPERSPEED;
			break;
		case USB_SPEED_SUPER_PLUS:
			if (DWC3_IP_IS(DWC3))
				reg |= DWC3_DCFG_SUPERSPEED;
			else
				reg |= DWC3_DCFG_SUPERSPEED_PLUS;
			break;
		default:
			dev_err(dwc->dev, "invalid speed (%d)\n", speed);

			if (DWC3_IP_IS(DWC3))
				reg |= DWC3_DCFG_SUPERSPEED;
			else
				reg |= DWC3_DCFG_SUPERSPEED_PLUS;
		}
	}

	if (DWC3_IP_IS(DWC32) &&
	    speed > USB_SPEED_UNKNOWN &&
	    speed < USB_SPEED_SUPER_PLUS)
		reg &= ~DWC3_DCFG_NUMLANES(~0);

	dwc3_writel(dwc->regs, DWC3_DCFG, reg);
}

static int dwc3_gadget_run_stop(struct dwc3 *dwc, int is_on, int suspend)
{
	u32			reg;
	u32			timeout = 500;

	if (pm_runtime_suspended(dwc->dev))
		return 0;

	reg = dwc3_readl(dwc->regs, DWC3_DCTL);
	if (is_on) {
		if (DWC3_VER_IS_WITHIN(DWC3, ANY, 187A)) {
			reg &= ~DWC3_DCTL_TRGTULST_MASK;
			reg |= DWC3_DCTL_TRGTULST_RX_DET;
		}

		if (!DWC3_VER_IS_PRIOR(DWC3, 194A))
			reg &= ~DWC3_DCTL_KEEP_CONNECT;
		reg |= DWC3_DCTL_RUN_STOP;

		if (dwc->has_hibernation)
			reg |= DWC3_DCTL_KEEP_CONNECT;

		__dwc3_gadget_set_speed(dwc);
		dwc->pullups_connected = true;
	} else {
		reg &= ~DWC3_DCTL_RUN_STOP;

		if (dwc->has_hibernation && !suspend)
			reg &= ~DWC3_DCTL_KEEP_CONNECT;

		dwc->pullups_connected = false;
	}

	dwc3_gadget_dctl_write_safe(dwc, reg);

	do {
		reg = dwc3_readl(dwc->regs, DWC3_DSTS);
		reg &= DWC3_DSTS_DEVCTRLHLT;
	} while (--timeout && !(!is_on ^ !reg));

	if (!timeout)
		return -ETIMEDOUT;

	return 0;
}

static void dwc3_gadget_disable_irq(struct dwc3 *dwc);
static void __dwc3_gadget_stop(struct dwc3 *dwc);
static int __dwc3_gadget_start(struct dwc3 *dwc);

static int dwc3_gadget_pullup(struct usb_gadget *g, int is_on)
{
	struct dwc3		*dwc = gadget_to_dwc(g);
	unsigned long		flags;
	int			ret;

	is_on = !!is_on;

	/*
	 * Per databook, when we want to stop the gadget, if a control transfer
	 * is still in process, complete it and get the core into setup phase.
	 */
	if (!is_on && dwc->ep0state != EP0_SETUP_PHASE) {
		reinit_completion(&dwc->ep0_in_setup);

		ret = wait_for_completion_timeout(&dwc->ep0_in_setup,
				msecs_to_jiffies(DWC3_PULL_UP_TIMEOUT));
		if (ret == 0) {
			dev_err(dwc->dev, "timed out waiting for SETUP phase\n");
			return -ETIMEDOUT;
		}
	}

	/*
	 * Check the return value for successful resume, or error.  For a
	 * successful resume, the DWC3 runtime PM resume routine will handle
	 * the run stop sequence, so avoid duplicate operations here.
	 */
	ret = pm_runtime_get_sync(dwc->dev);
	if (!ret || ret < 0) {
		pm_runtime_put(dwc->dev);
		return 0;
	}

	/*
	 * Synchronize and disable any further event handling while controller
	 * is being enabled/disabled.
	 */
	disable_irq(dwc->irq_gadget);

	spin_lock_irqsave(&dwc->lock, flags);

	if (!is_on) {
		u32 count;

		dwc->connected = false;
		/*
		 * In the Synopsis DesignWare Cores USB3 Databook Rev. 3.30a
		 * Section 4.1.8 Table 4-7, it states that for a device-initiated
		 * disconnect, the SW needs to ensure that it sends "a DEPENDXFER
		 * command for any active transfers" before clearing the RunStop
		 * bit.
		 */
		dwc3_stop_active_transfers(dwc);
		__dwc3_gadget_stop(dwc);

		/*
		 * In the Synopsis DesignWare Cores USB3 Databook Rev. 3.30a
		 * Section 1.3.4, it mentions that for the DEVCTRLHLT bit, the
		 * "software needs to acknowledge the events that are generated
		 * (by writing to GEVNTCOUNTn) while it is waiting for this bit
		 * to be set to '1'."
		 */
		count = dwc3_readl(dwc->regs, DWC3_GEVNTCOUNT(0));
		count &= DWC3_GEVNTCOUNT_MASK;
		if (count > 0) {
			dwc3_writel(dwc->regs, DWC3_GEVNTCOUNT(0), count);
			dwc->ev_buf->lpos = (dwc->ev_buf->lpos + count) %
						dwc->ev_buf->length;
		}
	} else {
		__dwc3_gadget_start(dwc);
	}

	ret = dwc3_gadget_run_stop(dwc, is_on, false);
	spin_unlock_irqrestore(&dwc->lock, flags);
	enable_irq(dwc->irq_gadget);

	pm_runtime_put(dwc->dev);

	return ret;
}

static void dwc3_gadget_enable_irq(struct dwc3 *dwc)
{
	u32			reg;

	/* Enable all but Start and End of Frame IRQs */
	reg = (DWC3_DEVTEN_EVNTOVERFLOWEN |
			DWC3_DEVTEN_CMDCMPLTEN |
			DWC3_DEVTEN_ERRTICERREN |
			DWC3_DEVTEN_WKUPEVTEN |
			DWC3_DEVTEN_CONNECTDONEEN |
			DWC3_DEVTEN_USBRSTEN |
			DWC3_DEVTEN_DISCONNEVTEN);

	if (DWC3_VER_IS_PRIOR(DWC3, 250A))
		reg |= DWC3_DEVTEN_ULSTCNGEN;

	/* On 2.30a and above this bit enables U3/L2-L1 Suspend Events */
	if (!DWC3_VER_IS_PRIOR(DWC3, 230A))
		reg |= DWC3_DEVTEN_U3L2L1SUSPEN;

	dwc3_writel(dwc->regs, DWC3_DEVTEN, reg);
}

static void dwc3_gadget_disable_irq(struct dwc3 *dwc)
{
	/* mask all interrupts */
	dwc3_writel(dwc->regs, DWC3_DEVTEN, 0x00);
}

static irqreturn_t dwc3_interrupt(int irq, void *_dwc);
static irqreturn_t dwc3_thread_interrupt(int irq, void *_dwc);

/**
 * dwc3_gadget_setup_nump - calculate and initialize NUMP field of %DWC3_DCFG
 * @dwc: pointer to our context structure
 *
 * The following looks like complex but it's actually very simple. In order to
 * calculate the number of packets we can burst at once on OUT transfers, we're
 * gonna use RxFIFO size.
 *
 * To calculate RxFIFO size we need two numbers:
 * MDWIDTH = size, in bits, of the internal memory bus
 * RAM2_DEPTH = depth, in MDWIDTH, of internal RAM2 (where RxFIFO sits)
 *
 * Given these two numbers, the formula is simple:
 *
 * RxFIFO Size = (RAM2_DEPTH * MDWIDTH / 8) - 24 - 16;
 *
 * 24 bytes is for 3x SETUP packets
 * 16 bytes is a clock domain crossing tolerance
 *
 * Given RxFIFO Size, NUMP = RxFIFOSize / 1024;
 */
static void dwc3_gadget_setup_nump(struct dwc3 *dwc)
{
	u32 ram2_depth;
	u32 mdwidth;
	u32 nump;
	u32 reg;

	ram2_depth = DWC3_GHWPARAMS7_RAM2_DEPTH(dwc->hwparams.hwparams7);
	mdwidth = dwc3_mdwidth(dwc);

	nump = ((ram2_depth * mdwidth / 8) - 24 - 16) / 1024;
	nump = min_t(u32, nump, 16);

	/* update NumP */
	reg = dwc3_readl(dwc->regs, DWC3_DCFG);
	reg &= ~DWC3_DCFG_NUMP_MASK;
	reg |= nump << DWC3_DCFG_NUMP_SHIFT;
	dwc3_writel(dwc->regs, DWC3_DCFG, reg);
}

static int __dwc3_gadget_start(struct dwc3 *dwc)
{
	struct dwc3_ep		*dep;
	int			ret = 0;
	u32			reg;

	/*
	 * Use IMOD if enabled via dwc->imod_interval. Otherwise, if
	 * the core supports IMOD, disable it.
	 */
	if (dwc->imod_interval) {
		dwc3_writel(dwc->regs, DWC3_DEV_IMOD(0), dwc->imod_interval);
		dwc3_writel(dwc->regs, DWC3_GEVNTCOUNT(0), DWC3_GEVNTCOUNT_EHB);
	} else if (dwc3_has_imod(dwc)) {
		dwc3_writel(dwc->regs, DWC3_DEV_IMOD(0), 0);
	}

	/*
	 * We are telling dwc3 that we want to use DCFG.NUMP as ACK TP's NUMP
	 * field instead of letting dwc3 itself calculate that automatically.
	 *
	 * This way, we maximize the chances that we'll be able to get several
	 * bursts of data without going through any sort of endpoint throttling.
	 */
	reg = dwc3_readl(dwc->regs, DWC3_GRXTHRCFG);
	if (DWC3_IP_IS(DWC3))
		reg &= ~DWC3_GRXTHRCFG_PKTCNTSEL;
	else
		reg &= ~DWC31_GRXTHRCFG_PKTCNTSEL;

	dwc3_writel(dwc->regs, DWC3_GRXTHRCFG, reg);

	dwc3_gadget_setup_nump(dwc);

	/*
	 * Currently the controller handles single stream only. So, Ignore
	 * Packet Pending bit for stream selection and don't search for another
	 * stream if the host sends Data Packet with PP=0 (for OUT direction) or
	 * ACK with NumP=0 and PP=0 (for IN direction). This slightly improves
	 * the stream performance.
	 */
	reg = dwc3_readl(dwc->regs, DWC3_DCFG);
	reg |= DWC3_DCFG_IGNSTRMPP;
	dwc3_writel(dwc->regs, DWC3_DCFG, reg);

	/* Start with SuperSpeed Default */
	dwc3_gadget_ep0_desc.wMaxPacketSize = cpu_to_le16(512);

	dep = dwc->eps[0];
	ret = __dwc3_gadget_ep_enable(dep, DWC3_DEPCFG_ACTION_INIT);
	if (ret) {
		dev_err(dwc->dev, "failed to enable %s\n", dep->name);
		goto err0;
	}

	dep = dwc->eps[1];
	ret = __dwc3_gadget_ep_enable(dep, DWC3_DEPCFG_ACTION_INIT);
	if (ret) {
		dev_err(dwc->dev, "failed to enable %s\n", dep->name);
		goto err1;
	}

	/* begin to receive SETUP packets */
	dwc->ep0state = EP0_SETUP_PHASE;
	dwc->link_state = DWC3_LINK_STATE_SS_DIS;
	dwc3_ep0_out_start(dwc);

	dwc3_gadget_enable_irq(dwc);

	return 0;

err1:
	__dwc3_gadget_ep_disable(dwc->eps[0]);

err0:
	return ret;
}

static int dwc3_gadget_start(struct usb_gadget *g,
		struct usb_gadget_driver *driver)
{
	struct dwc3		*dwc = gadget_to_dwc(g);
	unsigned long		flags;
	int			ret;
	int			irq;

	irq = dwc->irq_gadget;
	ret = request_threaded_irq(irq, dwc3_interrupt, dwc3_thread_interrupt,
			IRQF_SHARED, "dwc3", dwc->ev_buf);
	if (ret) {
		dev_err(dwc->dev, "failed to request irq #%d --> %d\n",
				irq, ret);
		return ret;
	}

	spin_lock_irqsave(&dwc->lock, flags);
	dwc->gadget_driver	= driver;
	spin_unlock_irqrestore(&dwc->lock, flags);

	return 0;
}

static void __dwc3_gadget_stop(struct dwc3 *dwc)
{
	dwc3_gadget_disable_irq(dwc);
	__dwc3_gadget_ep_disable(dwc->eps[0]);
	__dwc3_gadget_ep_disable(dwc->eps[1]);
}

static int dwc3_gadget_stop(struct usb_gadget *g)
{
	struct dwc3		*dwc = gadget_to_dwc(g);
	unsigned long		flags;

	spin_lock_irqsave(&dwc->lock, flags);
	dwc->gadget_driver	= NULL;
	spin_unlock_irqrestore(&dwc->lock, flags);

	free_irq(dwc->irq_gadget, dwc->ev_buf);

	return 0;
}

static void dwc3_gadget_config_params(struct usb_gadget *g,
				      struct usb_dcd_config_params *params)
{
	struct dwc3		*dwc = gadget_to_dwc(g);

	params->besl_baseline = USB_DEFAULT_BESL_UNSPECIFIED;
	params->besl_deep = USB_DEFAULT_BESL_UNSPECIFIED;

	/* Recommended BESL */
	if (!dwc->dis_enblslpm_quirk) {
		/*
		 * If the recommended BESL baseline is 0 or if the BESL deep is
		 * less than 2, Microsoft's Windows 10 host usb stack will issue
		 * a usb reset immediately after it receives the extended BOS
		 * descriptor and the enumeration will fail. To maintain
		 * compatibility with the Windows' usb stack, let's set the
		 * recommended BESL baseline to 1 and clamp the BESL deep to be
		 * within 2 to 15.
		 */
		params->besl_baseline = 1;
		if (dwc->is_utmi_l1_suspend)
			params->besl_deep =
				clamp_t(u8, dwc->hird_threshold, 2, 15);
	}

	/* U1 Device exit Latency */
	if (dwc->dis_u1_entry_quirk)
		params->bU1devExitLat = 0;
	else
		params->bU1devExitLat = DWC3_DEFAULT_U1_DEV_EXIT_LAT;

	/* U2 Device exit Latency */
	if (dwc->dis_u2_entry_quirk)
		params->bU2DevExitLat = 0;
	else
		params->bU2DevExitLat =
				cpu_to_le16(DWC3_DEFAULT_U2_DEV_EXIT_LAT);
}

static void dwc3_gadget_set_speed(struct usb_gadget *g,
				  enum usb_device_speed speed)
{
	struct dwc3		*dwc = gadget_to_dwc(g);
	unsigned long		flags;

	spin_lock_irqsave(&dwc->lock, flags);
	dwc->gadget_max_speed = speed;
	spin_unlock_irqrestore(&dwc->lock, flags);
}

static void dwc3_gadget_set_ssp_rate(struct usb_gadget *g,
				     enum usb_ssp_rate rate)
{
	struct dwc3		*dwc = gadget_to_dwc(g);
	unsigned long		flags;

	spin_lock_irqsave(&dwc->lock, flags);
	dwc->gadget_max_speed = USB_SPEED_SUPER_PLUS;
	dwc->gadget_ssp_rate = rate;
	spin_unlock_irqrestore(&dwc->lock, flags);
}

static int dwc3_gadget_vbus_draw(struct usb_gadget *g, unsigned int mA)
{
	struct dwc3		*dwc = gadget_to_dwc(g);
	union power_supply_propval	val = {0};
	int				ret;

	if (dwc->usb2_phy)
		return usb_phy_set_power(dwc->usb2_phy, mA);

	if (!dwc->usb_psy)
		return -EOPNOTSUPP;

	val.intval = 1000 * mA;
	ret = power_supply_set_property(dwc->usb_psy, POWER_SUPPLY_PROP_INPUT_CURRENT_LIMIT, &val);

	return ret;
}

static const struct usb_gadget_ops dwc3_gadget_ops = {
	.get_frame		= dwc3_gadget_get_frame,
	.wakeup			= dwc3_gadget_wakeup,
	.set_selfpowered	= dwc3_gadget_set_selfpowered,
	.pullup			= dwc3_gadget_pullup,
	.udc_start		= dwc3_gadget_start,
	.udc_stop		= dwc3_gadget_stop,
	.udc_set_speed		= dwc3_gadget_set_speed,
	.udc_set_ssp_rate	= dwc3_gadget_set_ssp_rate,
	.get_config_params	= dwc3_gadget_config_params,
	.vbus_draw		= dwc3_gadget_vbus_draw,
};

/* -------------------------------------------------------------------------- */

static int dwc3_gadget_init_control_endpoint(struct dwc3_ep *dep)
{
	struct dwc3 *dwc = dep->dwc;

	usb_ep_set_maxpacket_limit(&dep->endpoint, 512);
	dep->endpoint.maxburst = 1;
	dep->endpoint.ops = &dwc3_gadget_ep0_ops;
	if (!dep->direction)
		dwc->gadget->ep0 = &dep->endpoint;

	dep->endpoint.caps.type_control = true;

	return 0;
}

static int dwc3_gadget_init_in_endpoint(struct dwc3_ep *dep)
{
	struct dwc3 *dwc = dep->dwc;
	u32 mdwidth;
	int size;

	mdwidth = dwc3_mdwidth(dwc);

	/* MDWIDTH is represented in bits, we need it in bytes */
	mdwidth /= 8;

	size = dwc3_readl(dwc->regs, DWC3_GTXFIFOSIZ(dep->number >> 1));
	if (DWC3_IP_IS(DWC3))
		size = DWC3_GTXFIFOSIZ_TXFDEP(size);
	else
		size = DWC31_GTXFIFOSIZ_TXFDEP(size);

	/* FIFO Depth is in MDWDITH bytes. Multiply */
	size *= mdwidth;

	/*
	 * To meet performance requirement, a minimum TxFIFO size of 3x
	 * MaxPacketSize is recommended for endpoints that support burst and a
	 * minimum TxFIFO size of 2x MaxPacketSize for endpoints that don't
	 * support burst. Use those numbers and we can calculate the max packet
	 * limit as below.
	 */
	if (dwc->maximum_speed >= USB_SPEED_SUPER)
		size /= 3;
	else
		size /= 2;

	usb_ep_set_maxpacket_limit(&dep->endpoint, size);

	dep->endpoint.max_streams = 16;
	dep->endpoint.ops = &dwc3_gadget_ep_ops;
	list_add_tail(&dep->endpoint.ep_list,
			&dwc->gadget->ep_list);
	dep->endpoint.caps.type_iso = true;
	dep->endpoint.caps.type_bulk = true;
	dep->endpoint.caps.type_int = true;

	return dwc3_alloc_trb_pool(dep);
}

static int dwc3_gadget_init_out_endpoint(struct dwc3_ep *dep)
{
	struct dwc3 *dwc = dep->dwc;
	u32 mdwidth;
	int size;

	mdwidth = dwc3_mdwidth(dwc);

	/* MDWIDTH is represented in bits, convert to bytes */
	mdwidth /= 8;

	/* All OUT endpoints share a single RxFIFO space */
	size = dwc3_readl(dwc->regs, DWC3_GRXFIFOSIZ(0));
	if (DWC3_IP_IS(DWC3))
		size = DWC3_GRXFIFOSIZ_RXFDEP(size);
	else
		size = DWC31_GRXFIFOSIZ_RXFDEP(size);

	/* FIFO depth is in MDWDITH bytes */
	size *= mdwidth;

	/*
	 * To meet performance requirement, a minimum recommended RxFIFO size
	 * is defined as follow:
	 * RxFIFO size >= (3 x MaxPacketSize) +
	 * (3 x 8 bytes setup packets size) + (16 bytes clock crossing margin)
	 *
	 * Then calculate the max packet limit as below.
	 */
	size -= (3 * 8) + 16;
	if (size < 0)
		size = 0;
	else
		size /= 3;

	usb_ep_set_maxpacket_limit(&dep->endpoint, size);
	dep->endpoint.max_streams = 16;
	dep->endpoint.ops = &dwc3_gadget_ep_ops;
	list_add_tail(&dep->endpoint.ep_list,
			&dwc->gadget->ep_list);
	dep->endpoint.caps.type_iso = true;
	dep->endpoint.caps.type_bulk = true;
	dep->endpoint.caps.type_int = true;

	return dwc3_alloc_trb_pool(dep);
}

static int dwc3_gadget_init_endpoint(struct dwc3 *dwc, u8 epnum)
{
	struct dwc3_ep			*dep;
	bool				direction = epnum & 1;
	int				ret;
	u8				num = epnum >> 1;

	dep = kzalloc(sizeof(*dep), GFP_KERNEL);
	if (!dep)
		return -ENOMEM;

	dep->dwc = dwc;
	dep->number = epnum;
	dep->direction = direction;
	dep->regs = dwc->regs + DWC3_DEP_BASE(epnum);
	dwc->eps[epnum] = dep;
	dep->combo_num = 0;
	dep->start_cmd_status = 0;

	snprintf(dep->name, sizeof(dep->name), "ep%u%s", num,
			direction ? "in" : "out");

	dep->endpoint.name = dep->name;

	if (!(dep->number > 1)) {
		dep->endpoint.desc = &dwc3_gadget_ep0_desc;
		dep->endpoint.comp_desc = NULL;
	}

	if (num == 0)
		ret = dwc3_gadget_init_control_endpoint(dep);
	else if (direction)
		ret = dwc3_gadget_init_in_endpoint(dep);
	else
		ret = dwc3_gadget_init_out_endpoint(dep);

	if (ret)
		return ret;

	dep->endpoint.caps.dir_in = direction;
	dep->endpoint.caps.dir_out = !direction;

	INIT_LIST_HEAD(&dep->pending_list);
	INIT_LIST_HEAD(&dep->started_list);
	INIT_LIST_HEAD(&dep->cancelled_list);

	dwc3_debugfs_create_endpoint_dir(dep);

	return 0;
}

static int dwc3_gadget_init_endpoints(struct dwc3 *dwc, u8 total)
{
	u8				epnum;

	INIT_LIST_HEAD(&dwc->gadget->ep_list);

	for (epnum = 0; epnum < total; epnum++) {
		int			ret;

		ret = dwc3_gadget_init_endpoint(dwc, epnum);
		if (ret)
			return ret;
	}

	return 0;
}

static void dwc3_gadget_free_endpoints(struct dwc3 *dwc)
{
	struct dwc3_ep			*dep;
	u8				epnum;

	for (epnum = 0; epnum < DWC3_ENDPOINTS_NUM; epnum++) {
		dep = dwc->eps[epnum];
		if (!dep)
			continue;
		/*
		 * Physical endpoints 0 and 1 are special; they form the
		 * bi-directional USB endpoint 0.
		 *
		 * For those two physical endpoints, we don't allocate a TRB
		 * pool nor do we add them the endpoints list. Due to that, we
		 * shouldn't do these two operations otherwise we would end up
		 * with all sorts of bugs when removing dwc3.ko.
		 */
		if (epnum != 0 && epnum != 1) {
			dwc3_free_trb_pool(dep);
			list_del(&dep->endpoint.ep_list);
		}

<<<<<<< HEAD
		debugfs_remove_recursive(debugfs_lookup(dep->name,
				debugfs_lookup(dev_name(dep->dwc->dev),
					       usb_debug_root)));
=======
		debugfs_remove_recursive(debugfs_lookup(dep->name, dwc->root));
>>>>>>> 009c9aa5
		kfree(dep);
	}
}

/* -------------------------------------------------------------------------- */

static int dwc3_gadget_ep_reclaim_completed_trb(struct dwc3_ep *dep,
		struct dwc3_request *req, struct dwc3_trb *trb,
		const struct dwc3_event_depevt *event, int status, int chain)
{
	unsigned int		count;

	dwc3_ep_inc_deq(dep);

	trace_dwc3_complete_trb(dep, trb);
	req->num_trbs--;

	/*
	 * If we're in the middle of series of chained TRBs and we
	 * receive a short transfer along the way, DWC3 will skip
	 * through all TRBs including the last TRB in the chain (the
	 * where CHN bit is zero. DWC3 will also avoid clearing HWO
	 * bit and SW has to do it manually.
	 *
	 * We're going to do that here to avoid problems of HW trying
	 * to use bogus TRBs for transfers.
	 */
	if (chain && (trb->ctrl & DWC3_TRB_CTRL_HWO))
		trb->ctrl &= ~DWC3_TRB_CTRL_HWO;

	/*
	 * For isochronous transfers, the first TRB in a service interval must
	 * have the Isoc-First type. Track and report its interval frame number.
	 */
	if (usb_endpoint_xfer_isoc(dep->endpoint.desc) &&
	    (trb->ctrl & DWC3_TRBCTL_ISOCHRONOUS_FIRST)) {
		unsigned int frame_number;

		frame_number = DWC3_TRB_CTRL_GET_SID_SOFN(trb->ctrl);
		frame_number &= ~(dep->interval - 1);
		req->request.frame_number = frame_number;
	}

	/*
	 * We use bounce buffer for requests that needs extra TRB or OUT ZLP. If
	 * this TRB points to the bounce buffer address, it's a MPS alignment
	 * TRB. Don't add it to req->remaining calculation.
	 */
	if (trb->bpl == lower_32_bits(dep->dwc->bounce_addr) &&
	    trb->bph == upper_32_bits(dep->dwc->bounce_addr)) {
		trb->ctrl &= ~DWC3_TRB_CTRL_HWO;
		return 1;
	}

	count = trb->size & DWC3_TRB_SIZE_MASK;
	req->remaining += count;

	if ((trb->ctrl & DWC3_TRB_CTRL_HWO) && status != -ESHUTDOWN)
		return 1;

	if (event->status & DEPEVT_STATUS_SHORT && !chain)
		return 1;

	if ((trb->ctrl & DWC3_TRB_CTRL_IOC) ||
	    (trb->ctrl & DWC3_TRB_CTRL_LST))
		return 1;

	return 0;
}

static int dwc3_gadget_ep_reclaim_trb_sg(struct dwc3_ep *dep,
		struct dwc3_request *req, const struct dwc3_event_depevt *event,
		int status)
{
	struct dwc3_trb *trb = &dep->trb_pool[dep->trb_dequeue];
	struct scatterlist *sg = req->sg;
	struct scatterlist *s;
	unsigned int num_queued = req->num_queued_sgs;
	unsigned int i;
	int ret = 0;

	for_each_sg(sg, s, num_queued, i) {
		trb = &dep->trb_pool[dep->trb_dequeue];

		req->sg = sg_next(s);
		req->num_queued_sgs--;

		ret = dwc3_gadget_ep_reclaim_completed_trb(dep, req,
				trb, event, status, true);
		if (ret)
			break;
	}

	return ret;
}

static int dwc3_gadget_ep_reclaim_trb_linear(struct dwc3_ep *dep,
		struct dwc3_request *req, const struct dwc3_event_depevt *event,
		int status)
{
	struct dwc3_trb *trb = &dep->trb_pool[dep->trb_dequeue];

	return dwc3_gadget_ep_reclaim_completed_trb(dep, req, trb,
			event, status, false);
}

static bool dwc3_gadget_ep_request_completed(struct dwc3_request *req)
{
	return req->num_pending_sgs == 0 && req->num_queued_sgs == 0;
}

static int dwc3_gadget_ep_cleanup_completed_request(struct dwc3_ep *dep,
		const struct dwc3_event_depevt *event,
		struct dwc3_request *req, int status)
{
	int ret;

	if (req->request.num_mapped_sgs)
		ret = dwc3_gadget_ep_reclaim_trb_sg(dep, req, event,
				status);
	else
		ret = dwc3_gadget_ep_reclaim_trb_linear(dep, req, event,
				status);

	req->request.actual = req->request.length - req->remaining;

	if (!dwc3_gadget_ep_request_completed(req))
		goto out;

	if (req->needs_extra_trb) {
		ret = dwc3_gadget_ep_reclaim_trb_linear(dep, req, event,
				status);
		req->needs_extra_trb = false;
	}

	dwc3_gadget_giveback(dep, req, status);

out:
	return ret;
}

static void dwc3_gadget_ep_cleanup_completed_requests(struct dwc3_ep *dep,
		const struct dwc3_event_depevt *event, int status)
{
	struct dwc3_request	*req;
	struct dwc3_request	*tmp;

	list_for_each_entry_safe(req, tmp, &dep->started_list, list) {
		int ret;

		ret = dwc3_gadget_ep_cleanup_completed_request(dep, event,
				req, status);
		if (ret)
			break;
	}
}

static bool dwc3_gadget_ep_should_continue(struct dwc3_ep *dep)
{
	struct dwc3_request	*req;
	struct dwc3		*dwc = dep->dwc;

	if (!dep->endpoint.desc || !dwc->pullups_connected ||
	    !dwc->connected)
		return false;

	if (!list_empty(&dep->pending_list))
		return true;

	/*
	 * We only need to check the first entry of the started list. We can
	 * assume the completed requests are removed from the started list.
	 */
	req = next_request(&dep->started_list);
	if (!req)
		return false;

	return !dwc3_gadget_ep_request_completed(req);
}

static void dwc3_gadget_endpoint_frame_from_event(struct dwc3_ep *dep,
		const struct dwc3_event_depevt *event)
{
	dep->frame_number = event->parameters;
}

static bool dwc3_gadget_endpoint_trbs_complete(struct dwc3_ep *dep,
		const struct dwc3_event_depevt *event, int status)
{
	struct dwc3		*dwc = dep->dwc;
	bool			no_started_trb = true;

	dwc3_gadget_ep_cleanup_completed_requests(dep, event, status);

	if (dep->flags & DWC3_EP_END_TRANSFER_PENDING)
		goto out;

	if (usb_endpoint_xfer_isoc(dep->endpoint.desc) &&
		list_empty(&dep->started_list) &&
		(list_empty(&dep->pending_list) || status == -EXDEV))
		dwc3_stop_active_transfer(dep, true, true);
	else if (dwc3_gadget_ep_should_continue(dep))
		if (__dwc3_gadget_kick_transfer(dep) == 0)
			no_started_trb = false;

out:
	/*
	 * WORKAROUND: This is the 2nd half of U1/U2 -> U0 workaround.
	 * See dwc3_gadget_linksts_change_interrupt() for 1st half.
	 */
	if (DWC3_VER_IS_PRIOR(DWC3, 183A)) {
		u32		reg;
		int		i;

		for (i = 0; i < DWC3_ENDPOINTS_NUM; i++) {
			dep = dwc->eps[i];

			if (!(dep->flags & DWC3_EP_ENABLED))
				continue;

			if (!list_empty(&dep->started_list))
				return no_started_trb;
		}

		reg = dwc3_readl(dwc->regs, DWC3_DCTL);
		reg |= dwc->u1u2;
		dwc3_writel(dwc->regs, DWC3_DCTL, reg);

		dwc->u1u2 = 0;
	}

	return no_started_trb;
}

static void dwc3_gadget_endpoint_transfer_in_progress(struct dwc3_ep *dep,
		const struct dwc3_event_depevt *event)
{
	int status = 0;

	if (usb_endpoint_xfer_isoc(dep->endpoint.desc))
		dwc3_gadget_endpoint_frame_from_event(dep, event);

	if (event->status & DEPEVT_STATUS_BUSERR)
		status = -ECONNRESET;

	if (event->status & DEPEVT_STATUS_MISSED_ISOC)
		status = -EXDEV;

	dwc3_gadget_endpoint_trbs_complete(dep, event, status);
}

static void dwc3_gadget_endpoint_transfer_complete(struct dwc3_ep *dep,
		const struct dwc3_event_depevt *event)
{
	int status = 0;

	dep->flags &= ~DWC3_EP_TRANSFER_STARTED;

	if (event->status & DEPEVT_STATUS_BUSERR)
		status = -ECONNRESET;

	if (dwc3_gadget_endpoint_trbs_complete(dep, event, status))
		dep->flags &= ~DWC3_EP_WAIT_TRANSFER_COMPLETE;
}

static void dwc3_gadget_endpoint_transfer_not_ready(struct dwc3_ep *dep,
		const struct dwc3_event_depevt *event)
{
	dwc3_gadget_endpoint_frame_from_event(dep, event);

	/*
	 * The XferNotReady event is generated only once before the endpoint
	 * starts. It will be generated again when END_TRANSFER command is
	 * issued. For some controller versions, the XferNotReady event may be
	 * generated while the END_TRANSFER command is still in process. Ignore
	 * it and wait for the next XferNotReady event after the command is
	 * completed.
	 */
	if (dep->flags & DWC3_EP_END_TRANSFER_PENDING)
		return;

	(void) __dwc3_gadget_start_isoc(dep);
}

static void dwc3_gadget_endpoint_command_complete(struct dwc3_ep *dep,
		const struct dwc3_event_depevt *event)
{
	u8 cmd = DEPEVT_PARAMETER_CMD(event->parameters);

	if (cmd != DWC3_DEPCMD_ENDTRANSFER)
		return;

	dep->flags &= ~DWC3_EP_END_TRANSFER_PENDING;
	dep->flags &= ~DWC3_EP_TRANSFER_STARTED;
	dwc3_gadget_ep_cleanup_cancelled_requests(dep);

	if (dep->flags & DWC3_EP_PENDING_CLEAR_STALL) {
		struct dwc3 *dwc = dep->dwc;

		dep->flags &= ~DWC3_EP_PENDING_CLEAR_STALL;
		if (dwc3_send_clear_stall_ep_cmd(dep)) {
			struct usb_ep *ep0 = &dwc->eps[0]->endpoint;

			dev_err(dwc->dev, "failed to clear STALL on %s\n", dep->name);
			if (dwc->delayed_status)
				__dwc3_gadget_ep0_set_halt(ep0, 1);
			return;
		}

		dep->flags &= ~(DWC3_EP_STALL | DWC3_EP_WEDGE);
		if (dwc->delayed_status)
			dwc3_ep0_send_delayed_status(dwc);
	}

	if ((dep->flags & DWC3_EP_DELAY_START) &&
	    !usb_endpoint_xfer_isoc(dep->endpoint.desc))
		__dwc3_gadget_kick_transfer(dep);

	dep->flags &= ~DWC3_EP_DELAY_START;
}

static void dwc3_gadget_endpoint_stream_event(struct dwc3_ep *dep,
		const struct dwc3_event_depevt *event)
{
	struct dwc3 *dwc = dep->dwc;

	if (event->status == DEPEVT_STREAMEVT_FOUND) {
		dep->flags |= DWC3_EP_FIRST_STREAM_PRIMED;
		goto out;
	}

	/* Note: NoStream rejection event param value is 0 and not 0xFFFF */
	switch (event->parameters) {
	case DEPEVT_STREAM_PRIME:
		/*
		 * If the host can properly transition the endpoint state from
		 * idle to prime after a NoStream rejection, there's no need to
		 * force restarting the endpoint to reinitiate the stream. To
		 * simplify the check, assume the host follows the USB spec if
		 * it primed the endpoint more than once.
		 */
		if (dep->flags & DWC3_EP_FORCE_RESTART_STREAM) {
			if (dep->flags & DWC3_EP_FIRST_STREAM_PRIMED)
				dep->flags &= ~DWC3_EP_FORCE_RESTART_STREAM;
			else
				dep->flags |= DWC3_EP_FIRST_STREAM_PRIMED;
		}

		break;
	case DEPEVT_STREAM_NOSTREAM:
		if ((dep->flags & DWC3_EP_IGNORE_NEXT_NOSTREAM) ||
		    !(dep->flags & DWC3_EP_FORCE_RESTART_STREAM) ||
		    !(dep->flags & DWC3_EP_WAIT_TRANSFER_COMPLETE))
			break;

		/*
		 * If the host rejects a stream due to no active stream, by the
		 * USB and xHCI spec, the endpoint will be put back to idle
		 * state. When the host is ready (buffer added/updated), it will
		 * prime the endpoint to inform the usb device controller. This
		 * triggers the device controller to issue ERDY to restart the
		 * stream. However, some hosts don't follow this and keep the
		 * endpoint in the idle state. No prime will come despite host
		 * streams are updated, and the device controller will not be
		 * triggered to generate ERDY to move the next stream data. To
		 * workaround this and maintain compatibility with various
		 * hosts, force to reinitate the stream until the host is ready
		 * instead of waiting for the host to prime the endpoint.
		 */
		if (DWC3_VER_IS_WITHIN(DWC32, 100A, ANY)) {
			unsigned int cmd = DWC3_DGCMD_SET_ENDPOINT_PRIME;

			dwc3_send_gadget_generic_command(dwc, cmd, dep->number);
		} else {
			dep->flags |= DWC3_EP_DELAY_START;
			dwc3_stop_active_transfer(dep, true, true);
			return;
		}
		break;
	}

out:
	dep->flags &= ~DWC3_EP_IGNORE_NEXT_NOSTREAM;
}

static void dwc3_endpoint_interrupt(struct dwc3 *dwc,
		const struct dwc3_event_depevt *event)
{
	struct dwc3_ep		*dep;
	u8			epnum = event->endpoint_number;

	dep = dwc->eps[epnum];

	if (!(dep->flags & DWC3_EP_ENABLED)) {
		if (!(dep->flags & DWC3_EP_TRANSFER_STARTED))
			return;

		/* Handle only EPCMDCMPLT when EP disabled */
		if (event->endpoint_event != DWC3_DEPEVT_EPCMDCMPLT)
			return;
	}

	if (epnum == 0 || epnum == 1) {
		dwc3_ep0_interrupt(dwc, event);
		return;
	}

	switch (event->endpoint_event) {
	case DWC3_DEPEVT_XFERINPROGRESS:
		dwc3_gadget_endpoint_transfer_in_progress(dep, event);
		break;
	case DWC3_DEPEVT_XFERNOTREADY:
		dwc3_gadget_endpoint_transfer_not_ready(dep, event);
		break;
	case DWC3_DEPEVT_EPCMDCMPLT:
		dwc3_gadget_endpoint_command_complete(dep, event);
		break;
	case DWC3_DEPEVT_XFERCOMPLETE:
		dwc3_gadget_endpoint_transfer_complete(dep, event);
		break;
	case DWC3_DEPEVT_STREAMEVT:
		dwc3_gadget_endpoint_stream_event(dep, event);
		break;
	case DWC3_DEPEVT_RXTXFIFOEVT:
		break;
	}
}

static void dwc3_disconnect_gadget(struct dwc3 *dwc)
{
	if (dwc->gadget_driver && dwc->gadget_driver->disconnect) {
		spin_unlock(&dwc->lock);
		dwc->gadget_driver->disconnect(dwc->gadget);
		spin_lock(&dwc->lock);
	}
}

static void dwc3_suspend_gadget(struct dwc3 *dwc)
{
	if (dwc->gadget_driver && dwc->gadget_driver->suspend) {
		spin_unlock(&dwc->lock);
		dwc->gadget_driver->suspend(dwc->gadget);
		spin_lock(&dwc->lock);
	}
}

static void dwc3_resume_gadget(struct dwc3 *dwc)
{
	if (dwc->gadget_driver && dwc->gadget_driver->resume) {
		spin_unlock(&dwc->lock);
		dwc->gadget_driver->resume(dwc->gadget);
		spin_lock(&dwc->lock);
	}
}

static void dwc3_reset_gadget(struct dwc3 *dwc)
{
	if (!dwc->gadget_driver)
		return;

	if (dwc->gadget->speed != USB_SPEED_UNKNOWN) {
		spin_unlock(&dwc->lock);
		usb_gadget_udc_reset(dwc->gadget, dwc->gadget_driver);
		spin_lock(&dwc->lock);
	}
}

static void dwc3_stop_active_transfer(struct dwc3_ep *dep, bool force,
	bool interrupt)
{
	struct dwc3_gadget_ep_cmd_params params;
	u32 cmd;
	int ret;

	if (!(dep->flags & DWC3_EP_TRANSFER_STARTED) ||
	    (dep->flags & DWC3_EP_END_TRANSFER_PENDING))
		return;

	/*
	 * NOTICE: We are violating what the Databook says about the
	 * EndTransfer command. Ideally we would _always_ wait for the
	 * EndTransfer Command Completion IRQ, but that's causing too
	 * much trouble synchronizing between us and gadget driver.
	 *
	 * We have discussed this with the IP Provider and it was
	 * suggested to giveback all requests here.
	 *
	 * Note also that a similar handling was tested by Synopsys
	 * (thanks a lot Paul) and nothing bad has come out of it.
	 * In short, what we're doing is issuing EndTransfer with
	 * CMDIOC bit set and delay kicking transfer until the
	 * EndTransfer command had completed.
	 *
	 * As of IP version 3.10a of the DWC_usb3 IP, the controller
	 * supports a mode to work around the above limitation. The
	 * software can poll the CMDACT bit in the DEPCMD register
	 * after issuing a EndTransfer command. This mode is enabled
	 * by writing GUCTL2[14]. This polling is already done in the
	 * dwc3_send_gadget_ep_cmd() function so if the mode is
	 * enabled, the EndTransfer command will have completed upon
	 * returning from this function.
	 *
	 * This mode is NOT available on the DWC_usb31 IP.
	 */

	cmd = DWC3_DEPCMD_ENDTRANSFER;
	cmd |= force ? DWC3_DEPCMD_HIPRI_FORCERM : 0;
	cmd |= interrupt ? DWC3_DEPCMD_CMDIOC : 0;
	cmd |= DWC3_DEPCMD_PARAM(dep->resource_index);
	memset(&params, 0, sizeof(params));
	ret = dwc3_send_gadget_ep_cmd(dep, cmd, &params);
	WARN_ON_ONCE(ret);
	dep->resource_index = 0;

	/*
	 * The END_TRANSFER command will cause the controller to generate a
	 * NoStream Event, and it's not due to the host DP NoStream rejection.
	 * Ignore the next NoStream event.
	 */
	if (dep->stream_capable)
		dep->flags |= DWC3_EP_IGNORE_NEXT_NOSTREAM;

	if (!interrupt)
		dep->flags &= ~DWC3_EP_TRANSFER_STARTED;
	else
		dep->flags |= DWC3_EP_END_TRANSFER_PENDING;
}

static void dwc3_clear_stall_all_ep(struct dwc3 *dwc)
{
	u32 epnum;

	for (epnum = 1; epnum < DWC3_ENDPOINTS_NUM; epnum++) {
		struct dwc3_ep *dep;
		int ret;

		dep = dwc->eps[epnum];
		if (!dep)
			continue;

		if (!(dep->flags & DWC3_EP_STALL))
			continue;

		dep->flags &= ~DWC3_EP_STALL;

		ret = dwc3_send_clear_stall_ep_cmd(dep);
		WARN_ON_ONCE(ret);
	}
}

static void dwc3_gadget_disconnect_interrupt(struct dwc3 *dwc)
{
	int			reg;

	dwc3_gadget_set_link_state(dwc, DWC3_LINK_STATE_RX_DET);

	reg = dwc3_readl(dwc->regs, DWC3_DCTL);
	reg &= ~DWC3_DCTL_INITU1ENA;
	reg &= ~DWC3_DCTL_INITU2ENA;
	dwc3_gadget_dctl_write_safe(dwc, reg);

	dwc3_disconnect_gadget(dwc);

	dwc->gadget->speed = USB_SPEED_UNKNOWN;
	dwc->setup_packet_pending = false;
	usb_gadget_set_state(dwc->gadget, USB_STATE_NOTATTACHED);

	dwc->connected = false;
}

static void dwc3_gadget_reset_interrupt(struct dwc3 *dwc)
{
	u32			reg;

	/*
	 * Ideally, dwc3_reset_gadget() would trigger the function
	 * drivers to stop any active transfers through ep disable.
	 * However, for functions which defer ep disable, such as mass
	 * storage, we will need to rely on the call to stop active
	 * transfers here, and avoid allowing of request queuing.
	 */
	dwc->connected = false;

	/*
	 * WORKAROUND: DWC3 revisions <1.88a have an issue which
	 * would cause a missing Disconnect Event if there's a
	 * pending Setup Packet in the FIFO.
	 *
	 * There's no suggested workaround on the official Bug
	 * report, which states that "unless the driver/application
	 * is doing any special handling of a disconnect event,
	 * there is no functional issue".
	 *
	 * Unfortunately, it turns out that we _do_ some special
	 * handling of a disconnect event, namely complete all
	 * pending transfers, notify gadget driver of the
	 * disconnection, and so on.
	 *
	 * Our suggested workaround is to follow the Disconnect
	 * Event steps here, instead, based on a setup_packet_pending
	 * flag. Such flag gets set whenever we have a SETUP_PENDING
	 * status for EP0 TRBs and gets cleared on XferComplete for the
	 * same endpoint.
	 *
	 * Refers to:
	 *
	 * STAR#9000466709: RTL: Device : Disconnect event not
	 * generated if setup packet pending in FIFO
	 */
	if (DWC3_VER_IS_PRIOR(DWC3, 188A)) {
		if (dwc->setup_packet_pending)
			dwc3_gadget_disconnect_interrupt(dwc);
	}

	dwc3_reset_gadget(dwc);
	/*
	 * In the Synopsis DesignWare Cores USB3 Databook Rev. 3.30a
	 * Section 4.1.2 Table 4-2, it states that during a USB reset, the SW
	 * needs to ensure that it sends "a DEPENDXFER command for any active
	 * transfers."
	 */
	dwc3_stop_active_transfers(dwc);
	dwc->connected = true;

	reg = dwc3_readl(dwc->regs, DWC3_DCTL);
	reg &= ~DWC3_DCTL_TSTCTRL_MASK;
	dwc3_gadget_dctl_write_safe(dwc, reg);
	dwc->test_mode = false;
	dwc3_clear_stall_all_ep(dwc);

	/* Reset device address to zero */
	reg = dwc3_readl(dwc->regs, DWC3_DCFG);
	reg &= ~(DWC3_DCFG_DEVADDR_MASK);
	dwc3_writel(dwc->regs, DWC3_DCFG, reg);
}

static void dwc3_gadget_conndone_interrupt(struct dwc3 *dwc)
{
	struct dwc3_ep		*dep;
	int			ret;
	u32			reg;
	u8			lanes = 1;
	u8			speed;

	reg = dwc3_readl(dwc->regs, DWC3_DSTS);
	speed = reg & DWC3_DSTS_CONNECTSPD;
	dwc->speed = speed;

	if (DWC3_IP_IS(DWC32))
		lanes = DWC3_DSTS_CONNLANES(reg) + 1;

	dwc->gadget->ssp_rate = USB_SSP_GEN_UNKNOWN;

	/*
	 * RAMClkSel is reset to 0 after USB reset, so it must be reprogrammed
	 * each time on Connect Done.
	 *
	 * Currently we always use the reset value. If any platform
	 * wants to set this to a different value, we need to add a
	 * setting and update GCTL.RAMCLKSEL here.
	 */

	switch (speed) {
	case DWC3_DSTS_SUPERSPEED_PLUS:
		dwc3_gadget_ep0_desc.wMaxPacketSize = cpu_to_le16(512);
		dwc->gadget->ep0->maxpacket = 512;
		dwc->gadget->speed = USB_SPEED_SUPER_PLUS;

		if (lanes > 1)
			dwc->gadget->ssp_rate = USB_SSP_GEN_2x2;
		else
			dwc->gadget->ssp_rate = USB_SSP_GEN_2x1;
		break;
	case DWC3_DSTS_SUPERSPEED:
		/*
		 * WORKAROUND: DWC3 revisions <1.90a have an issue which
		 * would cause a missing USB3 Reset event.
		 *
		 * In such situations, we should force a USB3 Reset
		 * event by calling our dwc3_gadget_reset_interrupt()
		 * routine.
		 *
		 * Refers to:
		 *
		 * STAR#9000483510: RTL: SS : USB3 reset event may
		 * not be generated always when the link enters poll
		 */
		if (DWC3_VER_IS_PRIOR(DWC3, 190A))
			dwc3_gadget_reset_interrupt(dwc);

		dwc3_gadget_ep0_desc.wMaxPacketSize = cpu_to_le16(512);
		dwc->gadget->ep0->maxpacket = 512;
		dwc->gadget->speed = USB_SPEED_SUPER;

		if (lanes > 1) {
			dwc->gadget->speed = USB_SPEED_SUPER_PLUS;
			dwc->gadget->ssp_rate = USB_SSP_GEN_1x2;
		}
		break;
	case DWC3_DSTS_HIGHSPEED:
		dwc3_gadget_ep0_desc.wMaxPacketSize = cpu_to_le16(64);
		dwc->gadget->ep0->maxpacket = 64;
		dwc->gadget->speed = USB_SPEED_HIGH;
		break;
	case DWC3_DSTS_FULLSPEED:
		dwc3_gadget_ep0_desc.wMaxPacketSize = cpu_to_le16(64);
		dwc->gadget->ep0->maxpacket = 64;
		dwc->gadget->speed = USB_SPEED_FULL;
		break;
	}

	dwc->eps[1]->endpoint.maxpacket = dwc->gadget->ep0->maxpacket;

	/* Enable USB2 LPM Capability */

	if (!DWC3_VER_IS_WITHIN(DWC3, ANY, 194A) &&
	    !dwc->usb2_gadget_lpm_disable &&
	    (speed != DWC3_DSTS_SUPERSPEED) &&
	    (speed != DWC3_DSTS_SUPERSPEED_PLUS)) {
		reg = dwc3_readl(dwc->regs, DWC3_DCFG);
		reg |= DWC3_DCFG_LPM_CAP;
		dwc3_writel(dwc->regs, DWC3_DCFG, reg);

		reg = dwc3_readl(dwc->regs, DWC3_DCTL);
		reg &= ~(DWC3_DCTL_HIRD_THRES_MASK | DWC3_DCTL_L1_HIBER_EN);

		reg |= DWC3_DCTL_HIRD_THRES(dwc->hird_threshold |
					    (dwc->is_utmi_l1_suspend << 4));

		/*
		 * When dwc3 revisions >= 2.40a, LPM Erratum is enabled and
		 * DCFG.LPMCap is set, core responses with an ACK and the
		 * BESL value in the LPM token is less than or equal to LPM
		 * NYET threshold.
		 */
		WARN_ONCE(DWC3_VER_IS_PRIOR(DWC3, 240A) && dwc->has_lpm_erratum,
				"LPM Erratum not available on dwc3 revisions < 2.40a\n");

		if (dwc->has_lpm_erratum && !DWC3_VER_IS_PRIOR(DWC3, 240A))
			reg |= DWC3_DCTL_NYET_THRES(dwc->lpm_nyet_threshold);

		dwc3_gadget_dctl_write_safe(dwc, reg);
	} else {
		if (dwc->usb2_gadget_lpm_disable) {
			reg = dwc3_readl(dwc->regs, DWC3_DCFG);
			reg &= ~DWC3_DCFG_LPM_CAP;
			dwc3_writel(dwc->regs, DWC3_DCFG, reg);
		}

		reg = dwc3_readl(dwc->regs, DWC3_DCTL);
		reg &= ~DWC3_DCTL_HIRD_THRES_MASK;
		dwc3_gadget_dctl_write_safe(dwc, reg);
	}

	dep = dwc->eps[0];
	ret = __dwc3_gadget_ep_enable(dep, DWC3_DEPCFG_ACTION_MODIFY);
	if (ret) {
		dev_err(dwc->dev, "failed to enable %s\n", dep->name);
		return;
	}

	dep = dwc->eps[1];
	ret = __dwc3_gadget_ep_enable(dep, DWC3_DEPCFG_ACTION_MODIFY);
	if (ret) {
		dev_err(dwc->dev, "failed to enable %s\n", dep->name);
		return;
	}

	/*
	 * Configure PHY via GUSB3PIPECTLn if required.
	 *
	 * Update GTXFIFOSIZn
	 *
	 * In both cases reset values should be sufficient.
	 */
}

static void dwc3_gadget_wakeup_interrupt(struct dwc3 *dwc)
{
	/*
	 * TODO take core out of low power mode when that's
	 * implemented.
	 */

	if (dwc->gadget_driver && dwc->gadget_driver->resume) {
		spin_unlock(&dwc->lock);
		dwc->gadget_driver->resume(dwc->gadget);
		spin_lock(&dwc->lock);
	}
}

static void dwc3_gadget_linksts_change_interrupt(struct dwc3 *dwc,
		unsigned int evtinfo)
{
	enum dwc3_link_state	next = evtinfo & DWC3_LINK_STATE_MASK;
	unsigned int		pwropt;

	/*
	 * WORKAROUND: DWC3 < 2.50a have an issue when configured without
	 * Hibernation mode enabled which would show up when device detects
	 * host-initiated U3 exit.
	 *
	 * In that case, device will generate a Link State Change Interrupt
	 * from U3 to RESUME which is only necessary if Hibernation is
	 * configured in.
	 *
	 * There are no functional changes due to such spurious event and we
	 * just need to ignore it.
	 *
	 * Refers to:
	 *
	 * STAR#9000570034 RTL: SS Resume event generated in non-Hibernation
	 * operational mode
	 */
	pwropt = DWC3_GHWPARAMS1_EN_PWROPT(dwc->hwparams.hwparams1);
	if (DWC3_VER_IS_PRIOR(DWC3, 250A) &&
			(pwropt != DWC3_GHWPARAMS1_EN_PWROPT_HIB)) {
		if ((dwc->link_state == DWC3_LINK_STATE_U3) &&
				(next == DWC3_LINK_STATE_RESUME)) {
			return;
		}
	}

	/*
	 * WORKAROUND: DWC3 Revisions <1.83a have an issue which, depending
	 * on the link partner, the USB session might do multiple entry/exit
	 * of low power states before a transfer takes place.
	 *
	 * Due to this problem, we might experience lower throughput. The
	 * suggested workaround is to disable DCTL[12:9] bits if we're
	 * transitioning from U1/U2 to U0 and enable those bits again
	 * after a transfer completes and there are no pending transfers
	 * on any of the enabled endpoints.
	 *
	 * This is the first half of that workaround.
	 *
	 * Refers to:
	 *
	 * STAR#9000446952: RTL: Device SS : if U1/U2 ->U0 takes >128us
	 * core send LGO_Ux entering U0
	 */
	if (DWC3_VER_IS_PRIOR(DWC3, 183A)) {
		if (next == DWC3_LINK_STATE_U0) {
			u32	u1u2;
			u32	reg;

			switch (dwc->link_state) {
			case DWC3_LINK_STATE_U1:
			case DWC3_LINK_STATE_U2:
				reg = dwc3_readl(dwc->regs, DWC3_DCTL);
				u1u2 = reg & (DWC3_DCTL_INITU2ENA
						| DWC3_DCTL_ACCEPTU2ENA
						| DWC3_DCTL_INITU1ENA
						| DWC3_DCTL_ACCEPTU1ENA);

				if (!dwc->u1u2)
					dwc->u1u2 = reg & u1u2;

				reg &= ~u1u2;

				dwc3_gadget_dctl_write_safe(dwc, reg);
				break;
			default:
				/* do nothing */
				break;
			}
		}
	}

	switch (next) {
	case DWC3_LINK_STATE_U1:
		if (dwc->speed == USB_SPEED_SUPER)
			dwc3_suspend_gadget(dwc);
		break;
	case DWC3_LINK_STATE_U2:
	case DWC3_LINK_STATE_U3:
		dwc3_suspend_gadget(dwc);
		break;
	case DWC3_LINK_STATE_RESUME:
		dwc3_resume_gadget(dwc);
		break;
	default:
		/* do nothing */
		break;
	}

	dwc->link_state = next;
}

static void dwc3_gadget_suspend_interrupt(struct dwc3 *dwc,
					  unsigned int evtinfo)
{
	enum dwc3_link_state next = evtinfo & DWC3_LINK_STATE_MASK;

	if (dwc->link_state != next && next == DWC3_LINK_STATE_U3)
		dwc3_suspend_gadget(dwc);

	dwc->link_state = next;
}

static void dwc3_gadget_hibernation_interrupt(struct dwc3 *dwc,
		unsigned int evtinfo)
{
	unsigned int is_ss = evtinfo & BIT(4);

	/*
	 * WORKAROUND: DWC3 revison 2.20a with hibernation support
	 * have a known issue which can cause USB CV TD.9.23 to fail
	 * randomly.
	 *
	 * Because of this issue, core could generate bogus hibernation
	 * events which SW needs to ignore.
	 *
	 * Refers to:
	 *
	 * STAR#9000546576: Device Mode Hibernation: Issue in USB 2.0
	 * Device Fallback from SuperSpeed
	 */
	if (is_ss ^ (dwc->speed == USB_SPEED_SUPER))
		return;

	/* enter hibernation here */
}

static void dwc3_gadget_interrupt(struct dwc3 *dwc,
		const struct dwc3_event_devt *event)
{
	switch (event->type) {
	case DWC3_DEVICE_EVENT_DISCONNECT:
		dwc3_gadget_disconnect_interrupt(dwc);
		break;
	case DWC3_DEVICE_EVENT_RESET:
		dwc3_gadget_reset_interrupt(dwc);
		break;
	case DWC3_DEVICE_EVENT_CONNECT_DONE:
		dwc3_gadget_conndone_interrupt(dwc);
		break;
	case DWC3_DEVICE_EVENT_WAKEUP:
		dwc3_gadget_wakeup_interrupt(dwc);
		break;
	case DWC3_DEVICE_EVENT_HIBER_REQ:
		if (dev_WARN_ONCE(dwc->dev, !dwc->has_hibernation,
					"unexpected hibernation event\n"))
			break;

		dwc3_gadget_hibernation_interrupt(dwc, event->event_info);
		break;
	case DWC3_DEVICE_EVENT_LINK_STATUS_CHANGE:
		dwc3_gadget_linksts_change_interrupt(dwc, event->event_info);
		break;
	case DWC3_DEVICE_EVENT_SUSPEND:
		/* It changed to be suspend event for version 2.30a and above */
		if (!DWC3_VER_IS_PRIOR(DWC3, 230A)) {
			/*
			 * Ignore suspend event until the gadget enters into
			 * USB_STATE_CONFIGURED state.
			 */
			if (dwc->gadget->state >= USB_STATE_CONFIGURED)
				dwc3_gadget_suspend_interrupt(dwc,
						event->event_info);
		}
		break;
	case DWC3_DEVICE_EVENT_SOF:
	case DWC3_DEVICE_EVENT_ERRATIC_ERROR:
	case DWC3_DEVICE_EVENT_CMD_CMPL:
	case DWC3_DEVICE_EVENT_OVERFLOW:
		break;
	default:
		dev_WARN(dwc->dev, "UNKNOWN IRQ %d\n", event->type);
	}
}

static void dwc3_process_event_entry(struct dwc3 *dwc,
		const union dwc3_event *event)
{
	trace_dwc3_event(event->raw, dwc);

	if (!event->type.is_devspec)
		dwc3_endpoint_interrupt(dwc, &event->depevt);
	else if (event->type.type == DWC3_EVENT_TYPE_DEV)
		dwc3_gadget_interrupt(dwc, &event->devt);
	else
		dev_err(dwc->dev, "UNKNOWN IRQ type %d\n", event->raw);
}

static irqreturn_t dwc3_process_event_buf(struct dwc3_event_buffer *evt)
{
	struct dwc3 *dwc = evt->dwc;
	irqreturn_t ret = IRQ_NONE;
	int left;
	u32 reg;

	left = evt->count;

	if (!(evt->flags & DWC3_EVENT_PENDING))
		return IRQ_NONE;

	while (left > 0) {
		union dwc3_event event;

		event.raw = *(u32 *) (evt->cache + evt->lpos);

		dwc3_process_event_entry(dwc, &event);

		/*
		 * FIXME we wrap around correctly to the next entry as
		 * almost all entries are 4 bytes in size. There is one
		 * entry which has 12 bytes which is a regular entry
		 * followed by 8 bytes data. ATM I don't know how
		 * things are organized if we get next to the a
		 * boundary so I worry about that once we try to handle
		 * that.
		 */
		evt->lpos = (evt->lpos + 4) % evt->length;
		left -= 4;
	}

	evt->count = 0;
	evt->flags &= ~DWC3_EVENT_PENDING;
	ret = IRQ_HANDLED;

	/* Unmask interrupt */
	reg = dwc3_readl(dwc->regs, DWC3_GEVNTSIZ(0));
	reg &= ~DWC3_GEVNTSIZ_INTMASK;
	dwc3_writel(dwc->regs, DWC3_GEVNTSIZ(0), reg);

	if (dwc->imod_interval) {
		dwc3_writel(dwc->regs, DWC3_GEVNTCOUNT(0), DWC3_GEVNTCOUNT_EHB);
		dwc3_writel(dwc->regs, DWC3_DEV_IMOD(0), dwc->imod_interval);
	}

	return ret;
}

static irqreturn_t dwc3_thread_interrupt(int irq, void *_evt)
{
	struct dwc3_event_buffer *evt = _evt;
	struct dwc3 *dwc = evt->dwc;
	unsigned long flags;
	irqreturn_t ret = IRQ_NONE;

	spin_lock_irqsave(&dwc->lock, flags);
	ret = dwc3_process_event_buf(evt);
	spin_unlock_irqrestore(&dwc->lock, flags);

	return ret;
}

static irqreturn_t dwc3_check_event_buf(struct dwc3_event_buffer *evt)
{
	struct dwc3 *dwc = evt->dwc;
	u32 amount;
	u32 count;
	u32 reg;

	if (pm_runtime_suspended(dwc->dev)) {
		pm_runtime_get(dwc->dev);
		disable_irq_nosync(dwc->irq_gadget);
		dwc->pending_events = true;
		return IRQ_HANDLED;
	}

	/*
	 * With PCIe legacy interrupt, test shows that top-half irq handler can
	 * be called again after HW interrupt deassertion. Check if bottom-half
	 * irq event handler completes before caching new event to prevent
	 * losing events.
	 */
	if (evt->flags & DWC3_EVENT_PENDING)
		return IRQ_HANDLED;

	count = dwc3_readl(dwc->regs, DWC3_GEVNTCOUNT(0));
	count &= DWC3_GEVNTCOUNT_MASK;
	if (!count)
		return IRQ_NONE;

	evt->count = count;
	evt->flags |= DWC3_EVENT_PENDING;

	/* Mask interrupt */
	reg = dwc3_readl(dwc->regs, DWC3_GEVNTSIZ(0));
	reg |= DWC3_GEVNTSIZ_INTMASK;
	dwc3_writel(dwc->regs, DWC3_GEVNTSIZ(0), reg);

	amount = min(count, evt->length - evt->lpos);
	memcpy(evt->cache + evt->lpos, evt->buf + evt->lpos, amount);

	if (amount < count)
		memcpy(evt->cache, evt->buf, count - amount);

	dwc3_writel(dwc->regs, DWC3_GEVNTCOUNT(0), count);

	return IRQ_WAKE_THREAD;
}

static irqreturn_t dwc3_interrupt(int irq, void *_evt)
{
	struct dwc3_event_buffer	*evt = _evt;

	return dwc3_check_event_buf(evt);
}

static int dwc3_gadget_get_irq(struct dwc3 *dwc)
{
	struct platform_device *dwc3_pdev = to_platform_device(dwc->dev);
	int irq;

	irq = platform_get_irq_byname_optional(dwc3_pdev, "peripheral");
	if (irq > 0)
		goto out;

	if (irq == -EPROBE_DEFER)
		goto out;

	irq = platform_get_irq_byname_optional(dwc3_pdev, "dwc_usb3");
	if (irq > 0)
		goto out;

	if (irq == -EPROBE_DEFER)
		goto out;

	irq = platform_get_irq(dwc3_pdev, 0);
	if (irq > 0)
		goto out;

	if (!irq)
		irq = -EINVAL;

out:
	return irq;
}

static void dwc_gadget_release(struct device *dev)
{
	struct usb_gadget *gadget = container_of(dev, struct usb_gadget, dev);

	kfree(gadget);
}

/**
 * dwc3_gadget_init - initializes gadget related registers
 * @dwc: pointer to our controller context structure
 *
 * Returns 0 on success otherwise negative errno.
 */
int dwc3_gadget_init(struct dwc3 *dwc)
{
	int ret;
	int irq;
	struct device *dev;

	irq = dwc3_gadget_get_irq(dwc);
	if (irq < 0) {
		ret = irq;
		goto err0;
	}

	dwc->irq_gadget = irq;

	dwc->ep0_trb = dma_alloc_coherent(dwc->sysdev,
					  sizeof(*dwc->ep0_trb) * 2,
					  &dwc->ep0_trb_addr, GFP_KERNEL);
	if (!dwc->ep0_trb) {
		dev_err(dwc->dev, "failed to allocate ep0 trb\n");
		ret = -ENOMEM;
		goto err0;
	}

	dwc->setup_buf = kzalloc(DWC3_EP0_SETUP_SIZE, GFP_KERNEL);
	if (!dwc->setup_buf) {
		ret = -ENOMEM;
		goto err1;
	}

	dwc->bounce = dma_alloc_coherent(dwc->sysdev, DWC3_BOUNCE_SIZE,
			&dwc->bounce_addr, GFP_KERNEL);
	if (!dwc->bounce) {
		ret = -ENOMEM;
		goto err2;
	}

	init_completion(&dwc->ep0_in_setup);
	dwc->gadget = kzalloc(sizeof(struct usb_gadget), GFP_KERNEL);
	if (!dwc->gadget) {
		ret = -ENOMEM;
		goto err3;
	}


	usb_initialize_gadget(dwc->dev, dwc->gadget, dwc_gadget_release);
	dev				= &dwc->gadget->dev;
	dev->platform_data		= dwc;
	dwc->gadget->ops		= &dwc3_gadget_ops;
	dwc->gadget->speed		= USB_SPEED_UNKNOWN;
	dwc->gadget->ssp_rate		= USB_SSP_GEN_UNKNOWN;
	dwc->gadget->sg_supported	= true;
	dwc->gadget->name		= "dwc3-gadget";
	dwc->gadget->lpm_capable	= !dwc->usb2_gadget_lpm_disable;

	/*
	 * FIXME We might be setting max_speed to <SUPER, however versions
	 * <2.20a of dwc3 have an issue with metastability (documented
	 * elsewhere in this driver) which tells us we can't set max speed to
	 * anything lower than SUPER.
	 *
	 * Because gadget.max_speed is only used by composite.c and function
	 * drivers (i.e. it won't go into dwc3's registers) we are allowing this
	 * to happen so we avoid sending SuperSpeed Capability descriptor
	 * together with our BOS descriptor as that could confuse host into
	 * thinking we can handle super speed.
	 *
	 * Note that, in fact, we won't even support GetBOS requests when speed
	 * is less than super speed because we don't have means, yet, to tell
	 * composite.c that we are USB 2.0 + LPM ECN.
	 */
	if (DWC3_VER_IS_PRIOR(DWC3, 220A) &&
	    !dwc->dis_metastability_quirk)
		dev_info(dwc->dev, "changing max_speed on rev %08x\n",
				dwc->revision);

	dwc->gadget->max_speed		= dwc->maximum_speed;
	dwc->gadget->max_ssp_rate	= dwc->max_ssp_rate;

	/*
	 * REVISIT: Here we should clear all pending IRQs to be
	 * sure we're starting from a well known location.
	 */

	ret = dwc3_gadget_init_endpoints(dwc, dwc->num_eps);
	if (ret)
		goto err4;

	ret = usb_add_gadget(dwc->gadget);
	if (ret) {
		dev_err(dwc->dev, "failed to add gadget\n");
		goto err5;
	}

	if (DWC3_IP_IS(DWC32) && dwc->maximum_speed == USB_SPEED_SUPER_PLUS)
		dwc3_gadget_set_ssp_rate(dwc->gadget, dwc->max_ssp_rate);
	else
		dwc3_gadget_set_speed(dwc->gadget, dwc->maximum_speed);

	return 0;

err5:
	dwc3_gadget_free_endpoints(dwc);
err4:
	usb_put_gadget(dwc->gadget);
	dwc->gadget = NULL;
err3:
	dma_free_coherent(dwc->sysdev, DWC3_BOUNCE_SIZE, dwc->bounce,
			dwc->bounce_addr);

err2:
	kfree(dwc->setup_buf);

err1:
	dma_free_coherent(dwc->sysdev, sizeof(*dwc->ep0_trb) * 2,
			dwc->ep0_trb, dwc->ep0_trb_addr);

err0:
	return ret;
}

/* -------------------------------------------------------------------------- */

void dwc3_gadget_exit(struct dwc3 *dwc)
{
	if (!dwc->gadget)
		return;

	usb_del_gadget(dwc->gadget);
	dwc3_gadget_free_endpoints(dwc);
	usb_put_gadget(dwc->gadget);
	dma_free_coherent(dwc->sysdev, DWC3_BOUNCE_SIZE, dwc->bounce,
			  dwc->bounce_addr);
	kfree(dwc->setup_buf);
	dma_free_coherent(dwc->sysdev, sizeof(*dwc->ep0_trb) * 2,
			  dwc->ep0_trb, dwc->ep0_trb_addr);
}

int dwc3_gadget_suspend(struct dwc3 *dwc)
{
	if (!dwc->gadget_driver)
		return 0;

	dwc3_gadget_run_stop(dwc, false, false);
	dwc3_disconnect_gadget(dwc);
	__dwc3_gadget_stop(dwc);

	return 0;
}

int dwc3_gadget_resume(struct dwc3 *dwc)
{
	int			ret;

	if (!dwc->gadget_driver)
		return 0;

	ret = __dwc3_gadget_start(dwc);
	if (ret < 0)
		goto err0;

	ret = dwc3_gadget_run_stop(dwc, true, false);
	if (ret < 0)
		goto err1;

	return 0;

err1:
	__dwc3_gadget_stop(dwc);

err0:
	return ret;
}

void dwc3_gadget_process_pending_events(struct dwc3 *dwc)
{
	if (dwc->pending_events) {
		dwc3_interrupt(dwc->irq_gadget, dwc->ev_buf);
		dwc->pending_events = false;
		enable_irq(dwc->irq_gadget);
	}
}<|MERGE_RESOLUTION|>--- conflicted
+++ resolved
@@ -2798,13 +2798,9 @@
 			list_del(&dep->endpoint.ep_list);
 		}
 
-<<<<<<< HEAD
 		debugfs_remove_recursive(debugfs_lookup(dep->name,
 				debugfs_lookup(dev_name(dep->dwc->dev),
 					       usb_debug_root)));
-=======
-		debugfs_remove_recursive(debugfs_lookup(dep->name, dwc->root));
->>>>>>> 009c9aa5
 		kfree(dep);
 	}
 }
