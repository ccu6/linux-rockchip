// SPDX-License-Identifier: GPL-2.0
/*
 * gadget.c - DesignWare USB3 DRD Controller Gadget Framework Link
 *
 * Copyright (C) 2010-2011 Texas Instruments Incorporated - https://www.ti.com
 *
 * Authors: Felipe Balbi <balbi@ti.com>,
 *	    Sebastian Andrzej Siewior <bigeasy@linutronix.de>
 */

#include <linux/kernel.h>
#include <linux/delay.h>
#include <linux/slab.h>
#include <linux/spinlock.h>
#include <linux/platform_device.h>
#include <linux/pm_runtime.h>
#include <linux/interrupt.h>
#include <linux/io.h>
#include <linux/list.h>
#include <linux/dma-mapping.h>

#include <linux/usb/ch9.h>
#include <linux/usb/gadget.h>

#include "debug.h"
#include "core.h"
#include "gadget.h"
#include "io.h"

#define DWC3_ALIGN_FRAME(d, n)	(((d)->frame_number + ((d)->interval * (n))) \
					& ~((d)->interval - 1))

/**
 * dwc3_gadget_set_test_mode - enables usb2 test modes
 * @dwc: pointer to our context structure
 * @mode: the mode to set (J, K SE0 NAK, Force Enable)
 *
 * Caller should take care of locking. This function will return 0 on
 * success or -EINVAL if wrong Test Selector is passed.
 */
int dwc3_gadget_set_test_mode(struct dwc3 *dwc, int mode)
{
	u32		reg;

	reg = dwc3_readl(dwc->regs, DWC3_DCTL);
	reg &= ~DWC3_DCTL_TSTCTRL_MASK;

	switch (mode) {
	case USB_TEST_J:
	case USB_TEST_K:
	case USB_TEST_SE0_NAK:
	case USB_TEST_PACKET:
	case USB_TEST_FORCE_ENABLE:
		reg |= mode << 1;
		break;
	default:
		return -EINVAL;
	}

	dwc3_gadget_dctl_write_safe(dwc, reg);

	return 0;
}

/**
 * dwc3_gadget_get_link_state - gets current state of usb link
 * @dwc: pointer to our context structure
 *
 * Caller should take care of locking. This function will
 * return the link state on success (>= 0) or -ETIMEDOUT.
 */
int dwc3_gadget_get_link_state(struct dwc3 *dwc)
{
	u32		reg;

	reg = dwc3_readl(dwc->regs, DWC3_DSTS);

	return DWC3_DSTS_USBLNKST(reg);
}

/**
 * dwc3_gadget_set_link_state - sets usb link to a particular state
 * @dwc: pointer to our context structure
 * @state: the state to put link into
 *
 * Caller should take care of locking. This function will
 * return 0 on success or -ETIMEDOUT.
 */
int dwc3_gadget_set_link_state(struct dwc3 *dwc, enum dwc3_link_state state)
{
	int		retries = 10000;
	u32		reg;

	/*
	 * Wait until device controller is ready. Only applies to 1.94a and
	 * later RTL.
	 */
	if (!DWC3_VER_IS_PRIOR(DWC3, 194A)) {
		while (--retries) {
			reg = dwc3_readl(dwc->regs, DWC3_DSTS);
			if (reg & DWC3_DSTS_DCNRD)
				udelay(5);
			else
				break;
		}

		if (retries <= 0)
			return -ETIMEDOUT;
	}

	reg = dwc3_readl(dwc->regs, DWC3_DCTL);
	reg &= ~DWC3_DCTL_ULSTCHNGREQ_MASK;

	/* set no action before sending new link state change */
	dwc3_writel(dwc->regs, DWC3_DCTL, reg);

	/* set requested state */
	reg |= DWC3_DCTL_ULSTCHNGREQ(state);
	dwc3_writel(dwc->regs, DWC3_DCTL, reg);

	/*
	 * The following code is racy when called from dwc3_gadget_wakeup,
	 * and is not needed, at least on newer versions
	 */
	if (!DWC3_VER_IS_PRIOR(DWC3, 194A))
		return 0;

	/* wait for a change in DSTS */
	retries = 10000;
	while (--retries) {
		reg = dwc3_readl(dwc->regs, DWC3_DSTS);

		if (DWC3_DSTS_USBLNKST(reg) == state)
			return 0;

		udelay(5);
	}

	return -ETIMEDOUT;
}

/**
 * dwc3_ep_inc_trb - increment a trb index.
 * @index: Pointer to the TRB index to increment.
 *
 * The index should never point to the link TRB. After incrementing,
 * if it is point to the link TRB, wrap around to the beginning. The
 * link TRB is always at the last TRB entry.
 */
static void dwc3_ep_inc_trb(u8 *index)
{
	(*index)++;
	if (*index == (DWC3_TRB_NUM - 1))
		*index = 0;
}

/**
 * dwc3_ep_inc_enq - increment endpoint's enqueue pointer
 * @dep: The endpoint whose enqueue pointer we're incrementing
 */
static void dwc3_ep_inc_enq(struct dwc3_ep *dep)
{
	dwc3_ep_inc_trb(&dep->trb_enqueue);
}

/**
 * dwc3_ep_inc_deq - increment endpoint's dequeue pointer
 * @dep: The endpoint whose enqueue pointer we're incrementing
 */
static void dwc3_ep_inc_deq(struct dwc3_ep *dep)
{
	dwc3_ep_inc_trb(&dep->trb_dequeue);
}

static void dwc3_gadget_del_and_unmap_request(struct dwc3_ep *dep,
		struct dwc3_request *req, int status)
{
	struct dwc3			*dwc = dep->dwc;

	list_del(&req->list);
	req->remaining = 0;
	req->needs_extra_trb = false;
	req->num_trbs = 0;

	if (req->request.status == -EINPROGRESS)
		req->request.status = status;

	if (req->trb)
		usb_gadget_unmap_request_by_dev(dwc->sysdev,
				&req->request, req->direction);

	req->trb = NULL;
	trace_dwc3_gadget_giveback(req);

	if (dep->number > 1)
		pm_runtime_put(dwc->dev);
}

/**
 * dwc3_gadget_giveback - call struct usb_request's ->complete callback
 * @dep: The endpoint to whom the request belongs to
 * @req: The request we're giving back
 * @status: completion code for the request
 *
 * Must be called with controller's lock held and interrupts disabled. This
 * function will unmap @req and call its ->complete() callback to notify upper
 * layers that it has completed.
 */
void dwc3_gadget_giveback(struct dwc3_ep *dep, struct dwc3_request *req,
		int status)
{
	struct dwc3			*dwc = dep->dwc;

	dwc3_gadget_del_and_unmap_request(dep, req, status);
	req->status = DWC3_REQUEST_STATUS_COMPLETED;

	spin_unlock(&dwc->lock);
	usb_gadget_giveback_request(&dep->endpoint, &req->request);
	spin_lock(&dwc->lock);
}

/**
 * dwc3_send_gadget_generic_command - issue a generic command for the controller
 * @dwc: pointer to the controller context
 * @cmd: the command to be issued
 * @param: command parameter
 *
 * Caller should take care of locking. Issue @cmd with a given @param to @dwc
 * and wait for its completion.
 */
int dwc3_send_gadget_generic_command(struct dwc3 *dwc, unsigned int cmd,
		u32 param)
{
	u32		timeout = 500;
	int		status = 0;
	int		ret = 0;
	u32		reg;

	dwc3_writel(dwc->regs, DWC3_DGCMDPAR, param);
	dwc3_writel(dwc->regs, DWC3_DGCMD, cmd | DWC3_DGCMD_CMDACT);

	do {
		reg = dwc3_readl(dwc->regs, DWC3_DGCMD);
		if (!(reg & DWC3_DGCMD_CMDACT)) {
			status = DWC3_DGCMD_STATUS(reg);
			if (status)
				ret = -EINVAL;
			break;
		}
	} while (--timeout);

	if (!timeout) {
		ret = -ETIMEDOUT;
		status = -ETIMEDOUT;
	}

	trace_dwc3_gadget_generic_cmd(cmd, param, status);

	return ret;
}

static int __dwc3_gadget_wakeup(struct dwc3 *dwc);

/**
 * dwc3_send_gadget_ep_cmd - issue an endpoint command
 * @dep: the endpoint to which the command is going to be issued
 * @cmd: the command to be issued
 * @params: parameters to the command
 *
 * Caller should handle locking. This function will issue @cmd with given
 * @params to @dep and wait for its completion.
 */
int dwc3_send_gadget_ep_cmd(struct dwc3_ep *dep, unsigned int cmd,
		struct dwc3_gadget_ep_cmd_params *params)
{
	const struct usb_endpoint_descriptor *desc = dep->endpoint.desc;
	struct dwc3		*dwc = dep->dwc;
	u32			timeout = 5000;
	u32			saved_config = 0;
	u32			reg;

	int			cmd_status = 0;
	int			ret = -EINVAL;

	/*
	 * When operating in USB 2.0 speeds (HS/FS), if GUSB2PHYCFG.ENBLSLPM or
	 * GUSB2PHYCFG.SUSPHY is set, it must be cleared before issuing an
	 * endpoint command.
	 *
	 * Save and clear both GUSB2PHYCFG.ENBLSLPM and GUSB2PHYCFG.SUSPHY
	 * settings. Restore them after the command is completed.
	 *
	 * DWC_usb3 3.30a and DWC_usb31 1.90a programming guide section 3.2.2
	 */
	if (dwc->gadget->speed <= USB_SPEED_HIGH ||
	    DWC3_DEPCMD_CMD(cmd) == DWC3_DEPCMD_ENDTRANSFER) {
		reg = dwc3_readl(dwc->regs, DWC3_GUSB2PHYCFG(0));
		if (unlikely(reg & DWC3_GUSB2PHYCFG_SUSPHY)) {
			saved_config |= DWC3_GUSB2PHYCFG_SUSPHY;
			reg &= ~DWC3_GUSB2PHYCFG_SUSPHY;
		}

		if (reg & DWC3_GUSB2PHYCFG_ENBLSLPM) {
			saved_config |= DWC3_GUSB2PHYCFG_ENBLSLPM;
			reg &= ~DWC3_GUSB2PHYCFG_ENBLSLPM;
		}

		if (saved_config)
			dwc3_writel(dwc->regs, DWC3_GUSB2PHYCFG(0), reg);
	}

	if (DWC3_DEPCMD_CMD(cmd) == DWC3_DEPCMD_STARTTRANSFER) {
		int link_state;

		/*
		 * Initiate remote wakeup if the link state is in U3 when
		 * operating in SS/SSP or L1/L2 when operating in HS/FS. If the
		 * link state is in U1/U2, no remote wakeup is needed. The Start
		 * Transfer command will initiate the link recovery.
		 */
		link_state = dwc3_gadget_get_link_state(dwc);
		switch (link_state) {
		case DWC3_LINK_STATE_U2:
			if (dwc->gadget->speed >= USB_SPEED_SUPER)
				break;

			fallthrough;
		case DWC3_LINK_STATE_U3:
			ret = __dwc3_gadget_wakeup(dwc);
			dev_WARN_ONCE(dwc->dev, ret, "wakeup failed --> %d\n",
					ret);
			break;
		}
	}

	/*
	 * For some commands such as Update Transfer command, DEPCMDPARn
	 * registers are reserved. Since the driver often sends Update Transfer
	 * command, don't write to DEPCMDPARn to avoid register write delays and
	 * improve performance.
	 */
	if (DWC3_DEPCMD_CMD(cmd) != DWC3_DEPCMD_UPDATETRANSFER) {
		dwc3_writel(dep->regs, DWC3_DEPCMDPAR0, params->param0);
		dwc3_writel(dep->regs, DWC3_DEPCMDPAR1, params->param1);
		dwc3_writel(dep->regs, DWC3_DEPCMDPAR2, params->param2);
	}

	/*
	 * Synopsys Databook 2.60a states in section 6.3.2.5.6 of that if we're
	 * not relying on XferNotReady, we can make use of a special "No
	 * Response Update Transfer" command where we should clear both CmdAct
	 * and CmdIOC bits.
	 *
	 * With this, we don't need to wait for command completion and can
	 * straight away issue further commands to the endpoint.
	 *
	 * NOTICE: We're making an assumption that control endpoints will never
	 * make use of Update Transfer command. This is a safe assumption
	 * because we can never have more than one request at a time with
	 * Control Endpoints. If anybody changes that assumption, this chunk
	 * needs to be updated accordingly.
	 */
	if (DWC3_DEPCMD_CMD(cmd) == DWC3_DEPCMD_UPDATETRANSFER &&
			!usb_endpoint_xfer_isoc(desc))
		cmd &= ~(DWC3_DEPCMD_CMDIOC | DWC3_DEPCMD_CMDACT);
	else
		cmd |= DWC3_DEPCMD_CMDACT;

	dwc3_writel(dep->regs, DWC3_DEPCMD, cmd);

	if (!(cmd & DWC3_DEPCMD_CMDACT) ||
		(DWC3_DEPCMD_CMD(cmd) == DWC3_DEPCMD_ENDTRANSFER &&
		!(cmd & DWC3_DEPCMD_CMDIOC))) {
		ret = 0;
		goto skip_status;
	}

	do {
		reg = dwc3_readl(dep->regs, DWC3_DEPCMD);
		if (!(reg & DWC3_DEPCMD_CMDACT)) {
			cmd_status = DWC3_DEPCMD_STATUS(reg);

			switch (cmd_status) {
			case 0:
				ret = 0;
				break;
			case DEPEVT_TRANSFER_NO_RESOURCE:
				dev_WARN(dwc->dev, "No resource for %s\n",
					 dep->name);
				ret = -EINVAL;
				break;
			case DEPEVT_TRANSFER_BUS_EXPIRY:
				/*
				 * SW issues START TRANSFER command to
				 * isochronous ep with future frame interval. If
				 * future interval time has already passed when
				 * core receives the command, it will respond
				 * with an error status of 'Bus Expiry'.
				 *
				 * Instead of always returning -EINVAL, let's
				 * give a hint to the gadget driver that this is
				 * the case by returning -EAGAIN.
				 */
				ret = -EAGAIN;
				break;
			default:
				dev_WARN(dwc->dev, "UNKNOWN cmd status\n");
			}

			break;
		}
	} while (--timeout);

	if (timeout == 0) {
		ret = -ETIMEDOUT;
		cmd_status = -ETIMEDOUT;
	}

skip_status:
	trace_dwc3_gadget_ep_cmd(dep, cmd, params, cmd_status);

	if (DWC3_DEPCMD_CMD(cmd) == DWC3_DEPCMD_STARTTRANSFER) {
		if (ret == 0)
			dep->flags |= DWC3_EP_TRANSFER_STARTED;

		if (ret != -ETIMEDOUT)
			dwc3_gadget_ep_get_transfer_index(dep);
	}

	if (saved_config) {
		reg = dwc3_readl(dwc->regs, DWC3_GUSB2PHYCFG(0));
		reg |= saved_config;
		dwc3_writel(dwc->regs, DWC3_GUSB2PHYCFG(0), reg);
	}

	return ret;
}
EXPORT_SYMBOL_GPL(dwc3_send_gadget_ep_cmd);

static int dwc3_send_clear_stall_ep_cmd(struct dwc3_ep *dep)
{
	struct dwc3 *dwc = dep->dwc;
	struct dwc3_gadget_ep_cmd_params params;
	u32 cmd = DWC3_DEPCMD_CLEARSTALL;

	/*
	 * As of core revision 2.60a the recommended programming model
	 * is to set the ClearPendIN bit when issuing a Clear Stall EP
	 * command for IN endpoints. This is to prevent an issue where
	 * some (non-compliant) hosts may not send ACK TPs for pending
	 * IN transfers due to a mishandled error condition. Synopsys
	 * STAR 9000614252.
	 */
	if (dep->direction &&
	    !DWC3_VER_IS_PRIOR(DWC3, 260A) &&
	    (dwc->gadget->speed >= USB_SPEED_SUPER))
		cmd |= DWC3_DEPCMD_CLEARPENDIN;

	memset(&params, 0, sizeof(params));

	return dwc3_send_gadget_ep_cmd(dep, cmd, &params);
}

static dma_addr_t dwc3_trb_dma_offset(struct dwc3_ep *dep,
		struct dwc3_trb *trb)
{
	u32		offset = (char *) trb - (char *) dep->trb_pool;

	return dep->trb_pool_dma + offset;
}

static int dwc3_alloc_trb_pool(struct dwc3_ep *dep)
{
	struct dwc3		*dwc = dep->dwc;

	if (dep->trb_pool)
		return 0;

	dep->trb_pool = dma_alloc_coherent(dwc->sysdev,
			sizeof(struct dwc3_trb) * DWC3_TRB_NUM,
			&dep->trb_pool_dma, GFP_KERNEL);
	if (!dep->trb_pool) {
		dev_err(dep->dwc->dev, "failed to allocate trb pool for %s\n",
				dep->name);
		return -ENOMEM;
	}

	return 0;
}

static void dwc3_free_trb_pool(struct dwc3_ep *dep)
{
	struct dwc3		*dwc = dep->dwc;

	dma_free_coherent(dwc->sysdev, sizeof(struct dwc3_trb) * DWC3_TRB_NUM,
			dep->trb_pool, dep->trb_pool_dma);

	dep->trb_pool = NULL;
	dep->trb_pool_dma = 0;
}

static int dwc3_gadget_set_xfer_resource(struct dwc3_ep *dep)
{
	struct dwc3_gadget_ep_cmd_params params;

	memset(&params, 0x00, sizeof(params));

	params.param0 = DWC3_DEPXFERCFG_NUM_XFER_RES(1);

	return dwc3_send_gadget_ep_cmd(dep, DWC3_DEPCMD_SETTRANSFRESOURCE,
			&params);
}

/**
 * dwc3_gadget_start_config - configure ep resources
 * @dep: endpoint that is being enabled
 *
 * Issue a %DWC3_DEPCMD_DEPSTARTCFG command to @dep. After the command's
 * completion, it will set Transfer Resource for all available endpoints.
 *
 * The assignment of transfer resources cannot perfectly follow the data book
 * due to the fact that the controller driver does not have all knowledge of the
 * configuration in advance. It is given this information piecemeal by the
 * composite gadget framework after every SET_CONFIGURATION and
 * SET_INTERFACE. Trying to follow the databook programming model in this
 * scenario can cause errors. For two reasons:
 *
 * 1) The databook says to do %DWC3_DEPCMD_DEPSTARTCFG for every
 * %USB_REQ_SET_CONFIGURATION and %USB_REQ_SET_INTERFACE (8.1.5). This is
 * incorrect in the scenario of multiple interfaces.
 *
 * 2) The databook does not mention doing more %DWC3_DEPCMD_DEPXFERCFG for new
 * endpoint on alt setting (8.1.6).
 *
 * The following simplified method is used instead:
 *
 * All hardware endpoints can be assigned a transfer resource and this setting
 * will stay persistent until either a core reset or hibernation. So whenever we
 * do a %DWC3_DEPCMD_DEPSTARTCFG(0) we can go ahead and do
 * %DWC3_DEPCMD_DEPXFERCFG for every hardware endpoint as well. We are
 * guaranteed that there are as many transfer resources as endpoints.
 *
 * This function is called for each endpoint when it is being enabled but is
 * triggered only when called for EP0-out, which always happens first, and which
 * should only happen in one of the above conditions.
 */
static int dwc3_gadget_start_config(struct dwc3_ep *dep)
{
	struct dwc3_gadget_ep_cmd_params params;
	struct dwc3		*dwc;
	u32			cmd;
	int			i;
	int			ret;

	if (dep->number)
		return 0;

	memset(&params, 0x00, sizeof(params));
	cmd = DWC3_DEPCMD_DEPSTARTCFG;
	dwc = dep->dwc;

	ret = dwc3_send_gadget_ep_cmd(dep, cmd, &params);
	if (ret)
		return ret;

	for (i = 0; i < DWC3_ENDPOINTS_NUM; i++) {
		struct dwc3_ep *dep = dwc->eps[i];

		if (!dep)
			continue;

		ret = dwc3_gadget_set_xfer_resource(dep);
		if (ret)
			return ret;
	}

	return 0;
}

static int dwc3_gadget_set_ep_config(struct dwc3_ep *dep, unsigned int action)
{
	const struct usb_ss_ep_comp_descriptor *comp_desc;
	const struct usb_endpoint_descriptor *desc;
	struct dwc3_gadget_ep_cmd_params params;
	struct dwc3 *dwc = dep->dwc;

	comp_desc = dep->endpoint.comp_desc;
	desc = dep->endpoint.desc;

	memset(&params, 0x00, sizeof(params));

	params.param0 = DWC3_DEPCFG_EP_TYPE(usb_endpoint_type(desc))
		| DWC3_DEPCFG_MAX_PACKET_SIZE(usb_endpoint_maxp(desc));

	/* Burst size is only needed in SuperSpeed mode */
	if (dwc->gadget->speed >= USB_SPEED_SUPER) {
		u32 burst = dep->endpoint.maxburst;

		params.param0 |= DWC3_DEPCFG_BURST_SIZE(burst - 1);
	}

	params.param0 |= action;
	if (action == DWC3_DEPCFG_ACTION_RESTORE)
		params.param2 |= dep->saved_state;

	if (usb_endpoint_xfer_control(desc))
		params.param1 = DWC3_DEPCFG_XFER_COMPLETE_EN;

	if (dep->number <= 1 || usb_endpoint_xfer_isoc(desc))
		params.param1 |= DWC3_DEPCFG_XFER_NOT_READY_EN;

	if (usb_ss_max_streams(comp_desc) && usb_endpoint_xfer_bulk(desc)) {
		params.param1 |= DWC3_DEPCFG_STREAM_CAPABLE
			| DWC3_DEPCFG_XFER_COMPLETE_EN
			| DWC3_DEPCFG_STREAM_EVENT_EN;
		dep->stream_capable = true;
	}

	if (!usb_endpoint_xfer_control(desc))
		params.param1 |= DWC3_DEPCFG_XFER_IN_PROGRESS_EN;

	/*
	 * We are doing 1:1 mapping for endpoints, meaning
	 * Physical Endpoints 2 maps to Logical Endpoint 2 and
	 * so on. We consider the direction bit as part of the physical
	 * endpoint number. So USB endpoint 0x81 is 0x03.
	 */
	params.param1 |= DWC3_DEPCFG_EP_NUMBER(dep->number);

	/*
	 * We must use the lower 16 TX FIFOs even though
	 * HW might have more
	 */
	if (dep->direction)
		params.param0 |= DWC3_DEPCFG_FIFO_NUMBER(dep->number >> 1);

	if (desc->bInterval) {
		u8 bInterval_m1;

		/*
		 * Valid range for DEPCFG.bInterval_m1 is from 0 to 13.
		 *
		 * NOTE: The programming guide incorrectly stated bInterval_m1
		 * must be set to 0 when operating in fullspeed. Internally the
		 * controller does not have this limitation. See DWC_usb3x
		 * programming guide section 3.2.2.1.
		 */
		bInterval_m1 = min_t(u8, desc->bInterval - 1, 13);

		if (usb_endpoint_type(desc) == USB_ENDPOINT_XFER_INT &&
		    dwc->gadget->speed == USB_SPEED_FULL)
			dep->interval = desc->bInterval;
		else
			dep->interval = 1 << (desc->bInterval - 1);

		params.param1 |= DWC3_DEPCFG_BINTERVAL_M1(bInterval_m1);
	}

	return dwc3_send_gadget_ep_cmd(dep, DWC3_DEPCMD_SETEPCONFIG, &params);
}

/**
 * dwc3_gadget_get_tx_fifos_size - Get the txfifos total size
 * @dwc: pointer to the DWC3 context
 *
 * 3-RAM configuration:
 * RAM0 depth = Descriptor Cache depth
 * RAM1 depth = TxFIFOs depth
 * RAM2 depth = RxFIFOs depth
 *
 * 2-RAM configuration:
 * RAM0 depth = Descriptor Cache depth + RxFIFOs depth
 * RAM1 depth = TxFIFOs depth
 *
 * 1-RAM configuration:
 * RAM0 depth = Descriptor Cache depth + RxFIFOs depth + TxFIFOs depth
 */
static int dwc3_gadget_get_tx_fifos_size(struct dwc3 *dwc)
{
	int txfifo_depth = 0;
	int ram0_depth, rxfifo_size;

	/* Get the depth of the TxFIFOs */
	if (DWC3_NUM_RAMS(dwc->hwparams.hwparams1) > 1) {
		/* For 2 or 3-RAM, RAM1 contains TxFIFOs */
		txfifo_depth = DWC3_RAM1_DEPTH(dwc->hwparams.hwparams7);
	} else {
		/* For 1-RAM, RAM0 contains Descriptor Cache, RxFIFOs, and TxFIFOs */
		ram0_depth = DWC3_GHWPARAMS6_RAM0_DEPTH(dwc->hwparams.hwparams6);

		/* All OUT endpoints share a single RxFIFO space */
		rxfifo_size = dwc3_readl(dwc->regs, DWC3_GRXFIFOSIZ(0));
		if (DWC3_IP_IS(DWC3))
			txfifo_depth = ram0_depth - DWC3_GRXFIFOSIZ_RXFDEP(rxfifo_size);
		else
			txfifo_depth = ram0_depth - DWC31_GRXFIFOSIZ_RXFDEP(rxfifo_size);

		/* The value of GRxFIFOSIZ0[31:16] is the depth of Descriptor Cache */
		txfifo_depth -= DWC3_GRXFIFOSIZ_RXFSTADDR(rxfifo_size) >> 16;
	}

	return txfifo_depth;
}

/**
 * dwc3_gadget_calc_tx_fifo_size - calculates the txfifo size value
 * @dwc: pointer to the DWC3 context
 * @nfifos: number of fifos to calculate for
 *
 * Calculates the size value based on the equation below:
 *
 * DWC3 revision 280A and prior:
 * fifo_size = mult * (max_packet / mdwidth) + 1;
 *
 * DWC3 revision 290A and onwards:
 * fifo_size = mult * ((max_packet + mdwidth)/mdwidth + 1) + 1
 *
 * The max packet size is set to 1024, as the txfifo requirements mainly apply
 * to super speed USB use cases.  However, it is safe to overestimate the fifo
 * allocations for other scenarios, i.e. high speed USB.
 */
static int dwc3_gadget_calc_tx_fifo_size(struct dwc3 *dwc, int mult)
{
	int max_packet = 1024;
	int fifo_size;
	int mdwidth;

	mdwidth = dwc3_mdwidth(dwc);

	/* MDWIDTH is represented in bits, we need it in bytes */
	mdwidth >>= 3;

	if (DWC3_VER_IS_PRIOR(DWC3, 290A))
		fifo_size = mult * (max_packet / mdwidth) + 1;
	else
		fifo_size = mult * ((max_packet + mdwidth) / mdwidth) + 1;
	return fifo_size;
}

/**
 * dwc3_gadget_clear_tx_fifo_size - Clears txfifo allocation
 * @dwc: pointer to the DWC3 context
 *
 * Iterates through all the endpoint registers and clears the previous txfifo
 * allocations.
 */
void dwc3_gadget_clear_tx_fifos(struct dwc3 *dwc)
{
	struct dwc3_ep *dep;
	int fifo_depth;
	int size;
	int num;

	if (!dwc->do_fifo_resize)
		return;

	/* Read ep0IN related TXFIFO size */
	dep = dwc->eps[1];
	size = dwc3_readl(dwc->regs, DWC3_GTXFIFOSIZ(0));
	if (DWC3_IP_IS(DWC3))
		fifo_depth = DWC3_GTXFIFOSIZ_TXFDEP(size);
	else
		fifo_depth = DWC31_GTXFIFOSIZ_TXFDEP(size);

	dwc->last_fifo_depth = fifo_depth;
	/* Clear existing TXFIFO for all IN eps except ep0 */
	for (num = 3; num < min_t(int, dwc->num_eps, DWC3_ENDPOINTS_NUM);
	     num += 2) {
		dep = dwc->eps[num];
		/* Don't change TXFRAMNUM on usb31 version */
		size = DWC3_IP_IS(DWC3) ? 0 :
			dwc3_readl(dwc->regs, DWC3_GTXFIFOSIZ(num >> 1)) &
				   DWC31_GTXFIFOSIZ_TXFRAMNUM;

		dwc3_writel(dwc->regs, DWC3_GTXFIFOSIZ(num >> 1), size);
		dep->flags &= ~DWC3_EP_TXFIFO_RESIZED;
	}
	dwc->num_ep_resized = 0;
}

/**
 * __dwc3_gadget_resize_tx_fifos - reallocate fifo spaces for Rockchip platform
 *
 * @dep: pointer to dwc3_ep structure
 *
 * According to the different USB transfer type and Speed,
 * this function will a best effort FIFO allocation in order
 * to improve FIFO usage and throughput, while still allowing
 * us to enable as many endpoints as possible.
 */
static int __dwc3_gadget_resize_tx_fifos(struct dwc3_ep *dep)
{
	struct dwc3 *dwc = dep->dwc;
	u32 fifo_0_start, last_fifo_depth, ram1_depth;
	u32 fifo_size, maxpacket, mdwidth, mult;
	u32 tmp;

	if (usb_endpoint_xfer_isoc(dep->endpoint.desc)) {
		/*
		 * Set enough tx fifos for Isochronous endpoints to get better
		 * performance and more compliance with bus latency.
		 */
		maxpacket = dep->endpoint.maxpacket;
		if (gadget_is_superspeed(dwc->gadget))
			mult = dep->endpoint.mult * dep->endpoint.maxburst;
		else
			mult = dep->endpoint.mult;

		mult = mult > 0 ? mult * 2 : 3;
		if (mult > 6)
			mult = 6;
	} else if (usb_endpoint_xfer_bulk(dep->endpoint.desc)) {
		/*
		 * Set enough tx fifos for Bulk endpoints to get
		 * better transmission performance.
		 */
		mult = 3;
		if (gadget_is_superspeed(dwc->gadget)) {
			if (dep->endpoint.maxburst > mult) {
				mult = dep->endpoint.maxburst;
				if (mult > 6)
					mult = 6;
			}
			maxpacket = 1024;
		} else {
			maxpacket = 512;
		}
	} else if (usb_endpoint_xfer_int(dep->endpoint.desc)) {
		/*
		 * REVIST: we assume that the maxpacket of interrupt
		 * endpoint is 64 Bytes for MTP and the other functions.
		 */
		mult = 1;
		maxpacket = 64;
	} else {
		goto out;
	}

	mdwidth = dwc3_mdwidth(dwc);
	mdwidth >>= 3; /* bits convert to bytes */
	ram1_depth = dwc3_gadget_get_tx_fifos_size(dwc);
	last_fifo_depth = dwc->last_fifo_depth;

	/* Calculate the fifo size for this EP */
	tmp = mult * (maxpacket + mdwidth);
	tmp += mdwidth;
	fifo_size = DIV_ROUND_UP(tmp, mdwidth);

	/* Check if TXFIFOs start at non-zero addr */
	tmp = dwc3_readl(dwc->regs, DWC3_GTXFIFOSIZ(0));
	fifo_0_start = DWC3_GTXFIFOSIZ_TXFSTADDR(tmp);
	fifo_size |= (fifo_0_start + (last_fifo_depth << 16));

	if (DWC3_IP_IS(DWC3))
		last_fifo_depth += DWC3_GTXFIFOSIZ_TXFDEP(fifo_size);
	else
		last_fifo_depth += DWC31_GTXFIFOSIZ_TXFDEP(fifo_size);

	/* Check fifo size allocation doesn't exceed available RAM size. */
	if (last_fifo_depth >= ram1_depth) {
		dev_err(dwc->dev, "Fifosize(0x%x) > RAM size(0x%x) %s depth(0x%x)\n",
			last_fifo_depth, ram1_depth,
			dep->endpoint.name, fifo_size & 0xfff);
		return -ENOMEM;
	}

	dwc3_writel(dwc->regs, DWC3_GTXFIFOSIZ(dep->number >> 1), fifo_size);
	dep->flags |= DWC3_EP_TXFIFO_RESIZED;
	dwc->last_fifo_depth = last_fifo_depth;
	dwc->num_ep_resized++;

out:
	return 0;
}

/*
 * dwc3_gadget_resize_tx_fifos - reallocate fifo spaces for current use-case
 * @dwc: pointer to our context structure
 *
 * This function will a best effort FIFO allocation in order
 * to improve FIFO usage and throughput, while still allowing
 * us to enable as many endpoints as possible.
 *
 * Keep in mind that this operation will be highly dependent
 * on the configured size for RAM1 - which contains TxFifo -,
 * the amount of endpoints enabled on coreConsultant tool, and
 * the width of the Master Bus.
 *
 * In general, FIFO depths are represented with the following equation:
 *
 * fifo_size = mult * ((max_packet + mdwidth)/mdwidth + 1) + 1
 *
 * In conjunction with dwc3_gadget_check_config(), this resizing logic will
 * ensure that all endpoints will have enough internal memory for one max
 * packet per endpoint.
 */
static int dwc3_gadget_resize_tx_fifos(struct dwc3_ep *dep)
{
	struct dwc3 *dwc = dep->dwc;
	int fifo_0_start;
	int ram1_depth;
	int fifo_size;
	int min_depth;
	int num_in_ep;
	int remaining;
	int num_fifos = 1;
	int fifo;
	int tmp;

	if (!dwc->do_fifo_resize)
		return 0;

	/* resize IN endpoints except ep0 */
	if (!usb_endpoint_dir_in(dep->endpoint.desc) || dep->number <= 1)
		return 0;

	/* bail if already resized */
	if (dep->flags & DWC3_EP_TXFIFO_RESIZED)
		return 0;

	if (IS_REACHABLE(CONFIG_ARCH_ROCKCHIP))
		return __dwc3_gadget_resize_tx_fifos(dep);

	ram1_depth = dwc3_gadget_get_tx_fifos_size(dwc);

	if ((dep->endpoint.maxburst > 1 &&
	     usb_endpoint_xfer_bulk(dep->endpoint.desc)) ||
	    usb_endpoint_xfer_isoc(dep->endpoint.desc))
		num_fifos = 3;

	if (dep->endpoint.maxburst > 6 &&
	    (usb_endpoint_xfer_bulk(dep->endpoint.desc) ||
	     usb_endpoint_xfer_isoc(dep->endpoint.desc)) && DWC3_IP_IS(DWC31))
		num_fifos = dwc->tx_fifo_resize_max_num;

	/* FIFO size for a single buffer */
	fifo = dwc3_gadget_calc_tx_fifo_size(dwc, 1);

	/* Calculate the number of remaining EPs w/o any FIFO */
	num_in_ep = dwc->max_cfg_eps;
	num_in_ep -= dwc->num_ep_resized;

	/* Reserve at least one FIFO for the number of IN EPs */
	min_depth = num_in_ep * (fifo + 1);
	remaining = ram1_depth - min_depth - dwc->last_fifo_depth;
	remaining = max_t(int, 0, remaining);
	/*
	 * We've already reserved 1 FIFO per EP, so check what we can fit in
	 * addition to it.  If there is not enough remaining space, allocate
	 * all the remaining space to the EP.
	 */
	fifo_size = (num_fifos - 1) * fifo;
	if (remaining < fifo_size)
		fifo_size = remaining;

	fifo_size += fifo;
	/* Last increment according to the TX FIFO size equation */
	fifo_size++;

	/* Check if TXFIFOs start at non-zero addr */
	tmp = dwc3_readl(dwc->regs, DWC3_GTXFIFOSIZ(0));
	fifo_0_start = DWC3_GTXFIFOSIZ_TXFSTADDR(tmp);

	fifo_size |= (fifo_0_start + (dwc->last_fifo_depth << 16));
	if (DWC3_IP_IS(DWC3))
		dwc->last_fifo_depth += DWC3_GTXFIFOSIZ_TXFDEP(fifo_size);
	else
		dwc->last_fifo_depth += DWC31_GTXFIFOSIZ_TXFDEP(fifo_size);

	/* Check fifo size allocation doesn't exceed available RAM size. */
	if (dwc->last_fifo_depth >= ram1_depth) {
		dev_err(dwc->dev, "Fifosize(%d) > RAM size(%d) %s depth:%d\n",
			dwc->last_fifo_depth, ram1_depth,
			dep->endpoint.name, fifo_size);
		if (DWC3_IP_IS(DWC3))
			fifo_size = DWC3_GTXFIFOSIZ_TXFDEP(fifo_size);
		else
			fifo_size = DWC31_GTXFIFOSIZ_TXFDEP(fifo_size);

		dwc->last_fifo_depth -= fifo_size;
		return -ENOMEM;
	}

	dwc3_writel(dwc->regs, DWC3_GTXFIFOSIZ(dep->number >> 1), fifo_size);
	dep->flags |= DWC3_EP_TXFIFO_RESIZED;
	dwc->num_ep_resized++;

	return 0;
}

/**
 * __dwc3_gadget_ep_enable - initializes a hw endpoint
 * @dep: endpoint to be initialized
 * @action: one of INIT, MODIFY or RESTORE
 *
 * Caller should take care of locking. Execute all necessary commands to
 * initialize a HW endpoint so it can be used by a gadget driver.
 */
static int __dwc3_gadget_ep_enable(struct dwc3_ep *dep, unsigned int action)
{
	const struct usb_endpoint_descriptor *desc = dep->endpoint.desc;
	struct dwc3		*dwc = dep->dwc;

	u32			reg;
	int			ret;

	if (!(dep->flags & DWC3_EP_ENABLED)) {
		ret = dwc3_gadget_resize_tx_fifos(dep);
		if (ret)
			return ret;

		ret = dwc3_gadget_start_config(dep);
		if (ret)
			return ret;
	}

	ret = dwc3_gadget_set_ep_config(dep, action);
	if (ret)
		return ret;

	if (!(dep->flags & DWC3_EP_ENABLED)) {
		struct dwc3_trb	*trb_st_hw;
		struct dwc3_trb	*trb_link;

		dep->type = usb_endpoint_type(desc);
		dep->flags |= DWC3_EP_ENABLED;

		reg = dwc3_readl(dwc->regs, DWC3_DALEPENA);
		reg |= DWC3_DALEPENA_EP(dep->number);
		dwc3_writel(dwc->regs, DWC3_DALEPENA, reg);

		dep->trb_dequeue = 0;
		dep->trb_enqueue = 0;

		if (usb_endpoint_xfer_control(desc))
			goto out;

		/* Initialize the TRB ring */
		memset(dep->trb_pool, 0,
		       sizeof(struct dwc3_trb) * DWC3_TRB_NUM);

		/* Link TRB. The HWO bit is never reset */
		trb_st_hw = &dep->trb_pool[0];

		trb_link = &dep->trb_pool[DWC3_TRB_NUM - 1];
		trb_link->bpl = lower_32_bits(dwc3_trb_dma_offset(dep, trb_st_hw));
		trb_link->bph = upper_32_bits(dwc3_trb_dma_offset(dep, trb_st_hw));
		trb_link->ctrl |= DWC3_TRBCTL_LINK_TRB;
		trb_link->ctrl |= DWC3_TRB_CTRL_HWO;
	}

	/*
	 * Issue StartTransfer here with no-op TRB so we can always rely on No
	 * Response Update Transfer command.
	 */
	if (usb_endpoint_xfer_bulk(desc) ||
			usb_endpoint_xfer_int(desc)) {
		struct dwc3_gadget_ep_cmd_params params;
		struct dwc3_trb	*trb;
		dma_addr_t trb_dma;
		u32 cmd;

		memset(&params, 0, sizeof(params));
		trb = &dep->trb_pool[0];
		trb_dma = dwc3_trb_dma_offset(dep, trb);

		params.param0 = upper_32_bits(trb_dma);
		params.param1 = lower_32_bits(trb_dma);

		cmd = DWC3_DEPCMD_STARTTRANSFER;

		ret = dwc3_send_gadget_ep_cmd(dep, cmd, &params);
		if (ret < 0)
			return ret;

		if (dep->stream_capable) {
			/*
			 * For streams, at start, there maybe a race where the
			 * host primes the endpoint before the function driver
			 * queues a request to initiate a stream. In that case,
			 * the controller will not see the prime to generate the
			 * ERDY and start stream. To workaround this, issue a
			 * no-op TRB as normal, but end it immediately. As a
			 * result, when the function driver queues the request,
			 * the next START_TRANSFER command will cause the
			 * controller to generate an ERDY to initiate the
			 * stream.
			 */
			dwc3_stop_active_transfer(dep, true, true);

			/*
			 * All stream eps will reinitiate stream on NoStream
			 * rejection until we can determine that the host can
			 * prime after the first transfer.
			 *
			 * However, if the controller is capable of
			 * TXF_FLUSH_BYPASS, then IN direction endpoints will
			 * automatically restart the stream without the driver
			 * initiation.
			 */
			if (!dep->direction ||
			    !(dwc->hwparams.hwparams9 &
			      DWC3_GHWPARAMS9_DEV_TXF_FLUSH_BYPASS))
				dep->flags |= DWC3_EP_FORCE_RESTART_STREAM;
		}
	}

out:
	trace_dwc3_gadget_ep_enable(dep);

	return 0;
}

void dwc3_remove_requests(struct dwc3 *dwc, struct dwc3_ep *dep, int status)
{
	struct dwc3_request		*req;

	dwc3_stop_active_transfer(dep, true, false);

	/* If endxfer is delayed, avoid unmapping requests */
	if (dep->flags & DWC3_EP_DELAY_STOP)
		return;

	/* - giveback all requests to gadget driver */
	while (!list_empty(&dep->started_list)) {
		req = next_request(&dep->started_list);

		dwc3_gadget_giveback(dep, req, status);
	}

	while (!list_empty(&dep->pending_list)) {
		req = next_request(&dep->pending_list);

		dwc3_gadget_giveback(dep, req, status);
	}

	while (!list_empty(&dep->cancelled_list)) {
		req = next_request(&dep->cancelled_list);

		dwc3_gadget_giveback(dep, req, status);
	}
}

/**
 * __dwc3_gadget_ep_disable - disables a hw endpoint
 * @dep: the endpoint to disable
 *
 * This function undoes what __dwc3_gadget_ep_enable did and also removes
 * requests which are currently being processed by the hardware and those which
 * are not yet scheduled.
 *
 * Caller should take care of locking.
 */
static int __dwc3_gadget_ep_disable(struct dwc3_ep *dep)
{
	struct dwc3		*dwc = dep->dwc;
	u32			reg;
	u32			mask;

	trace_dwc3_gadget_ep_disable(dep);

	/* make sure HW endpoint isn't stalled */
	if (dep->flags & DWC3_EP_STALL)
		__dwc3_gadget_ep_set_halt(dep, 0, false);

	reg = dwc3_readl(dwc->regs, DWC3_DALEPENA);
	reg &= ~DWC3_DALEPENA_EP(dep->number);
	dwc3_writel(dwc->regs, DWC3_DALEPENA, reg);

	dwc3_remove_requests(dwc, dep, -ESHUTDOWN);

	dep->stream_capable = false;
	dep->type = 0;
	mask = DWC3_EP_TXFIFO_RESIZED;
	/*
	 * dwc3_remove_requests() can exit early if DWC3 EP delayed stop is
	 * set.  Do not clear DEP flags, so that the end transfer command will
	 * be reattempted during the next SETUP stage.
	 */
	if (dep->flags & DWC3_EP_DELAY_STOP)
		mask |= (DWC3_EP_DELAY_STOP | DWC3_EP_TRANSFER_STARTED);
	dep->flags &= mask;

	/* Clear out the ep descriptors for non-ep0 */
	if (dep->number > 1) {
		dep->endpoint.comp_desc = NULL;
		dep->endpoint.desc = NULL;
	}

	return 0;
}

/* -------------------------------------------------------------------------- */

static int dwc3_gadget_ep0_enable(struct usb_ep *ep,
		const struct usb_endpoint_descriptor *desc)
{
	return -EINVAL;
}

static int dwc3_gadget_ep0_disable(struct usb_ep *ep)
{
	return -EINVAL;
}

/* -------------------------------------------------------------------------- */

static int dwc3_gadget_ep_enable(struct usb_ep *ep,
		const struct usb_endpoint_descriptor *desc)
{
	struct dwc3_ep			*dep;
	struct dwc3			*dwc;
	unsigned long			flags;
	int				ret;

	if (!ep || !desc || desc->bDescriptorType != USB_DT_ENDPOINT) {
		pr_debug("dwc3: invalid parameters\n");
		return -EINVAL;
	}

	if (!desc->wMaxPacketSize) {
		pr_debug("dwc3: missing wMaxPacketSize\n");
		return -EINVAL;
	}

	dep = to_dwc3_ep(ep);
	dwc = dep->dwc;

	if (dev_WARN_ONCE(dwc->dev, dep->flags & DWC3_EP_ENABLED,
					"%s is already enabled\n",
					dep->name))
		return 0;

	spin_lock_irqsave(&dwc->lock, flags);
	ret = __dwc3_gadget_ep_enable(dep, DWC3_DEPCFG_ACTION_INIT);
	spin_unlock_irqrestore(&dwc->lock, flags);

	return ret;
}

static int dwc3_gadget_ep_disable(struct usb_ep *ep)
{
	struct dwc3_ep			*dep;
	struct dwc3			*dwc;
	unsigned long			flags;
	int				ret;

	if (!ep) {
		pr_debug("dwc3: invalid parameters\n");
		return -EINVAL;
	}

	dep = to_dwc3_ep(ep);
	dwc = dep->dwc;

	if (dev_WARN_ONCE(dwc->dev, !(dep->flags & DWC3_EP_ENABLED),
					"%s is already disabled\n",
					dep->name))
		return 0;

	spin_lock_irqsave(&dwc->lock, flags);
	ret = __dwc3_gadget_ep_disable(dep);
	spin_unlock_irqrestore(&dwc->lock, flags);

	return ret;
}

static struct usb_request *dwc3_gadget_ep_alloc_request(struct usb_ep *ep,
		gfp_t gfp_flags)
{
	struct dwc3_request		*req;
	struct dwc3_ep			*dep = to_dwc3_ep(ep);

	req = kzalloc(sizeof(*req), gfp_flags);
	if (!req)
		return NULL;

	req->direction	= dep->direction;
	req->epnum	= dep->number;
	req->dep	= dep;
	req->status	= DWC3_REQUEST_STATUS_UNKNOWN;

	trace_dwc3_alloc_request(req);

	return &req->request;
}

static void dwc3_gadget_ep_free_request(struct usb_ep *ep,
		struct usb_request *request)
{
	struct dwc3_request		*req = to_dwc3_request(request);

	trace_dwc3_free_request(req);
	kfree(req);
}

/**
 * dwc3_ep_prev_trb - returns the previous TRB in the ring
 * @dep: The endpoint with the TRB ring
 * @index: The index of the current TRB in the ring
 *
 * Returns the TRB prior to the one pointed to by the index. If the
 * index is 0, we will wrap backwards, skip the link TRB, and return
 * the one just before that.
 */
static struct dwc3_trb *dwc3_ep_prev_trb(struct dwc3_ep *dep, u8 index)
{
	u8 tmp = index;

	if (!tmp)
		tmp = DWC3_TRB_NUM - 1;

	return &dep->trb_pool[tmp - 1];
}

static u32 dwc3_calc_trbs_left(struct dwc3_ep *dep)
{
	u8			trbs_left;

	/*
	 * If the enqueue & dequeue are equal then the TRB ring is either full
	 * or empty. It's considered full when there are DWC3_TRB_NUM-1 of TRBs
	 * pending to be processed by the driver.
	 */
	if (dep->trb_enqueue == dep->trb_dequeue) {
		/*
		 * If there is any request remained in the started_list at
		 * this point, that means there is no TRB available.
		 */
		if (!list_empty(&dep->started_list))
			return 0;

		return DWC3_TRB_NUM - 1;
	}

	trbs_left = dep->trb_dequeue - dep->trb_enqueue;
	trbs_left &= (DWC3_TRB_NUM - 1);

	if (dep->trb_dequeue < dep->trb_enqueue)
		trbs_left--;

	return trbs_left;
}

/**
 * dwc3_prepare_one_trb - setup one TRB from one request
 * @dep: endpoint for which this request is prepared
 * @req: dwc3_request pointer
 * @trb_length: buffer size of the TRB
 * @chain: should this TRB be chained to the next?
 * @node: only for isochronous endpoints. First TRB needs different type.
 * @use_bounce_buffer: set to use bounce buffer
 * @must_interrupt: set to interrupt on TRB completion
 */
static void dwc3_prepare_one_trb(struct dwc3_ep *dep,
		struct dwc3_request *req, unsigned int trb_length,
		unsigned int chain, unsigned int node, bool use_bounce_buffer,
		bool must_interrupt)
{
	struct dwc3_trb		*trb;
	dma_addr_t		dma;
	unsigned int		stream_id = req->request.stream_id;
	unsigned int		short_not_ok = req->request.short_not_ok;
	unsigned int		no_interrupt = req->request.no_interrupt;
	unsigned int		is_last = req->request.is_last;
	struct dwc3		*dwc = dep->dwc;
	struct usb_gadget	*gadget = dwc->gadget;
	enum usb_device_speed	speed = gadget->speed;

	if (use_bounce_buffer)
		dma = dep->dwc->bounce_addr;
	else if (req->request.num_sgs > 0)
		dma = sg_dma_address(req->start_sg);
	else
		dma = req->request.dma;

	trb = &dep->trb_pool[dep->trb_enqueue];

	if (!req->trb) {
		dwc3_gadget_move_started_request(req);
		req->trb = trb;
		req->trb_dma = dwc3_trb_dma_offset(dep, trb);
	}

	req->num_trbs++;

	trb->size = DWC3_TRB_SIZE_LENGTH(trb_length);
	trb->bpl = lower_32_bits(dma);
	trb->bph = upper_32_bits(dma);

	switch (usb_endpoint_type(dep->endpoint.desc)) {
	case USB_ENDPOINT_XFER_CONTROL:
		trb->ctrl = DWC3_TRBCTL_CONTROL_SETUP;
		break;

	case USB_ENDPOINT_XFER_ISOC:
		if (!node) {
			trb->ctrl = DWC3_TRBCTL_ISOCHRONOUS_FIRST;

			/*
			 * USB Specification 2.0 Section 5.9.2 states that: "If
			 * there is only a single transaction in the microframe,
			 * only a DATA0 data packet PID is used.  If there are
			 * two transactions per microframe, DATA1 is used for
			 * the first transaction data packet and DATA0 is used
			 * for the second transaction data packet.  If there are
			 * three transactions per microframe, DATA2 is used for
			 * the first transaction data packet, DATA1 is used for
			 * the second, and DATA0 is used for the third."
			 *
			 * IOW, we should satisfy the following cases:
			 *
			 * 1) length <= maxpacket
			 *	- DATA0
			 *
			 * 2) maxpacket < length <= (2 * maxpacket)
			 *	- DATA1, DATA0
			 *
			 * 3) (2 * maxpacket) < length <= (3 * maxpacket)
			 *	- DATA2, DATA1, DATA0
			 */
			if (speed == USB_SPEED_HIGH) {
				struct usb_ep *ep = &dep->endpoint;
				unsigned int mult = 2;
				unsigned int maxp = usb_endpoint_maxp(ep->desc);

				if (req->request.length <= (2 * maxp))
					mult--;

				if (req->request.length <= maxp)
					mult--;

				trb->size |= DWC3_TRB_SIZE_PCM1(mult);
			}
		} else {
			trb->ctrl = DWC3_TRBCTL_ISOCHRONOUS;
		}

		if (!no_interrupt && !chain)
			trb->ctrl |= DWC3_TRB_CTRL_ISP_IMI;
		break;

	case USB_ENDPOINT_XFER_BULK:
	case USB_ENDPOINT_XFER_INT:
		trb->ctrl = DWC3_TRBCTL_NORMAL;
		break;
	default:
		/*
		 * This is only possible with faulty memory because we
		 * checked it already :)
		 */
		dev_WARN(dwc->dev, "Unknown endpoint type %d\n",
				usb_endpoint_type(dep->endpoint.desc));
	}

	/*
	 * Enable Continue on Short Packet
	 * when endpoint is not a stream capable
	 */
	if (usb_endpoint_dir_out(dep->endpoint.desc)) {
		if (!dep->stream_capable)
			trb->ctrl |= DWC3_TRB_CTRL_CSP;

		if (short_not_ok)
			trb->ctrl |= DWC3_TRB_CTRL_ISP_IMI;
	}

	if ((!no_interrupt && !chain) || must_interrupt)
		trb->ctrl |= DWC3_TRB_CTRL_IOC;

	if (chain)
		trb->ctrl |= DWC3_TRB_CTRL_CHN;
	else if (dep->stream_capable && is_last)
		trb->ctrl |= DWC3_TRB_CTRL_LST;

	if (usb_endpoint_xfer_bulk(dep->endpoint.desc) && dep->stream_capable)
		trb->ctrl |= DWC3_TRB_CTRL_SID_SOFN(stream_id);

	/*
	 * As per data book 4.2.3.2TRB Control Bit Rules section
	 *
	 * The controller autonomously checks the HWO field of a TRB to determine if the
	 * entire TRB is valid. Therefore, software must ensure that the rest of the TRB
	 * is valid before setting the HWO field to '1'. In most systems, this means that
	 * software must update the fourth DWORD of a TRB last.
	 *
	 * However there is a possibility of CPU re-ordering here which can cause
	 * controller to observe the HWO bit set prematurely.
	 * Add a write memory barrier to prevent CPU re-ordering.
	 */
	wmb();
	trb->ctrl |= DWC3_TRB_CTRL_HWO;

	dwc3_ep_inc_enq(dep);

	trace_dwc3_prepare_trb(dep, trb);
}

static bool dwc3_needs_extra_trb(struct dwc3_ep *dep, struct dwc3_request *req)
{
	unsigned int maxp = usb_endpoint_maxp(dep->endpoint.desc);
	unsigned int rem = req->request.length % maxp;

	if ((req->request.length && req->request.zero && !rem &&
			!usb_endpoint_xfer_isoc(dep->endpoint.desc)) ||
			(!req->direction && rem))
		return true;

	return false;
}

/**
 * dwc3_prepare_last_sg - prepare TRBs for the last SG entry
 * @dep: The endpoint that the request belongs to
 * @req: The request to prepare
 * @entry_length: The last SG entry size
 * @node: Indicates whether this is not the first entry (for isoc only)
 *
 * Return the number of TRBs prepared.
 */
static int dwc3_prepare_last_sg(struct dwc3_ep *dep,
		struct dwc3_request *req, unsigned int entry_length,
		unsigned int node)
{
	unsigned int maxp = usb_endpoint_maxp(dep->endpoint.desc);
	unsigned int rem = req->request.length % maxp;
	unsigned int num_trbs = 1;

	if (dwc3_needs_extra_trb(dep, req))
		num_trbs++;

	if (dwc3_calc_trbs_left(dep) < num_trbs)
		return 0;

	req->needs_extra_trb = num_trbs > 1;

	/* Prepare a normal TRB */
	if (req->direction || req->request.length)
		dwc3_prepare_one_trb(dep, req, entry_length,
				req->needs_extra_trb, node, false, false);

	/* Prepare extra TRBs for ZLP and MPS OUT transfer alignment */
	if ((!req->direction && !req->request.length) || req->needs_extra_trb)
		dwc3_prepare_one_trb(dep, req,
				req->direction ? 0 : maxp - rem,
				false, 1, true, false);

	return num_trbs;
}

static int dwc3_prepare_trbs_sg(struct dwc3_ep *dep,
		struct dwc3_request *req)
{
	struct scatterlist *sg = req->start_sg;
	struct scatterlist *s;
	int		i;
	unsigned int length = req->request.length;
	unsigned int remaining = req->request.num_mapped_sgs
		- req->num_queued_sgs;
	unsigned int num_trbs = req->num_trbs;
	bool needs_extra_trb = dwc3_needs_extra_trb(dep, req);

	/*
	 * If we resume preparing the request, then get the remaining length of
	 * the request and resume where we left off.
	 */
	for_each_sg(req->request.sg, s, req->num_queued_sgs, i)
		length -= sg_dma_len(s);

	for_each_sg(sg, s, remaining, i) {
		unsigned int num_trbs_left = dwc3_calc_trbs_left(dep);
		unsigned int trb_length;
		bool must_interrupt = false;
		bool last_sg = false;

		trb_length = min_t(unsigned int, length, sg_dma_len(s));

		length -= trb_length;

		/*
		 * IOMMU driver is coalescing the list of sgs which shares a
		 * page boundary into one and giving it to USB driver. With
		 * this the number of sgs mapped is not equal to the number of
		 * sgs passed. So mark the chain bit to false if it isthe last
		 * mapped sg.
		 */
		if ((i == remaining - 1) || !length)
			last_sg = true;

		if (!num_trbs_left)
			break;

		if (last_sg) {
			if (!dwc3_prepare_last_sg(dep, req, trb_length, i))
				break;
		} else {
			/*
			 * Look ahead to check if we have enough TRBs for the
			 * next SG entry. If not, set interrupt on this TRB to
			 * resume preparing the next SG entry when more TRBs are
			 * free.
			 */
			if (num_trbs_left == 1 || (needs_extra_trb &&
					num_trbs_left <= 2 &&
					sg_dma_len(sg_next(s)) >= length))
				must_interrupt = true;

			dwc3_prepare_one_trb(dep, req, trb_length, 1, i, false,
					must_interrupt);
		}

		/*
		 * There can be a situation where all sgs in sglist are not
		 * queued because of insufficient trb number. To handle this
		 * case, update start_sg to next sg to be queued, so that
		 * we have free trbs we can continue queuing from where we
		 * previously stopped
		 */
		if (!last_sg)
			req->start_sg = sg_next(s);

		req->num_queued_sgs++;
		req->num_pending_sgs--;

		/*
		 * The number of pending SG entries may not correspond to the
		 * number of mapped SG entries. If all the data are queued, then
		 * don't include unused SG entries.
		 */
		if (length == 0) {
			req->num_pending_sgs = 0;
			break;
		}

		if (must_interrupt)
			break;
	}

	return req->num_trbs - num_trbs;
}

static int dwc3_prepare_trbs_linear(struct dwc3_ep *dep,
		struct dwc3_request *req)
{
	return dwc3_prepare_last_sg(dep, req, req->request.length, 0);
}

/*
 * dwc3_prepare_trbs - setup TRBs from requests
 * @dep: endpoint for which requests are being prepared
 *
 * The function goes through the requests list and sets up TRBs for the
 * transfers. The function returns once there are no more TRBs available or
 * it runs out of requests.
 *
 * Returns the number of TRBs prepared or negative errno.
 */
static int dwc3_prepare_trbs(struct dwc3_ep *dep)
{
	struct dwc3_request	*req, *n;
	int			ret = 0;

	BUILD_BUG_ON_NOT_POWER_OF_2(DWC3_TRB_NUM);

	/*
	 * We can get in a situation where there's a request in the started list
	 * but there weren't enough TRBs to fully kick it in the first time
	 * around, so it has been waiting for more TRBs to be freed up.
	 *
	 * In that case, we should check if we have a request with pending_sgs
	 * in the started list and prepare TRBs for that request first,
	 * otherwise we will prepare TRBs completely out of order and that will
	 * break things.
	 */
	list_for_each_entry(req, &dep->started_list, list) {
		if (req->num_pending_sgs > 0) {
			ret = dwc3_prepare_trbs_sg(dep, req);
			if (!ret || req->num_pending_sgs)
				return ret;
		}

		if (!dwc3_calc_trbs_left(dep))
			return ret;

		/*
		 * Don't prepare beyond a transfer. In DWC_usb32, its transfer
		 * burst capability may try to read and use TRBs beyond the
		 * active transfer instead of stopping.
		 */
		if (dep->stream_capable && req->request.is_last)
			return ret;
	}

	list_for_each_entry_safe(req, n, &dep->pending_list, list) {
		struct dwc3	*dwc = dep->dwc;

		ret = usb_gadget_map_request_by_dev(dwc->sysdev, &req->request,
						    dep->direction);
		if (ret)
			return ret;

		req->sg			= req->request.sg;
		req->start_sg		= req->sg;
		req->num_queued_sgs	= 0;
		req->num_pending_sgs	= req->request.num_mapped_sgs;

		if (req->num_pending_sgs > 0) {
			ret = dwc3_prepare_trbs_sg(dep, req);
			if (req->num_pending_sgs)
				return ret;
		} else {
			ret = dwc3_prepare_trbs_linear(dep, req);
		}

		if (!ret || !dwc3_calc_trbs_left(dep))
			return ret;

		/*
		 * Don't prepare beyond a transfer. In DWC_usb32, its transfer
		 * burst capability may try to read and use TRBs beyond the
		 * active transfer instead of stopping.
		 */
		if (dep->stream_capable && req->request.is_last)
			return ret;
	}

	return ret;
}

static void dwc3_gadget_ep_cleanup_cancelled_requests(struct dwc3_ep *dep);

static int __dwc3_gadget_kick_transfer(struct dwc3_ep *dep)
{
	struct dwc3_gadget_ep_cmd_params params;
	struct dwc3_request		*req;
	int				starting;
	int				ret;
	u32				cmd;

	/*
	 * Note that it's normal to have no new TRBs prepared (i.e. ret == 0).
	 * This happens when we need to stop and restart a transfer such as in
	 * the case of reinitiating a stream or retrying an isoc transfer.
	 */
	ret = dwc3_prepare_trbs(dep);
	if (ret < 0)
		return ret;

	starting = !(dep->flags & DWC3_EP_TRANSFER_STARTED);

	/*
	 * If there's no new TRB prepared and we don't need to restart a
	 * transfer, there's no need to update the transfer.
	 */
	if (!ret && !starting)
		return ret;

	req = next_request(&dep->started_list);
	if (!req) {
		dep->flags |= DWC3_EP_PENDING_REQUEST;
		return 0;
	}

	memset(&params, 0, sizeof(params));

	if (starting) {
		params.param0 = upper_32_bits(req->trb_dma);
		params.param1 = lower_32_bits(req->trb_dma);
		cmd = DWC3_DEPCMD_STARTTRANSFER;

		if (dep->stream_capable)
			cmd |= DWC3_DEPCMD_PARAM(req->request.stream_id);

		if (usb_endpoint_xfer_isoc(dep->endpoint.desc))
			cmd |= DWC3_DEPCMD_PARAM(dep->frame_number);
	} else {
		cmd = DWC3_DEPCMD_UPDATETRANSFER |
			DWC3_DEPCMD_PARAM(dep->resource_index);
	}

	ret = dwc3_send_gadget_ep_cmd(dep, cmd, &params);
	if (ret < 0) {
		struct dwc3_request *tmp;

		if (ret == -EAGAIN)
			return ret;

		dwc3_stop_active_transfer(dep, true, true);

		list_for_each_entry_safe(req, tmp, &dep->started_list, list)
			dwc3_gadget_move_cancelled_request(req, DWC3_REQUEST_STATUS_DEQUEUED);

		/* If ep isn't started, then there's no end transfer pending */
		if (!(dep->flags & DWC3_EP_END_TRANSFER_PENDING))
			dwc3_gadget_ep_cleanup_cancelled_requests(dep);

		return ret;
	}

	if (dep->stream_capable && req->request.is_last)
		dep->flags |= DWC3_EP_WAIT_TRANSFER_COMPLETE;

	return 0;
}

static int __dwc3_gadget_get_frame(struct dwc3 *dwc)
{
	u32			reg;

	reg = dwc3_readl(dwc->regs, DWC3_DSTS);
	return DWC3_DSTS_SOFFN(reg);
}

/**
 * __dwc3_stop_active_transfer - stop the current active transfer
 * @dep: isoc endpoint
 * @force: set forcerm bit in the command
 * @interrupt: command complete interrupt after End Transfer command
 *
 * When setting force, the ForceRM bit will be set. In that case
 * the controller won't update the TRB progress on command
 * completion. It also won't clear the HWO bit in the TRB.
 * The command will also not complete immediately in that case.
 */
static int __dwc3_stop_active_transfer(struct dwc3_ep *dep, bool force, bool interrupt)
{
	struct dwc3 *dwc = dep->dwc;
	struct dwc3_gadget_ep_cmd_params params;
	u32 cmd;
	int ret;

	cmd = DWC3_DEPCMD_ENDTRANSFER;
	cmd |= force ? DWC3_DEPCMD_HIPRI_FORCERM : 0;
	cmd |= interrupt ? DWC3_DEPCMD_CMDIOC : 0;
	cmd |= DWC3_DEPCMD_PARAM(dep->resource_index);
	memset(&params, 0, sizeof(params));
	ret = dwc3_send_gadget_ep_cmd(dep, cmd, &params);
	/*
	 * If the End Transfer command was timed out while the device is
	 * not in SETUP phase, it's possible that an incoming Setup packet
	 * may prevent the command's completion. Let's retry when the
	 * ep0state returns to EP0_SETUP_PHASE.
	 */
	if (ret == -ETIMEDOUT && dep->dwc->ep0state != EP0_SETUP_PHASE) {
		dep->flags |= DWC3_EP_DELAY_STOP;
		return 0;
	}
	WARN_ON_ONCE(ret);
	dep->resource_index = 0;

	if (!interrupt) {
		if (!DWC3_IP_IS(DWC3) || DWC3_VER_IS_PRIOR(DWC3, 310A))
			mdelay(1);
		dep->flags &= ~DWC3_EP_TRANSFER_STARTED;
<<<<<<< HEAD
	else
=======
	} else if (!ret) {
>>>>>>> 3cf93656
		dep->flags |= DWC3_EP_END_TRANSFER_PENDING;
	}

	dep->flags &= ~DWC3_EP_DELAY_STOP;
	return ret;
}

/**
 * dwc3_gadget_start_isoc_quirk - workaround invalid frame number
 * @dep: isoc endpoint
 *
 * This function tests for the correct combination of BIT[15:14] from the 16-bit
 * microframe number reported by the XferNotReady event for the future frame
 * number to start the isoc transfer.
 *
 * In DWC_usb31 version 1.70a-ea06 and prior, for highspeed and fullspeed
 * isochronous IN, BIT[15:14] of the 16-bit microframe number reported by the
 * XferNotReady event are invalid. The driver uses this number to schedule the
 * isochronous transfer and passes it to the START TRANSFER command. Because
 * this number is invalid, the command may fail. If BIT[15:14] matches the
 * internal 16-bit microframe, the START TRANSFER command will pass and the
 * transfer will start at the scheduled time, if it is off by 1, the command
 * will still pass, but the transfer will start 2 seconds in the future. For all
 * other conditions, the START TRANSFER command will fail with bus-expiry.
 *
 * In order to workaround this issue, we can test for the correct combination of
 * BIT[15:14] by sending START TRANSFER commands with different values of
 * BIT[15:14]: 'b00, 'b01, 'b10, and 'b11. Each combination is 2^14 uframe apart
 * (or 2 seconds). 4 seconds into the future will result in a bus-expiry status.
 * As the result, within the 4 possible combinations for BIT[15:14], there will
 * be 2 successful and 2 failure START COMMAND status. One of the 2 successful
 * command status will result in a 2-second delay start. The smaller BIT[15:14]
 * value is the correct combination.
 *
 * Since there are only 4 outcomes and the results are ordered, we can simply
 * test 2 START TRANSFER commands with BIT[15:14] combinations 'b00 and 'b01 to
 * deduce the smaller successful combination.
 *
 * Let test0 = test status for combination 'b00 and test1 = test status for 'b01
 * of BIT[15:14]. The correct combination is as follow:
 *
 * if test0 fails and test1 passes, BIT[15:14] is 'b01
 * if test0 fails and test1 fails, BIT[15:14] is 'b10
 * if test0 passes and test1 fails, BIT[15:14] is 'b11
 * if test0 passes and test1 passes, BIT[15:14] is 'b00
 *
 * Synopsys STAR 9001202023: Wrong microframe number for isochronous IN
 * endpoints.
 */
static int dwc3_gadget_start_isoc_quirk(struct dwc3_ep *dep)
{
	int cmd_status = 0;
	bool test0;
	bool test1;

	while (dep->combo_num < 2) {
		struct dwc3_gadget_ep_cmd_params params;
		u32 test_frame_number;
		u32 cmd;

		/*
		 * Check if we can start isoc transfer on the next interval or
		 * 4 uframes in the future with BIT[15:14] as dep->combo_num
		 */
		test_frame_number = dep->frame_number & DWC3_FRNUMBER_MASK;
		test_frame_number |= dep->combo_num << 14;
		test_frame_number += max_t(u32, 4, dep->interval);

		params.param0 = upper_32_bits(dep->dwc->bounce_addr);
		params.param1 = lower_32_bits(dep->dwc->bounce_addr);

		cmd = DWC3_DEPCMD_STARTTRANSFER;
		cmd |= DWC3_DEPCMD_PARAM(test_frame_number);
		cmd_status = dwc3_send_gadget_ep_cmd(dep, cmd, &params);

		/* Redo if some other failure beside bus-expiry is received */
		if (cmd_status && cmd_status != -EAGAIN) {
			dep->start_cmd_status = 0;
			dep->combo_num = 0;
			return 0;
		}

		/* Store the first test status */
		if (dep->combo_num == 0)
			dep->start_cmd_status = cmd_status;

		dep->combo_num++;

		/*
		 * End the transfer if the START_TRANSFER command is successful
		 * to wait for the next XferNotReady to test the command again
		 */
		if (cmd_status == 0) {
			dwc3_stop_active_transfer(dep, true, true);
			return 0;
		}
	}

	/* test0 and test1 are both completed at this point */
	test0 = (dep->start_cmd_status == 0);
	test1 = (cmd_status == 0);

	if (!test0 && test1)
		dep->combo_num = 1;
	else if (!test0 && !test1)
		dep->combo_num = 2;
	else if (test0 && !test1)
		dep->combo_num = 3;
	else if (test0 && test1)
		dep->combo_num = 0;

	dep->frame_number &= DWC3_FRNUMBER_MASK;
	dep->frame_number |= dep->combo_num << 14;
	dep->frame_number += max_t(u32, 4, dep->interval);

	/* Reinitialize test variables */
	dep->start_cmd_status = 0;
	dep->combo_num = 0;

	return __dwc3_gadget_kick_transfer(dep);
}

static int __dwc3_gadget_start_isoc(struct dwc3_ep *dep)
{
	const struct usb_endpoint_descriptor *desc = dep->endpoint.desc;
	struct dwc3 *dwc = dep->dwc;
	int ret;
	int i;

	if (list_empty(&dep->pending_list) &&
	    list_empty(&dep->started_list)) {
		dep->flags |= DWC3_EP_PENDING_REQUEST;
		return -EAGAIN;
	}

	if (!dwc->dis_start_transfer_quirk &&
	    (DWC3_VER_IS_PRIOR(DWC31, 170A) ||
	     DWC3_VER_TYPE_IS_WITHIN(DWC31, 170A, EA01, EA06))) {
		if (dwc->gadget->speed <= USB_SPEED_HIGH && dep->direction)
			return dwc3_gadget_start_isoc_quirk(dep);
	}

	if (desc->bInterval <= 14 &&
	    dwc->gadget->speed >= USB_SPEED_HIGH) {
		u32 frame = __dwc3_gadget_get_frame(dwc);
		bool rollover = frame <
				(dep->frame_number & DWC3_FRNUMBER_MASK);

		/*
		 * frame_number is set from XferNotReady and may be already
		 * out of date. DSTS only provides the lower 14 bit of the
		 * current frame number. So add the upper two bits of
		 * frame_number and handle a possible rollover.
		 * This will provide the correct frame_number unless more than
		 * rollover has happened since XferNotReady.
		 */

		dep->frame_number = (dep->frame_number & ~DWC3_FRNUMBER_MASK) |
				     frame;
		if (rollover)
			dep->frame_number += BIT(14);
	}

	for (i = 0; i < DWC3_ISOC_MAX_RETRIES; i++) {
		int future_interval = i + 1;

		/* Give the controller at least 500us to schedule transfers */
		if (desc->bInterval < 3)
			future_interval += 3 - desc->bInterval;

		dep->frame_number = DWC3_ALIGN_FRAME(dep, future_interval);

		ret = __dwc3_gadget_kick_transfer(dep);
		if (ret != -EAGAIN)
			break;
	}

	/*
	 * After a number of unsuccessful start attempts due to bus-expiry
	 * status, issue END_TRANSFER command and retry on the next XferNotReady
	 * event.
	 */
	if (ret == -EAGAIN) {
		ret = __dwc3_stop_active_transfer(dep, false, true);
		if (ret)
			dep->flags &= ~DWC3_EP_END_TRANSFER_PENDING;
	}

	return ret;
}

static int __dwc3_gadget_ep_queue(struct dwc3_ep *dep, struct dwc3_request *req)
{
	struct dwc3		*dwc = dep->dwc;

	if (!dep->endpoint.desc || !dwc->pullups_connected || !dwc->connected) {
		dev_dbg(dwc->dev, "%s: can't queue to disabled endpoint\n",
				dep->name);
		return -ESHUTDOWN;
	}

	if (WARN(req->dep != dep, "request %pK belongs to '%s'\n",
				&req->request, req->dep->name))
		return -EINVAL;

	if (WARN(req->status < DWC3_REQUEST_STATUS_COMPLETED,
				"%s: request %pK already in flight\n",
				dep->name, &req->request))
		return -EINVAL;

	pm_runtime_get(dwc->dev);

	req->request.actual	= 0;
	req->request.status	= -EINPROGRESS;

	trace_dwc3_ep_queue(req);

	list_add_tail(&req->list, &dep->pending_list);
	req->status = DWC3_REQUEST_STATUS_QUEUED;

	if (dep->flags & DWC3_EP_WAIT_TRANSFER_COMPLETE)
		return 0;

	/*
	 * Start the transfer only after the END_TRANSFER is completed
	 * and endpoint STALL is cleared.
	 */
	if ((dep->flags & DWC3_EP_END_TRANSFER_PENDING) ||
	    (dep->flags & DWC3_EP_WEDGE) ||
	    (dep->flags & DWC3_EP_DELAY_STOP) ||
	    (dep->flags & DWC3_EP_STALL)) {
		dep->flags |= DWC3_EP_DELAY_START;
		return 0;
	}

	/*
	 * NOTICE: Isochronous endpoints should NEVER be prestarted. We must
	 * wait for a XferNotReady event so we will know what's the current
	 * (micro-)frame number.
	 *
	 * Without this trick, we are very, very likely gonna get Bus Expiry
	 * errors which will force us issue EndTransfer command.
	 */
	if (usb_endpoint_xfer_isoc(dep->endpoint.desc)) {
		if (!(dep->flags & DWC3_EP_TRANSFER_STARTED)) {
			if ((dep->flags & DWC3_EP_PENDING_REQUEST))
				return __dwc3_gadget_start_isoc(dep);

			return 0;
		}
	}

	__dwc3_gadget_kick_transfer(dep);

	return 0;
}

static int dwc3_gadget_ep_queue(struct usb_ep *ep, struct usb_request *request,
	gfp_t gfp_flags)
{
	struct dwc3_request		*req = to_dwc3_request(request);
	struct dwc3_ep			*dep = to_dwc3_ep(ep);
	struct dwc3			*dwc = dep->dwc;

	unsigned long			flags;

	int				ret;

	spin_lock_irqsave(&dwc->lock, flags);
	ret = __dwc3_gadget_ep_queue(dep, req);
	spin_unlock_irqrestore(&dwc->lock, flags);

	return ret;
}

static void dwc3_gadget_ep_skip_trbs(struct dwc3_ep *dep, struct dwc3_request *req)
{
	int i;

	/* If req->trb is not set, then the request has not started */
	if (!req->trb)
		return;

	/*
	 * If request was already started, this means we had to
	 * stop the transfer. With that we also need to ignore
	 * all TRBs used by the request, however TRBs can only
	 * be modified after completion of END_TRANSFER
	 * command. So what we do here is that we wait for
	 * END_TRANSFER completion and only after that, we jump
	 * over TRBs by clearing HWO and incrementing dequeue
	 * pointer.
	 */
	for (i = 0; i < req->num_trbs; i++) {
		struct dwc3_trb *trb;

		trb = &dep->trb_pool[dep->trb_dequeue];
		trb->ctrl &= ~DWC3_TRB_CTRL_HWO;
		dwc3_ep_inc_deq(dep);
	}

	req->num_trbs = 0;
}

static void dwc3_gadget_ep_cleanup_cancelled_requests(struct dwc3_ep *dep)
{
	struct dwc3_request		*req;
	struct dwc3			*dwc = dep->dwc;

	while (!list_empty(&dep->cancelled_list)) {
		req = next_request(&dep->cancelled_list);
		dwc3_gadget_ep_skip_trbs(dep, req);
		switch (req->status) {
		case DWC3_REQUEST_STATUS_DISCONNECTED:
			dwc3_gadget_giveback(dep, req, -ESHUTDOWN);
			break;
		case DWC3_REQUEST_STATUS_DEQUEUED:
			dwc3_gadget_giveback(dep, req, -ECONNRESET);
			break;
		case DWC3_REQUEST_STATUS_STALLED:
			dwc3_gadget_giveback(dep, req, -EPIPE);
			break;
		default:
			dev_err(dwc->dev, "request cancelled with wrong reason:%d\n", req->status);
			dwc3_gadget_giveback(dep, req, -ECONNRESET);
			break;
		}
		/*
		 * The endpoint is disabled, let the dwc3_remove_requests()
		 * handle the cleanup.
		 */
		if (!dep->endpoint.desc)
			break;
	}
}

static int dwc3_gadget_ep_dequeue(struct usb_ep *ep,
		struct usb_request *request)
{
	struct dwc3_request		*req = to_dwc3_request(request);
	struct dwc3_request		*r = NULL;

	struct dwc3_ep			*dep = to_dwc3_ep(ep);
	struct dwc3			*dwc = dep->dwc;

	unsigned long			flags;
	int				ret = 0;

	trace_dwc3_ep_dequeue(req);

	spin_lock_irqsave(&dwc->lock, flags);

	list_for_each_entry(r, &dep->cancelled_list, list) {
		if (r == req)
			goto out;
	}

	list_for_each_entry(r, &dep->pending_list, list) {
		if (r == req) {
			dwc3_gadget_ep_skip_trbs(dep, req);
			dwc3_gadget_giveback(dep, req, -ECONNRESET);
			goto out;
		}
	}

	list_for_each_entry(r, &dep->started_list, list) {
		if (r == req) {
			/* wait until it is processed */
			dwc3_stop_active_transfer(dep, true, true);

			/*
			 * Remove any started request if the transfer is
			 * cancelled.
			 */
			dwc3_gadget_move_cancelled_request(r, DWC3_REQUEST_STATUS_DEQUEUED);

			dep->flags &= ~DWC3_EP_WAIT_TRANSFER_COMPLETE;

			if (!(dep->flags & DWC3_EP_TRANSFER_STARTED)) {
				dwc3_gadget_ep_skip_trbs(dep, req);
				dwc3_gadget_giveback(dep, req, -ECONNRESET);
			}

			goto out;
		}
	}

	dev_err(dwc->dev, "request %pK was not queued to %s\n",
		request, ep->name);
	ret = -EINVAL;
out:
	spin_unlock_irqrestore(&dwc->lock, flags);

	return ret;
}

int __dwc3_gadget_ep_set_halt(struct dwc3_ep *dep, int value, int protocol)
{
	struct dwc3_gadget_ep_cmd_params	params;
	struct dwc3				*dwc = dep->dwc;
	int					ret;
	struct dwc3_vendor *vdwc = container_of(dwc, struct dwc3_vendor, dwc);

	if (usb_endpoint_xfer_isoc(dep->endpoint.desc)) {
		dev_err(dwc->dev, "%s is of Isochronous type\n", dep->name);
		return -EINVAL;
	}

	memset(&params, 0x00, sizeof(params));

	if (value) {
		struct dwc3_trb *trb;

		unsigned int transfer_in_flight;
		unsigned int started;

		if (dep->number > 1)
			trb = dwc3_ep_prev_trb(dep, dep->trb_enqueue);
		else
			trb = &dwc->ep0_trb[dep->trb_enqueue];

		transfer_in_flight = trb->ctrl & DWC3_TRB_CTRL_HWO;
		started = !list_empty(&dep->started_list);

		if (!protocol && ((dep->direction && transfer_in_flight) ||
				(!dep->direction && started))) {
			return -EAGAIN;
		}

		ret = dwc3_send_gadget_ep_cmd(dep, DWC3_DEPCMD_SETSTALL,
				&params);
		if (ret)
			dev_err(dwc->dev, "failed to set STALL on %s\n",
					dep->name);
		else
			dep->flags |= DWC3_EP_STALL;
	} else {
		/*
		 * Don't issue CLEAR_STALL command to control endpoints. The
		 * controller automatically clears the STALL when it receives
		 * the SETUP token.
		 */
		if (dep->number <= 1) {
			dep->flags &= ~(DWC3_EP_STALL | DWC3_EP_WEDGE);
			return 0;
		}

		dwc3_stop_active_transfer(dep, true, true);

		if (!list_empty(&dep->started_list))
			dep->flags |= DWC3_EP_DELAY_START;

		if (dep->flags & DWC3_EP_END_TRANSFER_PENDING ||
		    (dep->flags & DWC3_EP_DELAY_STOP)) {
			dep->flags |= DWC3_EP_PENDING_CLEAR_STALL;
			if (protocol)
				vdwc->clear_stall_protocol = dep->number;

			return 0;
		}

		ret = dwc3_send_clear_stall_ep_cmd(dep);
		if (ret) {
			dev_err(dwc->dev, "failed to clear STALL on %s\n",
					dep->name);
			return ret;
		}

		dep->flags &= ~(DWC3_EP_STALL | DWC3_EP_WEDGE);

		if ((dep->flags & DWC3_EP_DELAY_START) &&
		    !usb_endpoint_xfer_isoc(dep->endpoint.desc))
			__dwc3_gadget_kick_transfer(dep);

		dep->flags &= ~DWC3_EP_DELAY_START;
	}

	return ret;
}

static int dwc3_gadget_ep_set_halt(struct usb_ep *ep, int value)
{
	struct dwc3_ep			*dep = to_dwc3_ep(ep);
	struct dwc3			*dwc = dep->dwc;

	unsigned long			flags;

	int				ret;

	spin_lock_irqsave(&dwc->lock, flags);
	ret = __dwc3_gadget_ep_set_halt(dep, value, false);
	spin_unlock_irqrestore(&dwc->lock, flags);

	return ret;
}

static int dwc3_gadget_ep_set_wedge(struct usb_ep *ep)
{
	struct dwc3_ep			*dep = to_dwc3_ep(ep);
	struct dwc3			*dwc = dep->dwc;
	unsigned long			flags;
	int				ret;

	spin_lock_irqsave(&dwc->lock, flags);
	dep->flags |= DWC3_EP_WEDGE;

	if (dep->number == 0 || dep->number == 1)
		ret = __dwc3_gadget_ep0_set_halt(ep, 1);
	else
		ret = __dwc3_gadget_ep_set_halt(dep, 1, false);
	spin_unlock_irqrestore(&dwc->lock, flags);

	return ret;
}

/* -------------------------------------------------------------------------- */

static struct usb_endpoint_descriptor dwc3_gadget_ep0_desc = {
	.bLength	= USB_DT_ENDPOINT_SIZE,
	.bDescriptorType = USB_DT_ENDPOINT,
	.bmAttributes	= USB_ENDPOINT_XFER_CONTROL,
};

static const struct usb_ep_ops dwc3_gadget_ep0_ops = {
	.enable		= dwc3_gadget_ep0_enable,
	.disable	= dwc3_gadget_ep0_disable,
	.alloc_request	= dwc3_gadget_ep_alloc_request,
	.free_request	= dwc3_gadget_ep_free_request,
	.queue		= dwc3_gadget_ep0_queue,
	.dequeue	= dwc3_gadget_ep_dequeue,
	.set_halt	= dwc3_gadget_ep0_set_halt,
	.set_wedge	= dwc3_gadget_ep_set_wedge,
};

static const struct usb_ep_ops dwc3_gadget_ep_ops = {
	.enable		= dwc3_gadget_ep_enable,
	.disable	= dwc3_gadget_ep_disable,
	.alloc_request	= dwc3_gadget_ep_alloc_request,
	.free_request	= dwc3_gadget_ep_free_request,
	.queue		= dwc3_gadget_ep_queue,
	.dequeue	= dwc3_gadget_ep_dequeue,
	.set_halt	= dwc3_gadget_ep_set_halt,
	.set_wedge	= dwc3_gadget_ep_set_wedge,
};

/* -------------------------------------------------------------------------- */

static int dwc3_gadget_get_frame(struct usb_gadget *g)
{
	struct dwc3		*dwc = gadget_to_dwc(g);

	return __dwc3_gadget_get_frame(dwc);
}

static int __dwc3_gadget_wakeup(struct dwc3 *dwc)
{
	int			retries;

	int			ret;
	u32			reg;

	u8			link_state;

	/*
	 * According to the Databook Remote wakeup request should
	 * be issued only when the device is in early suspend state.
	 *
	 * We can check that via USB Link State bits in DSTS register.
	 */
	reg = dwc3_readl(dwc->regs, DWC3_DSTS);

	link_state = DWC3_DSTS_USBLNKST(reg);

	switch (link_state) {
	case DWC3_LINK_STATE_RESET:
	case DWC3_LINK_STATE_RX_DET:	/* in HS, means Early Suspend */
	case DWC3_LINK_STATE_U3:	/* in HS, means SUSPEND */
	case DWC3_LINK_STATE_U2:	/* in HS, means Sleep (L1) */
	case DWC3_LINK_STATE_U1:
	case DWC3_LINK_STATE_RESUME:
		break;
	default:
		return -EINVAL;
	}

	ret = dwc3_gadget_set_link_state(dwc, DWC3_LINK_STATE_RECOV);
	if (ret < 0) {
		dev_err(dwc->dev, "failed to put link in Recovery\n");
		return ret;
	}

	/* Recent versions do this automatically */
	if (DWC3_VER_IS_PRIOR(DWC3, 194A)) {
		/* write zeroes to Link Change Request */
		reg = dwc3_readl(dwc->regs, DWC3_DCTL);
		reg &= ~DWC3_DCTL_ULSTCHNGREQ_MASK;
		dwc3_writel(dwc->regs, DWC3_DCTL, reg);
	}

	/* poll until Link State changes to ON */
	retries = 20000;

	while (retries--) {
		reg = dwc3_readl(dwc->regs, DWC3_DSTS);

		/* in HS, means ON */
		if (DWC3_DSTS_USBLNKST(reg) == DWC3_LINK_STATE_U0)
			break;
	}

	if (DWC3_DSTS_USBLNKST(reg) != DWC3_LINK_STATE_U0) {
		dev_err(dwc->dev, "failed to send remote wakeup\n");
		return -EINVAL;
	}

	return 0;
}

static int dwc3_gadget_wakeup(struct usb_gadget *g)
{
	struct dwc3		*dwc = gadget_to_dwc(g);
	unsigned long		flags;
	int			ret;

	spin_lock_irqsave(&dwc->lock, flags);
	ret = __dwc3_gadget_wakeup(dwc);
	spin_unlock_irqrestore(&dwc->lock, flags);

	return ret;
}

static int dwc3_gadget_set_selfpowered(struct usb_gadget *g,
		int is_selfpowered)
{
	struct dwc3		*dwc = gadget_to_dwc(g);
	unsigned long		flags;

	spin_lock_irqsave(&dwc->lock, flags);
	g->is_selfpowered = !!is_selfpowered;
	spin_unlock_irqrestore(&dwc->lock, flags);

	return 0;
}

static void dwc3_stop_active_transfers(struct dwc3 *dwc)
{
	u32 epnum;

	for (epnum = 2; epnum < dwc->num_eps; epnum++) {
		struct dwc3_ep *dep;

		dep = dwc->eps[epnum];
		if (!dep)
			continue;

		dwc3_remove_requests(dwc, dep, -ESHUTDOWN);
	}
}

static void __dwc3_gadget_set_ssp_rate(struct dwc3 *dwc)
{
	enum usb_ssp_rate	ssp_rate = dwc->gadget_ssp_rate;
	u32			reg;

	if (ssp_rate == USB_SSP_GEN_UNKNOWN)
		ssp_rate = dwc->max_ssp_rate;

	reg = dwc3_readl(dwc->regs, DWC3_DCFG);
	reg &= ~DWC3_DCFG_SPEED_MASK;
	reg &= ~DWC3_DCFG_NUMLANES(~0);

	if (ssp_rate == USB_SSP_GEN_1x2)
		reg |= DWC3_DCFG_SUPERSPEED;
	else if (dwc->max_ssp_rate != USB_SSP_GEN_1x2)
		reg |= DWC3_DCFG_SUPERSPEED_PLUS;

	if (ssp_rate != USB_SSP_GEN_2x1 &&
	    dwc->max_ssp_rate != USB_SSP_GEN_2x1)
		reg |= DWC3_DCFG_NUMLANES(1);

	dwc3_writel(dwc->regs, DWC3_DCFG, reg);
}

static void __dwc3_gadget_set_speed(struct dwc3 *dwc)
{
	enum usb_device_speed	speed;
	u32			reg;

	speed = dwc->gadget_max_speed;
	if (speed == USB_SPEED_UNKNOWN || speed > dwc->maximum_speed)
		speed = dwc->maximum_speed;

	if (speed == USB_SPEED_SUPER_PLUS &&
	    DWC3_IP_IS(DWC32)) {
		__dwc3_gadget_set_ssp_rate(dwc);
		return;
	}

	reg = dwc3_readl(dwc->regs, DWC3_DCFG);
	reg &= ~(DWC3_DCFG_SPEED_MASK);

	/*
	 * WORKAROUND: DWC3 revision < 2.20a have an issue
	 * which would cause metastability state on Run/Stop
	 * bit if we try to force the IP to USB2-only mode.
	 *
	 * Because of that, we cannot configure the IP to any
	 * speed other than the SuperSpeed
	 *
	 * Refers to:
	 *
	 * STAR#9000525659: Clock Domain Crossing on DCTL in
	 * USB 2.0 Mode
	 */
	if (DWC3_VER_IS_PRIOR(DWC3, 220A) &&
	    !dwc->dis_metastability_quirk) {
		reg |= DWC3_DCFG_SUPERSPEED;
	} else {
		switch (speed) {
		case USB_SPEED_LOW:
			reg |= DWC3_DCFG_LOWSPEED;
			break;
		case USB_SPEED_FULL:
			reg |= DWC3_DCFG_FULLSPEED;
			break;
		case USB_SPEED_HIGH:
			reg |= DWC3_DCFG_HIGHSPEED;
			break;
		case USB_SPEED_SUPER:
			reg |= DWC3_DCFG_SUPERSPEED;
			break;
		case USB_SPEED_SUPER_PLUS:
			if (DWC3_IP_IS(DWC3))
				reg |= DWC3_DCFG_SUPERSPEED;
			else
				reg |= DWC3_DCFG_SUPERSPEED_PLUS;
			break;
		default:
			dev_err(dwc->dev, "invalid speed (%d)\n", speed);

			if (DWC3_IP_IS(DWC3))
				reg |= DWC3_DCFG_SUPERSPEED;
			else
				reg |= DWC3_DCFG_SUPERSPEED_PLUS;
		}
	}

	if (DWC3_IP_IS(DWC32) &&
	    speed > USB_SPEED_UNKNOWN &&
	    speed < USB_SPEED_SUPER_PLUS)
		reg &= ~DWC3_DCFG_NUMLANES(~0);

	dwc3_writel(dwc->regs, DWC3_DCFG, reg);
}

static int dwc3_gadget_run_stop(struct dwc3 *dwc, int is_on, int suspend)
{
	u32			reg;
	u32			timeout = 2000;

	if (pm_runtime_suspended(dwc->dev))
		return 0;

	reg = dwc3_readl(dwc->regs, DWC3_DCTL);
	if (is_on) {
		if (DWC3_VER_IS_WITHIN(DWC3, ANY, 187A)) {
			reg &= ~DWC3_DCTL_TRGTULST_MASK;
			reg |= DWC3_DCTL_TRGTULST_RX_DET;
		}

		if (!DWC3_VER_IS_PRIOR(DWC3, 194A))
			reg &= ~DWC3_DCTL_KEEP_CONNECT;
		reg |= DWC3_DCTL_RUN_STOP;

		if (dwc->has_hibernation)
			reg |= DWC3_DCTL_KEEP_CONNECT;

		__dwc3_gadget_set_speed(dwc);
		dwc->pullups_connected = true;
	} else {
		reg &= ~DWC3_DCTL_RUN_STOP;

		if (dwc->has_hibernation && !suspend)
			reg &= ~DWC3_DCTL_KEEP_CONNECT;

		dwc->pullups_connected = false;
	}

	dwc3_gadget_dctl_write_safe(dwc, reg);

	do {
		usleep_range(1000, 2000);
		reg = dwc3_readl(dwc->regs, DWC3_DSTS);
		reg &= DWC3_DSTS_DEVCTRLHLT;
	} while (--timeout && !(!is_on ^ !reg));

	if (!timeout)
		return -ETIMEDOUT;

	return 0;
}

static void dwc3_gadget_disable_irq(struct dwc3 *dwc);
static void __dwc3_gadget_stop(struct dwc3 *dwc);
static int __dwc3_gadget_start(struct dwc3 *dwc);

static int dwc3_gadget_soft_disconnect(struct dwc3 *dwc)
{
	unsigned long flags;
	int ret;

	spin_lock_irqsave(&dwc->lock, flags);
	dwc->connected = false;

	/*
	 * Attempt to end pending SETUP status phase, and not wait for the
	 * function to do so.
	 */
<<<<<<< HEAD
	if (dwc->ep0state != EP0_SETUP_PHASE &&
	    dwc->ep0state != EP0_UNCONNECTED) {
		int ret;

		if (dwc->delayed_status)
			dwc3_ep0_send_delayed_status(dwc);

		reinit_completion(&dwc->ep0_in_setup);

		spin_unlock_irqrestore(&dwc->lock, flags);
		ret = wait_for_completion_timeout(&dwc->ep0_in_setup,
				msecs_to_jiffies(DWC3_PULL_UP_TIMEOUT));
		spin_lock_irqsave(&dwc->lock, flags);
		if (ret == 0)
			dev_warn(dwc->dev, "timed out waiting for SETUP phase\n");
	}
=======
	if (dwc->delayed_status)
		dwc3_ep0_send_delayed_status(dwc);
>>>>>>> 3cf93656

	/*
	 * In the Synopsys DesignWare Cores USB3 Databook Rev. 3.30a
	 * Section 4.1.8 Table 4-7, it states that for a device-initiated
	 * disconnect, the SW needs to ensure that it sends "a DEPENDXFER
	 * command for any active transfers" before clearing the RunStop
	 * bit.
	 */
	dwc3_stop_active_transfers(dwc);
	spin_unlock_irqrestore(&dwc->lock, flags);

	/*
	 * Per databook, when we want to stop the gadget, if a control transfer
	 * is still in process, complete it and get the core into setup phase.
	 * In case the host is unresponsive to a SETUP transaction, forcefully
	 * stall the transfer, and move back to the SETUP phase, so that any
	 * pending endxfers can be executed.
	 */
	if (dwc->ep0state != EP0_SETUP_PHASE) {
		reinit_completion(&dwc->ep0_in_setup);

		ret = wait_for_completion_timeout(&dwc->ep0_in_setup,
				msecs_to_jiffies(DWC3_PULL_UP_TIMEOUT));
		if (ret == 0) {
			unsigned int    dir;

			dev_warn(dwc->dev, "wait for SETUP phase timed out\n");
			spin_lock_irqsave(&dwc->lock, flags);
			dir = !!dwc->ep0_expect_in;
			if (dwc->ep0state == EP0_DATA_PHASE)
				dwc3_ep0_end_control_data(dwc, dwc->eps[dir]);
			else
				dwc3_ep0_end_control_data(dwc, dwc->eps[!dir]);
			dwc3_ep0_stall_and_restart(dwc);
			spin_unlock_irqrestore(&dwc->lock, flags);
		}
	}

	/*
	 * Note: if the GEVNTCOUNT indicates events in the event buffer, the
	 * driver needs to acknowledge them before the controller can halt.
	 * Simply let the interrupt handler acknowledges and handle the
	 * remaining event generated by the controller while polling for
	 * DSTS.DEVCTLHLT.
	 */
	ret = dwc3_gadget_run_stop(dwc, false, false);

	/*
	 * Stop the gadget after controller is halted, so that if needed, the
	 * events to update EP0 state can still occur while the run/stop
	 * routine polls for the halted state.  DEVTEN is cleared as part of
	 * gadget stop.
	 */
	spin_lock_irqsave(&dwc->lock, flags);
	__dwc3_gadget_stop(dwc);
	spin_unlock_irqrestore(&dwc->lock, flags);

	return ret;
}

static int dwc3_gadget_pullup(struct usb_gadget *g, int is_on)
{
	struct dwc3		*dwc = gadget_to_dwc(g);
	struct dwc3_vendor	*vdwc = container_of(dwc, struct dwc3_vendor, dwc);
	int			ret;

	is_on = !!is_on;

	vdwc->softconnect = is_on;

	/*
	 * Avoid issuing a runtime resume if the device is already in the
	 * suspended state during gadget disconnect.  DWC3 gadget was already
	 * halted/stopped during runtime suspend.
	 */
	if (!is_on) {
		pm_runtime_barrier(dwc->dev);
		if (pm_runtime_suspended(dwc->dev))
			return 0;
	}

	/*
	 * Check the return value for successful resume, or error.  For a
	 * successful resume, the DWC3 runtime PM resume routine will handle
	 * the run stop sequence, so avoid duplicate operations here.
	 */
	ret = pm_runtime_get_sync(dwc->dev);
	if (!ret || ret < 0) {
		pm_runtime_put(dwc->dev);
		if (ret < 0)
			pm_runtime_set_suspended(dwc->dev);
		return ret;
	}

	if (dwc->pullups_connected == is_on) {
		pm_runtime_put(dwc->dev);
		return 0;
	}

	synchronize_irq(dwc->irq_gadget);

	if (!is_on) {
		ret = dwc3_gadget_soft_disconnect(dwc);
	} else {
		/*
		 * In the Synopsys DWC_usb31 1.90a programming guide section
		 * 4.1.9, it specifies that for a reconnect after a
		 * device-initiated disconnect requires a core soft reset
		 * (DCTL.CSftRst) before enabling the run/stop bit.
		 */
		ret = dwc3_core_soft_reset(dwc);
		if (ret)
			goto done;

		dwc3_event_buffers_setup(dwc);
		__dwc3_gadget_start(dwc);
		ret = dwc3_gadget_run_stop(dwc, true, false);
	}

done:
	pm_runtime_put(dwc->dev);

	return ret;
}

static void dwc3_gadget_enable_irq(struct dwc3 *dwc)
{
	u32			reg;

	/* Enable all but Start and End of Frame IRQs */
	reg = (DWC3_DEVTEN_EVNTOVERFLOWEN |
			DWC3_DEVTEN_CMDCMPLTEN |
			DWC3_DEVTEN_ERRTICERREN |
			DWC3_DEVTEN_WKUPEVTEN |
			DWC3_DEVTEN_CONNECTDONEEN |
			DWC3_DEVTEN_USBRSTEN |
			DWC3_DEVTEN_DISCONNEVTEN);

	if (DWC3_VER_IS_PRIOR(DWC3, 250A))
		reg |= DWC3_DEVTEN_ULSTCNGEN;

	/* On 2.30a and above this bit enables U3/L2-L1 Suspend Events */
	if (!DWC3_VER_IS_PRIOR(DWC3, 230A))
		reg |= DWC3_DEVTEN_U3L2L1SUSPEN;

	dwc3_writel(dwc->regs, DWC3_DEVTEN, reg);
}

static void dwc3_gadget_disable_irq(struct dwc3 *dwc)
{
	/* mask all interrupts */
	dwc3_writel(dwc->regs, DWC3_DEVTEN, 0x00);
}

static irqreturn_t dwc3_interrupt(int irq, void *_dwc);
static irqreturn_t dwc3_thread_interrupt(int irq, void *_dwc);

/**
 * dwc3_gadget_setup_nump - calculate and initialize NUMP field of %DWC3_DCFG
 * @dwc: pointer to our context structure
 *
 * The following looks like complex but it's actually very simple. In order to
 * calculate the number of packets we can burst at once on OUT transfers, we're
 * gonna use RxFIFO size.
 *
 * To calculate RxFIFO size we need two numbers:
 * MDWIDTH = size, in bits, of the internal memory bus
 * RAM2_DEPTH = depth, in MDWIDTH, of internal RAM2 (where RxFIFO sits)
 *
 * Given these two numbers, the formula is simple:
 *
 * RxFIFO Size = (RAM2_DEPTH * MDWIDTH / 8) - 24 - 16;
 *
 * 24 bytes is for 3x SETUP packets
 * 16 bytes is a clock domain crossing tolerance
 *
 * Given RxFIFO Size, NUMP = RxFIFOSize / 1024;
 */
static void dwc3_gadget_setup_nump(struct dwc3 *dwc)
{
	u32 ram2_depth;
	u32 mdwidth;
	u32 nump;
	u32 reg;

	ram2_depth = DWC3_GHWPARAMS7_RAM2_DEPTH(dwc->hwparams.hwparams7);
	mdwidth = dwc3_mdwidth(dwc);

	nump = ((ram2_depth * mdwidth / 8) - 24 - 16) / 1024;
	nump = min_t(u32, nump, 16);

	/* update NumP */
	reg = dwc3_readl(dwc->regs, DWC3_DCFG);
	reg &= ~DWC3_DCFG_NUMP_MASK;
	reg |= nump << DWC3_DCFG_NUMP_SHIFT;
	dwc3_writel(dwc->regs, DWC3_DCFG, reg);
}

static int __dwc3_gadget_start(struct dwc3 *dwc)
{
	struct dwc3_ep		*dep;
	int			ret = 0;
	u32			reg;

	/*
	 * If the DWC3 is in runtime suspend, the clocks maybe
	 * disabled, so avoid enable the DWC3 endpoints here.
	 * The DWC3 runtime PM resume routine will handle the
	 * gadget start sequence.
	 */
	if (pm_runtime_suspended(dwc->dev))
		return ret;

	/*
	 * Use IMOD if enabled via dwc->imod_interval. Otherwise, if
	 * the core supports IMOD, disable it.
	 */
	if (dwc->imod_interval) {
		dwc3_writel(dwc->regs, DWC3_DEV_IMOD(0), dwc->imod_interval);
		dwc3_writel(dwc->regs, DWC3_GEVNTCOUNT(0), DWC3_GEVNTCOUNT_EHB);
	} else if (dwc3_has_imod(dwc)) {
		dwc3_writel(dwc->regs, DWC3_DEV_IMOD(0), 0);
	}

	/*
	 * We are telling dwc3 that we want to use DCFG.NUMP as ACK TP's NUMP
	 * field instead of letting dwc3 itself calculate that automatically.
	 *
	 * This way, we maximize the chances that we'll be able to get several
	 * bursts of data without going through any sort of endpoint throttling.
	 */
	reg = dwc3_readl(dwc->regs, DWC3_GRXTHRCFG);
	if (DWC3_IP_IS(DWC3))
		reg &= ~DWC3_GRXTHRCFG_PKTCNTSEL;
	else
		reg &= ~DWC31_GRXTHRCFG_PKTCNTSEL;

	dwc3_writel(dwc->regs, DWC3_GRXTHRCFG, reg);

	dwc3_gadget_setup_nump(dwc);

	/*
	 * Currently the controller handles single stream only. So, Ignore
	 * Packet Pending bit for stream selection and don't search for another
	 * stream if the host sends Data Packet with PP=0 (for OUT direction) or
	 * ACK with NumP=0 and PP=0 (for IN direction). This slightly improves
	 * the stream performance.
	 */
	reg = dwc3_readl(dwc->regs, DWC3_DCFG);
	reg |= DWC3_DCFG_IGNSTRMPP;
	dwc3_writel(dwc->regs, DWC3_DCFG, reg);

	/* Start with SuperSpeed Default */
	dwc3_gadget_ep0_desc.wMaxPacketSize = cpu_to_le16(512);

	dep = dwc->eps[0];
	dep->flags = 0;
	ret = __dwc3_gadget_ep_enable(dep, DWC3_DEPCFG_ACTION_INIT);
	if (ret) {
		dev_err(dwc->dev, "failed to enable %s\n", dep->name);
		goto err0;
	}

	dep = dwc->eps[1];
	dep->flags = 0;
	ret = __dwc3_gadget_ep_enable(dep, DWC3_DEPCFG_ACTION_INIT);
	if (ret) {
		dev_err(dwc->dev, "failed to enable %s\n", dep->name);
		goto err1;
	}

	/* begin to receive SETUP packets */
	dwc->ep0state = EP0_SETUP_PHASE;
	dwc->ep0_bounced = false;
	dwc->link_state = DWC3_LINK_STATE_SS_DIS;
	dwc->delayed_status = false;
	dwc3_ep0_out_start(dwc);

	dwc3_gadget_enable_irq(dwc);

	return 0;

err1:
	__dwc3_gadget_ep_disable(dwc->eps[0]);

err0:
	return ret;
}

static int dwc3_gadget_start(struct usb_gadget *g,
		struct usb_gadget_driver *driver)
{
	struct dwc3		*dwc = gadget_to_dwc(g);
	unsigned long		flags;
	int			ret = 0;
	int			irq;

	irq = dwc->irq_gadget;
	ret = request_threaded_irq(irq, dwc3_interrupt, dwc3_thread_interrupt,
			IRQF_SHARED, "dwc3", dwc->ev_buf);
	if (ret) {
		dev_err(dwc->dev, "failed to request irq #%d --> %d\n",
				irq, ret);
		goto err0;
	}

	spin_lock_irqsave(&dwc->lock, flags);
	if (dwc->gadget_driver) {
		dev_err(dwc->dev, "%s is already bound to %s\n",
				dwc->gadget->name,
				dwc->gadget_driver->driver.name);
		ret = -EBUSY;
		goto err1;
	}

	dwc->gadget_driver	= driver;
	spin_unlock_irqrestore(&dwc->lock, flags);

	return 0;

err1:
	spin_unlock_irqrestore(&dwc->lock, flags);
	free_irq(irq, dwc);

err0:
	return ret;
}

static void __dwc3_gadget_stop(struct dwc3 *dwc)
{
	dwc3_gadget_disable_irq(dwc);
	__dwc3_gadget_ep_disable(dwc->eps[0]);
	__dwc3_gadget_ep_disable(dwc->eps[1]);
}

static int dwc3_gadget_stop(struct usb_gadget *g)
{
	struct dwc3		*dwc = gadget_to_dwc(g);
	unsigned long		flags;

	spin_lock_irqsave(&dwc->lock, flags);
	if (!dwc->gadget_driver) {
		spin_unlock_irqrestore(&dwc->lock, flags);
		dev_warn(dwc->dev, "%s is already stopped\n",
			 dwc->gadget->name);
		goto out;
	}
	dwc->gadget_driver	= NULL;
	dwc->max_cfg_eps = 0;
	spin_unlock_irqrestore(&dwc->lock, flags);

	free_irq(dwc->irq_gadget, dwc->ev_buf);

out:
	return 0;
}

static void dwc3_gadget_config_params(struct usb_gadget *g,
				      struct usb_dcd_config_params *params)
{
	struct dwc3		*dwc = gadget_to_dwc(g);

	params->besl_baseline = USB_DEFAULT_BESL_UNSPECIFIED;
	params->besl_deep = USB_DEFAULT_BESL_UNSPECIFIED;

	/* Recommended BESL */
	if (!dwc->dis_enblslpm_quirk) {
		/*
		 * If the recommended BESL baseline is 0 or if the BESL deep is
		 * less than 2, Microsoft's Windows 10 host usb stack will issue
		 * a usb reset immediately after it receives the extended BOS
		 * descriptor and the enumeration will fail. To maintain
		 * compatibility with the Windows' usb stack, let's set the
		 * recommended BESL baseline to 1 and clamp the BESL deep to be
		 * within 2 to 15.
		 */
		params->besl_baseline = 1;
		if (dwc->is_utmi_l1_suspend)
			params->besl_deep =
				clamp_t(u8, dwc->hird_threshold, 2, 15);
	}

	/* U1 Device exit Latency */
	if (dwc->dis_u1_entry_quirk)
		params->bU1devExitLat = 0;
	else
		params->bU1devExitLat = DWC3_DEFAULT_U1_DEV_EXIT_LAT;

	/* U2 Device exit Latency */
	if (dwc->dis_u2_entry_quirk)
		params->bU2DevExitLat = 0;
	else
		params->bU2DevExitLat =
				cpu_to_le16(DWC3_DEFAULT_U2_DEV_EXIT_LAT);
}

static void dwc3_gadget_set_speed(struct usb_gadget *g,
				  enum usb_device_speed speed)
{
	struct dwc3		*dwc = gadget_to_dwc(g);
	unsigned long		flags;

	spin_lock_irqsave(&dwc->lock, flags);
	dwc->gadget_max_speed = speed;
	spin_unlock_irqrestore(&dwc->lock, flags);
}

static void dwc3_gadget_set_ssp_rate(struct usb_gadget *g,
				     enum usb_ssp_rate rate)
{
	struct dwc3		*dwc = gadget_to_dwc(g);
	unsigned long		flags;

	spin_lock_irqsave(&dwc->lock, flags);
	dwc->gadget_max_speed = USB_SPEED_SUPER_PLUS;
	dwc->gadget_ssp_rate = rate;
	spin_unlock_irqrestore(&dwc->lock, flags);
}

static int dwc3_gadget_vbus_draw(struct usb_gadget *g, unsigned int mA)
{
	struct dwc3		*dwc = gadget_to_dwc(g);
	union power_supply_propval	val = {0};
	int				ret;

	if (dwc->usb2_phy)
		return usb_phy_set_power(dwc->usb2_phy, mA);

	if (!dwc->usb_psy)
		return -EOPNOTSUPP;

	val.intval = 1000 * mA;
	ret = power_supply_set_property(dwc->usb_psy, POWER_SUPPLY_PROP_INPUT_CURRENT_LIMIT, &val);

	return ret;
}

/**
 * dwc3_gadget_check_config - ensure dwc3 can support the USB configuration
 * @g: pointer to the USB gadget
 *
 * Used to record the maximum number of endpoints being used in a USB composite
 * device. (across all configurations)  This is to be used in the calculation
 * of the TXFIFO sizes when resizing internal memory for individual endpoints.
 * It will help ensured that the resizing logic reserves enough space for at
 * least one max packet.
 */
static int dwc3_gadget_check_config(struct usb_gadget *g)
{
	struct dwc3 *dwc = gadget_to_dwc(g);
	struct usb_ep *ep;
	int fifo_size = 0;
	int ram1_depth;
	int ep_num = 0;

	if (!dwc->do_fifo_resize)
		return 0;

	list_for_each_entry(ep, &g->ep_list, ep_list) {
		/* Only interested in the IN endpoints */
		if (ep->claimed && (ep->address & USB_DIR_IN))
			ep_num++;
	}

	if (ep_num <= dwc->max_cfg_eps)
		return 0;

	/* Update the max number of eps in the composition */
	dwc->max_cfg_eps = ep_num;

	fifo_size = dwc3_gadget_calc_tx_fifo_size(dwc, dwc->max_cfg_eps);
	/* Based on the equation, increment by one for every ep */
	fifo_size += dwc->max_cfg_eps;

	/* Check if we can fit a single fifo per endpoint */
	ram1_depth = dwc3_gadget_get_tx_fifos_size(dwc);
	if (fifo_size > ram1_depth)
		return -ENOMEM;

	return 0;
}

static void dwc3_gadget_async_callbacks(struct usb_gadget *g, bool enable)
{
	struct dwc3		*dwc = gadget_to_dwc(g);
	unsigned long		flags;

	spin_lock_irqsave(&dwc->lock, flags);
	dwc->async_callbacks = enable;
	spin_unlock_irqrestore(&dwc->lock, flags);
}

static const struct usb_gadget_ops dwc3_gadget_ops = {
	.get_frame		= dwc3_gadget_get_frame,
	.wakeup			= dwc3_gadget_wakeup,
	.set_selfpowered	= dwc3_gadget_set_selfpowered,
	.pullup			= dwc3_gadget_pullup,
	.udc_start		= dwc3_gadget_start,
	.udc_stop		= dwc3_gadget_stop,
	.udc_set_speed		= dwc3_gadget_set_speed,
	.udc_set_ssp_rate	= dwc3_gadget_set_ssp_rate,
	.get_config_params	= dwc3_gadget_config_params,
	.vbus_draw		= dwc3_gadget_vbus_draw,
	.check_config		= dwc3_gadget_check_config,
	.udc_async_callbacks	= dwc3_gadget_async_callbacks,
};

/* -------------------------------------------------------------------------- */

static int dwc3_gadget_init_control_endpoint(struct dwc3_ep *dep)
{
	struct dwc3 *dwc = dep->dwc;

	usb_ep_set_maxpacket_limit(&dep->endpoint, 512);
	dep->endpoint.maxburst = 1;
	dep->endpoint.ops = &dwc3_gadget_ep0_ops;
	if (!dep->direction)
		dwc->gadget->ep0 = &dep->endpoint;

	dep->endpoint.caps.type_control = true;

	return 0;
}

static int dwc3_gadget_init_in_endpoint(struct dwc3_ep *dep)
{
	struct dwc3 *dwc = dep->dwc;
	u32 mdwidth;
	int size;
	int maxpacket;

	mdwidth = dwc3_mdwidth(dwc);

	/* MDWIDTH is represented in bits, we need it in bytes */
	mdwidth /= 8;

	size = dwc3_readl(dwc->regs, DWC3_GTXFIFOSIZ(dep->number >> 1));
	if (DWC3_IP_IS(DWC3))
		size = DWC3_GTXFIFOSIZ_TXFDEP(size);
	else
		size = DWC31_GTXFIFOSIZ_TXFDEP(size);

	/*
	 * maxpacket size is determined as part of the following, after assuming
	 * a mult value of one maxpacket:
	 * DWC3 revision 280A and prior:
	 * fifo_size = mult * (max_packet / mdwidth) + 1;
	 * maxpacket = mdwidth * (fifo_size - 1);
	 *
	 * DWC3 revision 290A and onwards:
	 * fifo_size = mult * ((max_packet + mdwidth)/mdwidth + 1) + 1
	 * maxpacket = mdwidth * ((fifo_size - 1) - 1) - mdwidth;
	 */
	if (DWC3_VER_IS_PRIOR(DWC3, 290A))
		maxpacket = mdwidth * (size - 1);
	else
		maxpacket = mdwidth * ((size - 1) - 1) - mdwidth;


	/*
	 * To meet performance requirement, a minimum TxFIFO size of 2x
	 * MaxPacketSize is recommended for endpoints that support for
	 * Rockchip platform with UVC function.
	 */
	if (IS_REACHABLE(CONFIG_ARCH_ROCKCHIP) &&
	    (dwc->maximum_speed >= USB_SPEED_HIGH))
		maxpacket /= 2;

	/* Functionally, space for one max packet is sufficient */
	size = min_t(int, maxpacket, 1024);
	/*
	 * If enable tx fifos resize, set each in ep maxpacket
	 * to 1024, it can avoid being dependent on the default
	 * fifo size, and more flexible use of endpoints.
	 */
	if (dwc->do_fifo_resize)
		size = 1024;
	usb_ep_set_maxpacket_limit(&dep->endpoint, size);

	dep->endpoint.max_streams = 16;
	dep->endpoint.ops = &dwc3_gadget_ep_ops;
	list_add_tail(&dep->endpoint.ep_list,
			&dwc->gadget->ep_list);
	dep->endpoint.caps.type_iso = true;
	dep->endpoint.caps.type_bulk = true;
	dep->endpoint.caps.type_int = true;

	return dwc3_alloc_trb_pool(dep);
}

static int dwc3_gadget_init_out_endpoint(struct dwc3_ep *dep)
{
	struct dwc3 *dwc = dep->dwc;
	u32 mdwidth;
	int size;

	mdwidth = dwc3_mdwidth(dwc);

	/* MDWIDTH is represented in bits, convert to bytes */
	mdwidth /= 8;

	/* All OUT endpoints share a single RxFIFO space */
	size = dwc3_readl(dwc->regs, DWC3_GRXFIFOSIZ(0));
	if (DWC3_IP_IS(DWC3))
		size = DWC3_GRXFIFOSIZ_RXFDEP(size);
	else
		size = DWC31_GRXFIFOSIZ_RXFDEP(size);

	/* FIFO depth is in MDWDITH bytes */
	size *= mdwidth;

	/*
	 * To meet performance requirement, a minimum recommended RxFIFO size
	 * is defined as follow:
	 * RxFIFO size >= (3 x MaxPacketSize) +
	 * (3 x 8 bytes setup packets size) + (16 bytes clock crossing margin)
	 *
	 * Then calculate the max packet limit as below.
	 */
	size -= (3 * 8) + 16;
	if (size < 0)
		size = 0;
	else
		size /= 3;

	usb_ep_set_maxpacket_limit(&dep->endpoint, size);
	dep->endpoint.max_streams = 16;
	dep->endpoint.ops = &dwc3_gadget_ep_ops;
	list_add_tail(&dep->endpoint.ep_list,
			&dwc->gadget->ep_list);
	dep->endpoint.caps.type_iso = true;
	dep->endpoint.caps.type_bulk = true;
	dep->endpoint.caps.type_int = true;

	return dwc3_alloc_trb_pool(dep);
}

static int dwc3_gadget_init_endpoint(struct dwc3 *dwc, u8 epnum)
{
	struct dwc3_ep			*dep;
	bool				direction = epnum & 1;
	int				ret;
	u8				num = epnum >> 1;
	u8				num_in_eps, num_out_eps, min_eps;

	dep = kzalloc(sizeof(*dep), GFP_KERNEL);
	if (!dep)
		return -ENOMEM;

	num_in_eps = DWC3_NUM_IN_EPS(&dwc->hwparams);
	num_out_eps = dwc->num_eps - num_in_eps;
	min_eps = min_t(u8, num_in_eps, num_out_eps);

	/* reconfig direction and num if num_out_eps != num_in_eps */
	if (num + 1 > min_eps && num_in_eps != num_out_eps) {
		num = epnum - min_eps;
		direction = num + 1 > num_out_eps ? 1 : 0;
	}

	dep->dwc = dwc;
	dep->number = num << 1 | direction;
	dep->direction = direction;
	dep->regs = dwc->regs + DWC3_DEP_BASE(epnum);
	dwc->eps[epnum] = dep;
	dep->combo_num = 0;
	dep->start_cmd_status = 0;

	snprintf(dep->name, sizeof(dep->name), "ep%u%s", num,
			direction ? "in" : "out");

	dep->endpoint.name = dep->name;

	if (!(dep->number > 1)) {
		dep->endpoint.desc = &dwc3_gadget_ep0_desc;
		dep->endpoint.comp_desc = NULL;
	}

	if (num == 0)
		ret = dwc3_gadget_init_control_endpoint(dep);
	else if (direction)
		ret = dwc3_gadget_init_in_endpoint(dep);
	else
		ret = dwc3_gadget_init_out_endpoint(dep);

	if (ret)
		return ret;

	dep->endpoint.caps.dir_in = direction;
	dep->endpoint.caps.dir_out = !direction;

	INIT_LIST_HEAD(&dep->pending_list);
	INIT_LIST_HEAD(&dep->started_list);
	INIT_LIST_HEAD(&dep->cancelled_list);

	dwc3_debugfs_create_endpoint_dir(dep);

	return 0;
}

static int dwc3_gadget_init_endpoints(struct dwc3 *dwc, u8 total)
{
	u8				epnum;

	INIT_LIST_HEAD(&dwc->gadget->ep_list);

	for (epnum = 0; epnum < total; epnum++) {
		int			ret;

		ret = dwc3_gadget_init_endpoint(dwc, epnum);
		if (ret)
			return ret;
	}

	return 0;
}

static void dwc3_gadget_free_endpoints(struct dwc3 *dwc)
{
	struct dwc3_ep			*dep;
	u8				epnum;

	for (epnum = 0; epnum < DWC3_ENDPOINTS_NUM; epnum++) {
		dep = dwc->eps[epnum];
		if (!dep)
			continue;
		/*
		 * Physical endpoints 0 and 1 are special; they form the
		 * bi-directional USB endpoint 0.
		 *
		 * For those two physical endpoints, we don't allocate a TRB
		 * pool nor do we add them the endpoints list. Due to that, we
		 * shouldn't do these two operations otherwise we would end up
		 * with all sorts of bugs when removing dwc3.ko.
		 */
		if (epnum != 0 && epnum != 1) {
			dwc3_free_trb_pool(dep);
			list_del(&dep->endpoint.ep_list);
		}

		debugfs_remove_recursive(debugfs_lookup(dep->name, dwc->root));
		kfree(dep);
	}
}

/* -------------------------------------------------------------------------- */

static int dwc3_gadget_ep_reclaim_completed_trb(struct dwc3_ep *dep,
		struct dwc3_request *req, struct dwc3_trb *trb,
		const struct dwc3_event_depevt *event, int status, int chain)
{
	unsigned int		count;

	dwc3_ep_inc_deq(dep);

	trace_dwc3_complete_trb(dep, trb);
	req->num_trbs--;

	/*
	 * If we're in the middle of series of chained TRBs and we
	 * receive a short transfer along the way, DWC3 will skip
	 * through all TRBs including the last TRB in the chain (the
	 * where CHN bit is zero. DWC3 will also avoid clearing HWO
	 * bit and SW has to do it manually.
	 *
	 * We're going to do that here to avoid problems of HW trying
	 * to use bogus TRBs for transfers.
	 */
	if (chain && (trb->ctrl & DWC3_TRB_CTRL_HWO))
		trb->ctrl &= ~DWC3_TRB_CTRL_HWO;

	/*
	 * For isochronous transfers, the first TRB in a service interval must
	 * have the Isoc-First type. Track and report its interval frame number.
	 */
	if (usb_endpoint_xfer_isoc(dep->endpoint.desc) &&
	    (trb->ctrl & DWC3_TRBCTL_ISOCHRONOUS_FIRST)) {
		unsigned int frame_number;

		frame_number = DWC3_TRB_CTRL_GET_SID_SOFN(trb->ctrl);
		frame_number &= ~(dep->interval - 1);
		req->request.frame_number = frame_number;
	}

	/*
	 * We use bounce buffer for requests that needs extra TRB or OUT ZLP. If
	 * this TRB points to the bounce buffer address, it's a MPS alignment
	 * TRB. Don't add it to req->remaining calculation.
	 */
	if (trb->bpl == lower_32_bits(dep->dwc->bounce_addr) &&
	    trb->bph == upper_32_bits(dep->dwc->bounce_addr)) {
		trb->ctrl &= ~DWC3_TRB_CTRL_HWO;
		return 1;
	}

	count = trb->size & DWC3_TRB_SIZE_MASK;
	req->remaining += count;

	if ((trb->ctrl & DWC3_TRB_CTRL_HWO) && status != -ESHUTDOWN)
		return 1;

	if (event->status & DEPEVT_STATUS_SHORT && !chain)
		return 1;

	if ((trb->ctrl & DWC3_TRB_CTRL_ISP_IMI) &&
	    DWC3_TRB_SIZE_TRBSTS(trb->size) == DWC3_TRBSTS_MISSED_ISOC)
		return 1;

	if ((trb->ctrl & DWC3_TRB_CTRL_IOC) ||
	    (trb->ctrl & DWC3_TRB_CTRL_LST))
		return 1;

	return 0;
}

static int dwc3_gadget_ep_reclaim_trb_sg(struct dwc3_ep *dep,
		struct dwc3_request *req, const struct dwc3_event_depevt *event,
		int status)
{
	struct dwc3_trb *trb = &dep->trb_pool[dep->trb_dequeue];
	struct scatterlist *sg = req->sg;
	struct scatterlist *s;
	unsigned int num_queued = req->num_queued_sgs;
	unsigned int i;
	int ret = 0;

	for_each_sg(sg, s, num_queued, i) {
		trb = &dep->trb_pool[dep->trb_dequeue];

		req->sg = sg_next(s);
		req->num_queued_sgs--;

		ret = dwc3_gadget_ep_reclaim_completed_trb(dep, req,
				trb, event, status, true);
		if (ret)
			break;
	}

	return ret;
}

static int dwc3_gadget_ep_reclaim_trb_linear(struct dwc3_ep *dep,
		struct dwc3_request *req, const struct dwc3_event_depevt *event,
		int status)
{
	struct dwc3_trb *trb = &dep->trb_pool[dep->trb_dequeue];

	return dwc3_gadget_ep_reclaim_completed_trb(dep, req, trb,
			event, status, false);
}

static bool dwc3_gadget_ep_request_completed(struct dwc3_request *req)
{
	return req->num_pending_sgs == 0 && req->num_queued_sgs == 0;
}

static int dwc3_gadget_ep_cleanup_completed_request(struct dwc3_ep *dep,
		const struct dwc3_event_depevt *event,
		struct dwc3_request *req, int status)
{
	struct dwc3 *dwc = dep->dwc;
	int request_status;
	int ret;

	if (req->request.num_mapped_sgs)
		ret = dwc3_gadget_ep_reclaim_trb_sg(dep, req, event,
				status);
	else
		ret = dwc3_gadget_ep_reclaim_trb_linear(dep, req, event,
				status);

	req->request.actual = req->request.length - req->remaining;

	if (!dwc3_gadget_ep_request_completed(req))
		goto out;

	if (req->needs_extra_trb) {
		ret = dwc3_gadget_ep_reclaim_trb_linear(dep, req, event,
				status);
		req->needs_extra_trb = false;
	}

	/*
	 * If MISS ISOC happens, we need to move the req from started_list
	 * to cancelled_list, then unmap the req and clear the HWO of trb.
	 * Later in the dwc3_gadget_endpoint_trbs_complete(), it will move
	 * the req from the cancelled_list to the pending_list, and restart
	 * the req for isoc transfer.
	 */
	if (status == -EXDEV && usb_endpoint_xfer_isoc(dep->endpoint.desc)) {
		req->remaining = 0;
		req->needs_extra_trb = false;
		dwc3_gadget_move_cancelled_request(req, DWC3_REQUEST_STATUS_DEQUEUED);
		if (req->trb) {
			usb_gadget_unmap_request_by_dev(dwc->sysdev,
							&req->request,
							req->direction);
			req->trb->ctrl &= ~DWC3_TRB_CTRL_HWO;
			req->trb = NULL;
		}
		ret = 0;
		goto out;
	}

	/*
	 * The event status only reflects the status of the TRB with IOC set.
	 * For the requests that don't set interrupt on completion, the driver
	 * needs to check and return the status of the completed TRBs associated
	 * with the request. Use the status of the last TRB of the request.
	 */
	if (req->request.no_interrupt) {
		struct dwc3_trb *trb;

		trb = dwc3_ep_prev_trb(dep, dep->trb_dequeue);
		switch (DWC3_TRB_SIZE_TRBSTS(trb->size)) {
		case DWC3_TRBSTS_MISSED_ISOC:
			/* Isoc endpoint only */
			request_status = -EXDEV;
			break;
		case DWC3_TRB_STS_XFER_IN_PROG:
			/* Applicable when End Transfer with ForceRM=0 */
		case DWC3_TRBSTS_SETUP_PENDING:
			/* Control endpoint only */
		case DWC3_TRBSTS_OK:
		default:
			request_status = 0;
			break;
		}
	} else {
		request_status = status;
	}

	dwc3_gadget_giveback(dep, req, request_status);

out:
	return ret;
}

static void dwc3_gadget_ep_cleanup_completed_requests(struct dwc3_ep *dep,
		const struct dwc3_event_depevt *event, int status)
{
	struct dwc3_request	*req;

	while (!list_empty(&dep->started_list)) {
		int ret;

		req = next_request(&dep->started_list);
		ret = dwc3_gadget_ep_cleanup_completed_request(dep, event,
				req, status);
		if (ret)
			break;
		/*
		 * The endpoint is disabled, let the dwc3_remove_requests()
		 * handle the cleanup.
		 */
		if (!dep->endpoint.desc)
			break;
	}
}

static bool dwc3_gadget_ep_should_continue(struct dwc3_ep *dep)
{
	struct dwc3_request	*req;
	struct dwc3		*dwc = dep->dwc;

	if (!dep->endpoint.desc || !dwc->pullups_connected ||
	    !dwc->connected)
		return false;

	if (!list_empty(&dep->pending_list))
		return true;

	/*
	 * We only need to check the first entry of the started list. We can
	 * assume the completed requests are removed from the started list.
	 */
	req = next_request(&dep->started_list);
	if (!req)
		return false;

	return !dwc3_gadget_ep_request_completed(req);
}

static void dwc3_gadget_endpoint_frame_from_event(struct dwc3_ep *dep,
		const struct dwc3_event_depevt *event)
{
	dep->frame_number = event->parameters;
}

static bool dwc3_gadget_endpoint_trbs_complete(struct dwc3_ep *dep,
		const struct dwc3_event_depevt *event, int status)
{
	struct dwc3		*dwc = dep->dwc;
	struct dwc3_request     *req, *tmp;
	bool			no_started_trb = true;

	dwc3_gadget_ep_cleanup_completed_requests(dep, event, status);

	if (dep->flags & DWC3_EP_END_TRANSFER_PENDING)
		goto out;

	if (!dep->endpoint.desc)
		return no_started_trb;

	/*
	 * If MISS ISOC happens, we need to do the following three steps
	 * to restart the reqs in the cancelled_list and pending_list
	 * in order.
	 * Step1. Move all the reqs from pending_list to the tail of
	 *        cancelled_list.
	 * Step2. Move all the reqs from cancelled_list to the tail
	 *        of pending_list.
	 * Step3. Stop and restart an isoc transfer.
	 */
	if (usb_endpoint_xfer_isoc(dep->endpoint.desc) && status == -EXDEV &&
	    !list_empty(&dep->cancelled_list) &&
	    !list_empty(&dep->pending_list)) {
		list_for_each_entry_safe(req, tmp, &dep->pending_list, list)
			dwc3_gadget_move_cancelled_request(req, DWC3_REQUEST_STATUS_DEQUEUED);
	}

	if (usb_endpoint_xfer_isoc(dep->endpoint.desc) && status == -EXDEV &&
	    !list_empty(&dep->cancelled_list)) {
		list_for_each_entry_safe(req, tmp, &dep->cancelled_list, list)
			dwc3_gadget_move_queued_request(req);
	}

	if (usb_endpoint_xfer_isoc(dep->endpoint.desc) &&
		list_empty(&dep->started_list) &&
		(list_empty(&dep->pending_list) || status == -EXDEV))
		dwc3_stop_active_transfer(dep, true, true);
	else if (dwc3_gadget_ep_should_continue(dep))
		if (__dwc3_gadget_kick_transfer(dep) == 0)
			no_started_trb = false;

out:
	/*
	 * WORKAROUND: This is the 2nd half of U1/U2 -> U0 workaround.
	 * See dwc3_gadget_linksts_change_interrupt() for 1st half.
	 */
	if (DWC3_VER_IS_PRIOR(DWC3, 183A)) {
		u32		reg;
		int		i;

		for (i = 0; i < DWC3_ENDPOINTS_NUM; i++) {
			dep = dwc->eps[i];

			if (!(dep->flags & DWC3_EP_ENABLED))
				continue;

			if (!list_empty(&dep->started_list))
				return no_started_trb;
		}

		reg = dwc3_readl(dwc->regs, DWC3_DCTL);
		reg |= dwc->u1u2;
		dwc3_writel(dwc->regs, DWC3_DCTL, reg);

		dwc->u1u2 = 0;
	}

	return no_started_trb;
}

static void dwc3_gadget_endpoint_transfer_in_progress(struct dwc3_ep *dep,
		const struct dwc3_event_depevt *event)
{
	int status = 0;

	if (!dep->endpoint.desc)
		return;

	if (usb_endpoint_xfer_isoc(dep->endpoint.desc))
		dwc3_gadget_endpoint_frame_from_event(dep, event);

	if (event->status & DEPEVT_STATUS_BUSERR)
		status = -ECONNRESET;

	if (event->status & DEPEVT_STATUS_MISSED_ISOC)
		status = -EXDEV;

	dwc3_gadget_endpoint_trbs_complete(dep, event, status);
}

static void dwc3_gadget_endpoint_transfer_complete(struct dwc3_ep *dep,
		const struct dwc3_event_depevt *event)
{
	int status = 0;

	dep->flags &= ~DWC3_EP_TRANSFER_STARTED;

	if (event->status & DEPEVT_STATUS_BUSERR)
		status = -ECONNRESET;

	if (dwc3_gadget_endpoint_trbs_complete(dep, event, status))
		dep->flags &= ~DWC3_EP_WAIT_TRANSFER_COMPLETE;
}

static void dwc3_gadget_endpoint_transfer_not_ready(struct dwc3_ep *dep,
		const struct dwc3_event_depevt *event)
{
	dwc3_gadget_endpoint_frame_from_event(dep, event);

	/*
	 * The XferNotReady event is generated only once before the endpoint
	 * starts. It will be generated again when END_TRANSFER command is
	 * issued. For some controller versions, the XferNotReady event may be
	 * generated while the END_TRANSFER command is still in process. Ignore
	 * it and wait for the next XferNotReady event after the command is
	 * completed.
	 */
	if (dep->flags & DWC3_EP_END_TRANSFER_PENDING)
		return;

	(void) __dwc3_gadget_start_isoc(dep);
}

static void dwc3_gadget_endpoint_command_complete(struct dwc3_ep *dep,
		const struct dwc3_event_depevt *event)
{
	u8 cmd = DEPEVT_PARAMETER_CMD(event->parameters);

	if (cmd != DWC3_DEPCMD_ENDTRANSFER)
		return;

	/*
	 * The END_TRANSFER command will cause the controller to generate a
	 * NoStream Event, and it's not due to the host DP NoStream rejection.
	 * Ignore the next NoStream event.
	 */
	if (dep->stream_capable)
		dep->flags |= DWC3_EP_IGNORE_NEXT_NOSTREAM;

	dep->flags &= ~DWC3_EP_END_TRANSFER_PENDING;
	dep->flags &= ~DWC3_EP_TRANSFER_STARTED;
	dwc3_gadget_ep_cleanup_cancelled_requests(dep);

	if (dep->flags & DWC3_EP_PENDING_CLEAR_STALL) {
		struct dwc3 *dwc = dep->dwc;
		struct dwc3_vendor *vdwc = container_of(dwc, struct dwc3_vendor, dwc);

		dep->flags &= ~DWC3_EP_PENDING_CLEAR_STALL;
		if (dwc3_send_clear_stall_ep_cmd(dep)) {
			struct usb_ep *ep0 = &dwc->eps[0]->endpoint;

			dev_err(dwc->dev, "failed to clear STALL on %s\n", dep->name);
			if (dwc->delayed_status)
				__dwc3_gadget_ep0_set_halt(ep0, 1);
			return;
		}

		dep->flags &= ~(DWC3_EP_STALL | DWC3_EP_WEDGE);
		if (vdwc->clear_stall_protocol == dep->number)
			dwc3_ep0_send_delayed_status(dwc);
	}

	if ((dep->flags & DWC3_EP_DELAY_START) &&
	    !usb_endpoint_xfer_isoc(dep->endpoint.desc))
		__dwc3_gadget_kick_transfer(dep);

	dep->flags &= ~DWC3_EP_DELAY_START;
}

static void dwc3_gadget_endpoint_stream_event(struct dwc3_ep *dep,
		const struct dwc3_event_depevt *event)
{
	struct dwc3 *dwc = dep->dwc;

	if (event->status == DEPEVT_STREAMEVT_FOUND) {
		dep->flags |= DWC3_EP_FIRST_STREAM_PRIMED;
		goto out;
	}

	/* Note: NoStream rejection event param value is 0 and not 0xFFFF */
	switch (event->parameters) {
	case DEPEVT_STREAM_PRIME:
		/*
		 * If the host can properly transition the endpoint state from
		 * idle to prime after a NoStream rejection, there's no need to
		 * force restarting the endpoint to reinitiate the stream. To
		 * simplify the check, assume the host follows the USB spec if
		 * it primed the endpoint more than once.
		 */
		if (dep->flags & DWC3_EP_FORCE_RESTART_STREAM) {
			if (dep->flags & DWC3_EP_FIRST_STREAM_PRIMED)
				dep->flags &= ~DWC3_EP_FORCE_RESTART_STREAM;
			else
				dep->flags |= DWC3_EP_FIRST_STREAM_PRIMED;
		}

		break;
	case DEPEVT_STREAM_NOSTREAM:
		if ((dep->flags & DWC3_EP_IGNORE_NEXT_NOSTREAM) ||
		    !(dep->flags & DWC3_EP_FORCE_RESTART_STREAM) ||
		    !(dep->flags & DWC3_EP_WAIT_TRANSFER_COMPLETE))
			break;

		/*
		 * If the host rejects a stream due to no active stream, by the
		 * USB and xHCI spec, the endpoint will be put back to idle
		 * state. When the host is ready (buffer added/updated), it will
		 * prime the endpoint to inform the usb device controller. This
		 * triggers the device controller to issue ERDY to restart the
		 * stream. However, some hosts don't follow this and keep the
		 * endpoint in the idle state. No prime will come despite host
		 * streams are updated, and the device controller will not be
		 * triggered to generate ERDY to move the next stream data. To
		 * workaround this and maintain compatibility with various
		 * hosts, force to reinitate the stream until the host is ready
		 * instead of waiting for the host to prime the endpoint.
		 */
		if (DWC3_VER_IS_WITHIN(DWC32, 100A, ANY)) {
			unsigned int cmd = DWC3_DGCMD_SET_ENDPOINT_PRIME;

			dwc3_send_gadget_generic_command(dwc, cmd, dep->number);
		} else {
			dep->flags |= DWC3_EP_DELAY_START;
			dwc3_stop_active_transfer(dep, true, true);
			return;
		}
		break;
	}

out:
	dep->flags &= ~DWC3_EP_IGNORE_NEXT_NOSTREAM;
}

static void dwc3_endpoint_interrupt(struct dwc3 *dwc,
		const struct dwc3_event_depevt *event)
{
	struct dwc3_ep		*dep;
	u8			epnum = event->endpoint_number;

	dep = dwc->eps[epnum];

	if (!(dep->flags & DWC3_EP_ENABLED)) {
		if ((epnum > 1) && !(dep->flags & DWC3_EP_TRANSFER_STARTED))
			return;

		/* Handle only EPCMDCMPLT when EP disabled */
		if ((event->endpoint_event != DWC3_DEPEVT_EPCMDCMPLT) &&
			!(epnum <= 1 && event->endpoint_event == DWC3_DEPEVT_XFERCOMPLETE))
			return;
	}

	if (epnum == 0 || epnum == 1) {
		dwc3_ep0_interrupt(dwc, event);
		return;
	}

	switch (event->endpoint_event) {
	case DWC3_DEPEVT_XFERINPROGRESS:
		dwc3_gadget_endpoint_transfer_in_progress(dep, event);
		break;
	case DWC3_DEPEVT_XFERNOTREADY:
		dwc3_gadget_endpoint_transfer_not_ready(dep, event);
		break;
	case DWC3_DEPEVT_EPCMDCMPLT:
		dwc3_gadget_endpoint_command_complete(dep, event);
		break;
	case DWC3_DEPEVT_XFERCOMPLETE:
		dwc3_gadget_endpoint_transfer_complete(dep, event);
		break;
	case DWC3_DEPEVT_STREAMEVT:
		dwc3_gadget_endpoint_stream_event(dep, event);
		break;
	case DWC3_DEPEVT_RXTXFIFOEVT:
		break;
	}
}

static void dwc3_disconnect_gadget(struct dwc3 *dwc)
{
	if (dwc->async_callbacks && dwc->gadget_driver->disconnect) {
		spin_unlock(&dwc->lock);
		dwc->gadget_driver->disconnect(dwc->gadget);
		spin_lock(&dwc->lock);
	}
}

static void dwc3_suspend_gadget(struct dwc3 *dwc)
{
	if (dwc->async_callbacks && dwc->gadget_driver->suspend) {
		spin_unlock(&dwc->lock);
		dwc->gadget_driver->suspend(dwc->gadget);
		spin_lock(&dwc->lock);
	}
}

static void dwc3_resume_gadget(struct dwc3 *dwc)
{
	if (dwc->async_callbacks && dwc->gadget_driver->resume) {
		spin_unlock(&dwc->lock);
		dwc->gadget_driver->resume(dwc->gadget);
		spin_lock(&dwc->lock);
	}
}

static void dwc3_reset_gadget(struct dwc3 *dwc)
{
	if (!dwc->gadget_driver)
		return;

	if (dwc->async_callbacks && dwc->gadget->speed != USB_SPEED_UNKNOWN) {
		spin_unlock(&dwc->lock);
		usb_gadget_udc_reset(dwc->gadget, dwc->gadget_driver);
		spin_lock(&dwc->lock);
	}
}

void dwc3_stop_active_transfer(struct dwc3_ep *dep, bool force,
	bool interrupt)
{
	struct dwc3 *dwc = dep->dwc;

	/*
	 * Only issue End Transfer command to the control endpoint of a started
	 * Data Phase. Typically we should only do so in error cases such as
	 * invalid/unexpected direction as described in the control transfer
	 * flow of the programming guide.
	 */
	if (dep->number <= 1 && dwc->ep0state != EP0_DATA_PHASE)
		return;

	if (interrupt && (dep->flags & DWC3_EP_DELAY_STOP))
		return;

	if (!(dep->flags & DWC3_EP_TRANSFER_STARTED) ||
	    (dep->flags & DWC3_EP_END_TRANSFER_PENDING))
		return;

	/*
	 * If a Setup packet is received but yet to DMA out, the controller will
	 * not process the End Transfer command of any endpoint. Polling of its
	 * DEPCMD.CmdAct may block setting up TRB for Setup packet, causing a
	 * timeout. Delay issuing the End Transfer command until the Setup TRB is
	 * prepared.
	 */
	if (dwc->ep0state != EP0_SETUP_PHASE && !dwc->delayed_status) {
		dep->flags |= DWC3_EP_DELAY_STOP;
		return;
	}

	/*
	 * NOTICE: We are violating what the Databook says about the
	 * EndTransfer command. Ideally we would _always_ wait for the
	 * EndTransfer Command Completion IRQ, but that's causing too
	 * much trouble synchronizing between us and gadget driver.
	 *
	 * We have discussed this with the IP Provider and it was
	 * suggested to giveback all requests here.
	 *
	 * Note also that a similar handling was tested by Synopsys
	 * (thanks a lot Paul) and nothing bad has come out of it.
	 * In short, what we're doing is issuing EndTransfer with
	 * CMDIOC bit set and delay kicking transfer until the
	 * EndTransfer command had completed.
	 *
	 * As of IP version 3.10a of the DWC_usb3 IP, the controller
	 * supports a mode to work around the above limitation. The
	 * software can poll the CMDACT bit in the DEPCMD register
	 * after issuing a EndTransfer command. This mode is enabled
	 * by writing GUCTL2[14]. This polling is already done in the
	 * dwc3_send_gadget_ep_cmd() function so if the mode is
	 * enabled, the EndTransfer command will have completed upon
	 * returning from this function.
	 *
	 * This mode is NOT available on the DWC_usb31 IP.  In this
	 * case, if the IOC bit is not set, then delay by 1ms
	 * after issuing the EndTransfer command.  This allows for the
	 * controller to handle the command completely before DWC3
	 * remove requests attempts to unmap USB request buffers.
	 */

	__dwc3_stop_active_transfer(dep, force, interrupt);
}
EXPORT_SYMBOL_GPL(dwc3_stop_active_transfer);

static void dwc3_clear_stall_all_ep(struct dwc3 *dwc)
{
	u32 epnum;

	for (epnum = 1; epnum < DWC3_ENDPOINTS_NUM; epnum++) {
		struct dwc3_ep *dep;
		int ret;

		dep = dwc->eps[epnum];
		if (!dep)
			continue;

		if (!(dep->flags & DWC3_EP_STALL))
			continue;

		dep->flags &= ~DWC3_EP_STALL;

		ret = dwc3_send_clear_stall_ep_cmd(dep);
		WARN_ON_ONCE(ret);
	}
}

static void dwc3_gadget_disconnect_interrupt(struct dwc3 *dwc)
{
	int			reg;

	dwc3_gadget_set_link_state(dwc, DWC3_LINK_STATE_RX_DET);

	reg = dwc3_readl(dwc->regs, DWC3_DCTL);
	reg &= ~DWC3_DCTL_INITU1ENA;
	reg &= ~DWC3_DCTL_INITU2ENA;
	dwc3_gadget_dctl_write_safe(dwc, reg);

	dwc->connected = false;

	dwc3_disconnect_gadget(dwc);

	dwc->gadget->speed = USB_SPEED_UNKNOWN;
	dwc->setup_packet_pending = false;
	usb_gadget_set_state(dwc->gadget, USB_STATE_NOTATTACHED);

	if (dwc->ep0state != EP0_SETUP_PHASE) {
		unsigned int    dir;

		dir = !!dwc->ep0_expect_in;
		if (dwc->ep0state == EP0_DATA_PHASE)
			dwc3_ep0_end_control_data(dwc, dwc->eps[dir]);
		else
			dwc3_ep0_end_control_data(dwc, dwc->eps[!dir]);
		dwc3_ep0_stall_and_restart(dwc);
	}
}

static void dwc3_gadget_reset_interrupt(struct dwc3 *dwc)
{
	u32			reg;

	/*
	 * Ideally, dwc3_reset_gadget() would trigger the function
	 * drivers to stop any active transfers through ep disable.
	 * However, for functions which defer ep disable, such as mass
	 * storage, we will need to rely on the call to stop active
	 * transfers here, and avoid allowing of request queuing.
	 */
	dwc->connected = false;

	/*
	 * WORKAROUND: DWC3 revisions <1.88a have an issue which
	 * would cause a missing Disconnect Event if there's a
	 * pending Setup Packet in the FIFO.
	 *
	 * There's no suggested workaround on the official Bug
	 * report, which states that "unless the driver/application
	 * is doing any special handling of a disconnect event,
	 * there is no functional issue".
	 *
	 * Unfortunately, it turns out that we _do_ some special
	 * handling of a disconnect event, namely complete all
	 * pending transfers, notify gadget driver of the
	 * disconnection, and so on.
	 *
	 * Our suggested workaround is to follow the Disconnect
	 * Event steps here, instead, based on a setup_packet_pending
	 * flag. Such flag gets set whenever we have a SETUP_PENDING
	 * status for EP0 TRBs and gets cleared on XferComplete for the
	 * same endpoint.
	 *
	 * Refers to:
	 *
	 * STAR#9000466709: RTL: Device : Disconnect event not
	 * generated if setup packet pending in FIFO
	 */
	if (DWC3_VER_IS_PRIOR(DWC3, 188A)) {
		if (dwc->setup_packet_pending)
			dwc3_gadget_disconnect_interrupt(dwc);
	}

	dwc3_reset_gadget(dwc);

	/*
	 * From SNPS databook section 8.1.2, the EP0 should be in setup
	 * phase. So ensure that EP0 is in setup phase by issuing a stall
	 * and restart if EP0 is not in setup phase.
	 */
	if (dwc->ep0state != EP0_SETUP_PHASE) {
		unsigned int	dir;

		dir = !!dwc->ep0_expect_in;
		if (dwc->ep0state == EP0_DATA_PHASE)
			dwc3_ep0_end_control_data(dwc, dwc->eps[dir]);
		else
			dwc3_ep0_end_control_data(dwc, dwc->eps[!dir]);

		dwc->eps[0]->trb_enqueue = 0;
		dwc->eps[1]->trb_enqueue = 0;

		dwc3_ep0_stall_and_restart(dwc);
	}

	/*
	 * In the Synopsis DesignWare Cores USB3 Databook Rev. 3.30a
	 * Section 4.1.2 Table 4-2, it states that during a USB reset, the SW
	 * needs to ensure that it sends "a DEPENDXFER command for any active
	 * transfers."
	 */
	dwc3_stop_active_transfers(dwc);
	dwc->connected = true;

	reg = dwc3_readl(dwc->regs, DWC3_DCTL);
	reg &= ~DWC3_DCTL_TSTCTRL_MASK;
	dwc3_gadget_dctl_write_safe(dwc, reg);
	dwc->test_mode = false;
	dwc3_clear_stall_all_ep(dwc);

	/* Reset device address to zero */
	reg = dwc3_readl(dwc->regs, DWC3_DCFG);
	reg &= ~(DWC3_DCFG_DEVADDR_MASK);
	dwc3_writel(dwc->regs, DWC3_DCFG, reg);
}

static void dwc3_gadget_conndone_interrupt(struct dwc3 *dwc)
{
	struct dwc3_ep		*dep;
	int			ret;
	u32			reg;
	u8			lanes = 1;
	u8			speed;
	struct dwc3_vendor	*vdwc = container_of(dwc, struct dwc3_vendor, dwc);

	if (!vdwc->softconnect)
		return;

	reg = dwc3_readl(dwc->regs, DWC3_DSTS);
	speed = reg & DWC3_DSTS_CONNECTSPD;
	dwc->speed = speed;

	if (DWC3_IP_IS(DWC32))
		lanes = DWC3_DSTS_CONNLANES(reg) + 1;

	dwc->gadget->ssp_rate = USB_SSP_GEN_UNKNOWN;

	/*
	 * RAMClkSel is reset to 0 after USB reset, so it must be reprogrammed
	 * each time on Connect Done.
	 *
	 * Currently we always use the reset value. If any platform
	 * wants to set this to a different value, we need to add a
	 * setting and update GCTL.RAMCLKSEL here.
	 */

	switch (speed) {
	case DWC3_DSTS_SUPERSPEED_PLUS:
		dwc3_gadget_ep0_desc.wMaxPacketSize = cpu_to_le16(512);
		dwc->gadget->ep0->maxpacket = 512;
		dwc->gadget->speed = USB_SPEED_SUPER_PLUS;

		if (lanes > 1)
			dwc->gadget->ssp_rate = USB_SSP_GEN_2x2;
		else
			dwc->gadget->ssp_rate = USB_SSP_GEN_2x1;
		break;
	case DWC3_DSTS_SUPERSPEED:
		/*
		 * WORKAROUND: DWC3 revisions <1.90a have an issue which
		 * would cause a missing USB3 Reset event.
		 *
		 * In such situations, we should force a USB3 Reset
		 * event by calling our dwc3_gadget_reset_interrupt()
		 * routine.
		 *
		 * Refers to:
		 *
		 * STAR#9000483510: RTL: SS : USB3 reset event may
		 * not be generated always when the link enters poll
		 */
		if (DWC3_VER_IS_PRIOR(DWC3, 190A))
			dwc3_gadget_reset_interrupt(dwc);

		dwc3_gadget_ep0_desc.wMaxPacketSize = cpu_to_le16(512);
		dwc->gadget->ep0->maxpacket = 512;
		dwc->gadget->speed = USB_SPEED_SUPER;

		if (lanes > 1) {
			dwc->gadget->speed = USB_SPEED_SUPER_PLUS;
			dwc->gadget->ssp_rate = USB_SSP_GEN_1x2;
		}
		break;
	case DWC3_DSTS_HIGHSPEED:
		dwc3_gadget_ep0_desc.wMaxPacketSize = cpu_to_le16(64);
		dwc->gadget->ep0->maxpacket = 64;
		dwc->gadget->speed = USB_SPEED_HIGH;
		break;
	case DWC3_DSTS_FULLSPEED:
		dwc3_gadget_ep0_desc.wMaxPacketSize = cpu_to_le16(64);
		dwc->gadget->ep0->maxpacket = 64;
		dwc->gadget->speed = USB_SPEED_FULL;
		break;
	case DWC3_DSTS_LOWSPEED:
		dwc3_gadget_ep0_desc.wMaxPacketSize = cpu_to_le16(8);
		dwc->gadget->ep0->maxpacket = 8;
		dwc->gadget->speed = USB_SPEED_LOW;
		break;
	}

	dwc->eps[1]->endpoint.maxpacket = dwc->gadget->ep0->maxpacket;

	/* Enable USB2 LPM Capability */

	if (!DWC3_VER_IS_WITHIN(DWC3, ANY, 194A) &&
	    !dwc->usb2_gadget_lpm_disable &&
	    (speed != DWC3_DSTS_SUPERSPEED) &&
	    (speed != DWC3_DSTS_SUPERSPEED_PLUS)) {
		reg = dwc3_readl(dwc->regs, DWC3_DCFG);
		reg |= DWC3_DCFG_LPM_CAP;
		dwc3_writel(dwc->regs, DWC3_DCFG, reg);

		reg = dwc3_readl(dwc->regs, DWC3_DCTL);
		reg &= ~(DWC3_DCTL_HIRD_THRES_MASK | DWC3_DCTL_L1_HIBER_EN);

		reg |= DWC3_DCTL_HIRD_THRES(dwc->hird_threshold |
					    (dwc->is_utmi_l1_suspend << 4));

		/*
		 * When dwc3 revisions >= 2.40a, LPM Erratum is enabled and
		 * DCFG.LPMCap is set, core responses with an ACK and the
		 * BESL value in the LPM token is less than or equal to LPM
		 * NYET threshold.
		 */
		WARN_ONCE(DWC3_VER_IS_PRIOR(DWC3, 240A) && dwc->has_lpm_erratum,
				"LPM Erratum not available on dwc3 revisions < 2.40a\n");

		if (dwc->has_lpm_erratum && !DWC3_VER_IS_PRIOR(DWC3, 240A))
			reg |= DWC3_DCTL_NYET_THRES(dwc->lpm_nyet_threshold);

		dwc3_gadget_dctl_write_safe(dwc, reg);
	} else {
		if (dwc->usb2_gadget_lpm_disable) {
			reg = dwc3_readl(dwc->regs, DWC3_DCFG);
			reg &= ~DWC3_DCFG_LPM_CAP;
			dwc3_writel(dwc->regs, DWC3_DCFG, reg);
		}

		reg = dwc3_readl(dwc->regs, DWC3_DCTL);
		reg &= ~DWC3_DCTL_HIRD_THRES_MASK;
		dwc3_gadget_dctl_write_safe(dwc, reg);
	}

	dep = dwc->eps[0];
	ret = __dwc3_gadget_ep_enable(dep, DWC3_DEPCFG_ACTION_MODIFY);
	if (ret) {
		dev_err(dwc->dev, "failed to enable %s\n", dep->name);
		return;
	}

	dep = dwc->eps[1];
	ret = __dwc3_gadget_ep_enable(dep, DWC3_DEPCFG_ACTION_MODIFY);
	if (ret) {
		dev_err(dwc->dev, "failed to enable %s\n", dep->name);
		return;
	}

	/*
	 * Configure PHY via GUSB3PIPECTLn if required.
	 *
	 * Update GTXFIFOSIZn
	 *
	 * In both cases reset values should be sufficient.
	 */
}

static void dwc3_gadget_wakeup_interrupt(struct dwc3 *dwc)
{
	/*
	 * TODO take core out of low power mode when that's
	 * implemented.
	 */

	if (dwc->async_callbacks && dwc->gadget_driver->resume) {
		spin_unlock(&dwc->lock);
		dwc->gadget_driver->resume(dwc->gadget);
		spin_lock(&dwc->lock);
	}
}

static void dwc3_gadget_linksts_change_interrupt(struct dwc3 *dwc,
		unsigned int evtinfo)
{
	enum dwc3_link_state	next = evtinfo & DWC3_LINK_STATE_MASK;
	unsigned int		pwropt;

	/*
	 * WORKAROUND: DWC3 < 2.50a have an issue when configured without
	 * Hibernation mode enabled which would show up when device detects
	 * host-initiated U3 exit.
	 *
	 * In that case, device will generate a Link State Change Interrupt
	 * from U3 to RESUME which is only necessary if Hibernation is
	 * configured in.
	 *
	 * There are no functional changes due to such spurious event and we
	 * just need to ignore it.
	 *
	 * Refers to:
	 *
	 * STAR#9000570034 RTL: SS Resume event generated in non-Hibernation
	 * operational mode
	 */
	pwropt = DWC3_GHWPARAMS1_EN_PWROPT(dwc->hwparams.hwparams1);
	if (DWC3_VER_IS_PRIOR(DWC3, 250A) &&
			(pwropt != DWC3_GHWPARAMS1_EN_PWROPT_HIB)) {
		if ((dwc->link_state == DWC3_LINK_STATE_U3) &&
				(next == DWC3_LINK_STATE_RESUME)) {
			return;
		}
	}

	/*
	 * WORKAROUND: DWC3 Revisions <1.83a have an issue which, depending
	 * on the link partner, the USB session might do multiple entry/exit
	 * of low power states before a transfer takes place.
	 *
	 * Due to this problem, we might experience lower throughput. The
	 * suggested workaround is to disable DCTL[12:9] bits if we're
	 * transitioning from U1/U2 to U0 and enable those bits again
	 * after a transfer completes and there are no pending transfers
	 * on any of the enabled endpoints.
	 *
	 * This is the first half of that workaround.
	 *
	 * Refers to:
	 *
	 * STAR#9000446952: RTL: Device SS : if U1/U2 ->U0 takes >128us
	 * core send LGO_Ux entering U0
	 */
	if (DWC3_VER_IS_PRIOR(DWC3, 183A)) {
		if (next == DWC3_LINK_STATE_U0) {
			u32	u1u2;
			u32	reg;

			switch (dwc->link_state) {
			case DWC3_LINK_STATE_U1:
			case DWC3_LINK_STATE_U2:
				reg = dwc3_readl(dwc->regs, DWC3_DCTL);
				u1u2 = reg & (DWC3_DCTL_INITU2ENA
						| DWC3_DCTL_ACCEPTU2ENA
						| DWC3_DCTL_INITU1ENA
						| DWC3_DCTL_ACCEPTU1ENA);

				if (!dwc->u1u2)
					dwc->u1u2 = reg & u1u2;

				reg &= ~u1u2;

				dwc3_gadget_dctl_write_safe(dwc, reg);
				break;
			default:
				/* do nothing */
				break;
			}
		}
	}

	switch (next) {
	case DWC3_LINK_STATE_U1:
		if (dwc->speed == USB_SPEED_SUPER)
			dwc3_suspend_gadget(dwc);
		break;
	case DWC3_LINK_STATE_U2:
	case DWC3_LINK_STATE_U3:
		dwc3_suspend_gadget(dwc);
		break;
	case DWC3_LINK_STATE_RESUME:
		dwc3_resume_gadget(dwc);
		break;
	default:
		/* do nothing */
		break;
	}

	dwc->link_state = next;
}

static void dwc3_gadget_suspend_interrupt(struct dwc3 *dwc,
					  unsigned int evtinfo)
{
	enum dwc3_link_state next = evtinfo & DWC3_LINK_STATE_MASK;

	if (dwc->link_state != next && next == DWC3_LINK_STATE_U3)
		dwc3_suspend_gadget(dwc);

	dwc->link_state = next;
}

static void dwc3_gadget_hibernation_interrupt(struct dwc3 *dwc,
		unsigned int evtinfo)
{
	unsigned int is_ss = evtinfo & BIT(4);

	/*
	 * WORKAROUND: DWC3 revison 2.20a with hibernation support
	 * have a known issue which can cause USB CV TD.9.23 to fail
	 * randomly.
	 *
	 * Because of this issue, core could generate bogus hibernation
	 * events which SW needs to ignore.
	 *
	 * Refers to:
	 *
	 * STAR#9000546576: Device Mode Hibernation: Issue in USB 2.0
	 * Device Fallback from SuperSpeed
	 */
	if (is_ss ^ (dwc->speed == USB_SPEED_SUPER))
		return;

	/* enter hibernation here */
}

static void dwc3_gadget_interrupt(struct dwc3 *dwc,
		const struct dwc3_event_devt *event)
{
	switch (event->type) {
	case DWC3_DEVICE_EVENT_DISCONNECT:
		dev_info(dwc->dev, "device disconnect\n");
		dwc3_gadget_disconnect_interrupt(dwc);
		break;
	case DWC3_DEVICE_EVENT_RESET:
		dev_info(dwc->dev, "device reset\n");
		dwc3_gadget_reset_interrupt(dwc);
		break;
	case DWC3_DEVICE_EVENT_CONNECT_DONE:
		dwc3_gadget_conndone_interrupt(dwc);
		break;
	case DWC3_DEVICE_EVENT_WAKEUP:
		dwc3_gadget_wakeup_interrupt(dwc);
		break;
	case DWC3_DEVICE_EVENT_HIBER_REQ:
		if (dev_WARN_ONCE(dwc->dev, !dwc->has_hibernation,
					"unexpected hibernation event\n"))
			break;

		dwc3_gadget_hibernation_interrupt(dwc, event->event_info);
		break;
	case DWC3_DEVICE_EVENT_LINK_STATUS_CHANGE:
		dwc3_gadget_linksts_change_interrupt(dwc, event->event_info);
		break;
	case DWC3_DEVICE_EVENT_SUSPEND:
		/* It changed to be suspend event for version 2.30a and above */
		if (!DWC3_VER_IS_PRIOR(DWC3, 230A))
			dwc3_gadget_suspend_interrupt(dwc, event->event_info);
		break;
	case DWC3_DEVICE_EVENT_SOF:
	case DWC3_DEVICE_EVENT_ERRATIC_ERROR:
	case DWC3_DEVICE_EVENT_CMD_CMPL:
	case DWC3_DEVICE_EVENT_OVERFLOW:
		break;
	default:
		dev_WARN(dwc->dev, "UNKNOWN IRQ %d\n", event->type);
	}
}

static void dwc3_process_event_entry(struct dwc3 *dwc,
		const union dwc3_event *event)
{
	trace_dwc3_event(event->raw, dwc);

	if (!event->type.is_devspec)
		dwc3_endpoint_interrupt(dwc, &event->depevt);
	else if (event->type.type == DWC3_EVENT_TYPE_DEV)
		dwc3_gadget_interrupt(dwc, &event->devt);
	else
		dev_err(dwc->dev, "UNKNOWN IRQ type %d\n", event->raw);
}

static irqreturn_t dwc3_process_event_buf(struct dwc3_event_buffer *evt)
{
	struct dwc3 *dwc = evt->dwc;
	irqreturn_t ret = IRQ_NONE;
	int left;

	left = evt->count;

	if (!(evt->flags & DWC3_EVENT_PENDING))
		return IRQ_NONE;

	while (left > 0) {
		union dwc3_event event;

		event.raw = *(u32 *) (evt->cache + evt->lpos);

		dwc3_process_event_entry(dwc, &event);

		/*
		 * FIXME we wrap around correctly to the next entry as
		 * almost all entries are 4 bytes in size. There is one
		 * entry which has 12 bytes which is a regular entry
		 * followed by 8 bytes data. ATM I don't know how
		 * things are organized if we get next to the a
		 * boundary so I worry about that once we try to handle
		 * that.
		 */
		evt->lpos = (evt->lpos + 4) % evt->length;
		left -= 4;
	}

	evt->count = 0;
	ret = IRQ_HANDLED;

	/* Unmask interrupt */
	dwc3_writel(dwc->regs, DWC3_GEVNTSIZ(0),
		    DWC3_GEVNTSIZ_SIZE(evt->length));

	if (dwc->imod_interval) {
		dwc3_writel(dwc->regs, DWC3_GEVNTCOUNT(0), DWC3_GEVNTCOUNT_EHB);
		dwc3_writel(dwc->regs, DWC3_DEV_IMOD(0), dwc->imod_interval);
	}

	/* Keep the clearing of DWC3_EVENT_PENDING at the end */
	evt->flags &= ~DWC3_EVENT_PENDING;

	return ret;
}

static irqreturn_t dwc3_thread_interrupt(int irq, void *_evt)
{
	struct dwc3_event_buffer *evt = _evt;
	struct dwc3 *dwc = evt->dwc;
	unsigned long flags;
	irqreturn_t ret = IRQ_NONE;

	local_bh_disable();
	spin_lock_irqsave(&dwc->lock, flags);
	ret = dwc3_process_event_buf(evt);
	spin_unlock_irqrestore(&dwc->lock, flags);
	local_bh_enable();

	return ret;
}

static irqreturn_t dwc3_check_event_buf(struct dwc3_event_buffer *evt)
{
	struct dwc3 *dwc = evt->dwc;
	u32 amount;
	u32 count;

	if (pm_runtime_suspended(dwc->dev)) {
		pm_runtime_get(dwc->dev);
		disable_irq_nosync(dwc->irq_gadget);
		dwc->pending_events = true;
		return IRQ_HANDLED;
	}

	/*
	 * With PCIe legacy interrupt, test shows that top-half irq handler can
	 * be called again after HW interrupt deassertion. Check if bottom-half
	 * irq event handler completes before caching new event to prevent
	 * losing events.
	 */
	if (evt->flags & DWC3_EVENT_PENDING)
		return IRQ_HANDLED;

	count = dwc3_readl(dwc->regs, DWC3_GEVNTCOUNT(0));
	count &= DWC3_GEVNTCOUNT_MASK;
	if (!count)
		return IRQ_NONE;

	evt->count = count;
	evt->flags |= DWC3_EVENT_PENDING;

	/* Mask interrupt */
	dwc3_writel(dwc->regs, DWC3_GEVNTSIZ(0),
		    DWC3_GEVNTSIZ_INTMASK | DWC3_GEVNTSIZ_SIZE(evt->length));

	amount = min(count, evt->length - evt->lpos);
	memcpy(evt->cache + evt->lpos, evt->buf + evt->lpos, amount);

	if (amount < count)
		memcpy(evt->cache, evt->buf, count - amount);

	dwc3_writel(dwc->regs, DWC3_GEVNTCOUNT(0), count);

	return IRQ_WAKE_THREAD;
}

static irqreturn_t dwc3_interrupt(int irq, void *_evt)
{
	struct dwc3_event_buffer	*evt = _evt;

	return dwc3_check_event_buf(evt);
}

static int dwc3_gadget_get_irq(struct dwc3 *dwc)
{
	struct platform_device *dwc3_pdev = to_platform_device(dwc->dev);
	int irq;

	irq = platform_get_irq_byname_optional(dwc3_pdev, "peripheral");
	if (irq > 0)
		goto out;

	if (irq == -EPROBE_DEFER)
		goto out;

	irq = platform_get_irq_byname_optional(dwc3_pdev, "dwc_usb3");
	if (irq > 0)
		goto out;

	if (irq == -EPROBE_DEFER)
		goto out;

	irq = platform_get_irq(dwc3_pdev, 0);
	if (irq > 0)
		goto out;

	if (!irq)
		irq = -EINVAL;

out:
	return irq;
}

static void dwc_gadget_release(struct device *dev)
{
	struct usb_gadget *gadget = container_of(dev, struct usb_gadget, dev);

	kfree(gadget);
}

/**
 * dwc3_gadget_init - initializes gadget related registers
 * @dwc: pointer to our controller context structure
 *
 * Returns 0 on success otherwise negative errno.
 */
int dwc3_gadget_init(struct dwc3 *dwc)
{
	int ret;
	int irq;
	struct device *dev;

	irq = dwc3_gadget_get_irq(dwc);
	if (irq < 0) {
		ret = irq;
		goto err0;
	}

	dwc->irq_gadget = irq;

	dwc->ep0_trb = dma_alloc_coherent(dwc->sysdev,
					  sizeof(*dwc->ep0_trb) * 2,
					  &dwc->ep0_trb_addr, GFP_KERNEL);
	if (!dwc->ep0_trb) {
		dev_err(dwc->dev, "failed to allocate ep0 trb\n");
		ret = -ENOMEM;
		goto err0;
	}

	dwc->setup_buf = kzalloc(DWC3_EP0_SETUP_SIZE, GFP_KERNEL);
	if (!dwc->setup_buf) {
		ret = -ENOMEM;
		goto err1;
	}

	dwc->bounce = dma_alloc_coherent(dwc->sysdev, DWC3_BOUNCE_SIZE,
			&dwc->bounce_addr, GFP_KERNEL);
	if (!dwc->bounce) {
		ret = -ENOMEM;
		goto err2;
	}

	init_completion(&dwc->ep0_in_setup);
	dwc->gadget = kzalloc(sizeof(struct usb_gadget), GFP_KERNEL);
	if (!dwc->gadget) {
		ret = -ENOMEM;
		goto err3;
	}


	usb_initialize_gadget(dwc->dev, dwc->gadget, dwc_gadget_release);
	dev				= &dwc->gadget->dev;
	dev->platform_data		= dwc;
	dwc->gadget->ops		= &dwc3_gadget_ops;
	dwc->gadget->speed		= USB_SPEED_UNKNOWN;
	dwc->gadget->ssp_rate		= USB_SSP_GEN_UNKNOWN;
	dwc->gadget->sg_supported	= true;
	dwc->gadget->name		= "dwc3-gadget";
	dwc->gadget->lpm_capable	= !dwc->usb2_gadget_lpm_disable;

	/*
	 * FIXME We might be setting max_speed to <SUPER, however versions
	 * <2.20a of dwc3 have an issue with metastability (documented
	 * elsewhere in this driver) which tells us we can't set max speed to
	 * anything lower than SUPER.
	 *
	 * Because gadget.max_speed is only used by composite.c and function
	 * drivers (i.e. it won't go into dwc3's registers) we are allowing this
	 * to happen so we avoid sending SuperSpeed Capability descriptor
	 * together with our BOS descriptor as that could confuse host into
	 * thinking we can handle super speed.
	 *
	 * Note that, in fact, we won't even support GetBOS requests when speed
	 * is less than super speed because we don't have means, yet, to tell
	 * composite.c that we are USB 2.0 + LPM ECN.
	 */
	if (DWC3_VER_IS_PRIOR(DWC3, 220A) &&
	    !dwc->dis_metastability_quirk)
		dev_info(dwc->dev, "changing max_speed on rev %08x\n",
				dwc->revision);

	dwc->gadget->max_speed		= dwc->maximum_speed;
	dwc->gadget->max_ssp_rate	= dwc->max_ssp_rate;

	/*
	 * REVISIT: Here we should clear all pending IRQs to be
	 * sure we're starting from a well known location.
	 */

	ret = dwc3_gadget_init_endpoints(dwc, dwc->num_eps);
	if (ret)
		goto err4;

	ret = usb_add_gadget(dwc->gadget);
	if (ret) {
		dev_err(dwc->dev, "failed to add gadget\n");
		goto err5;
	}

	if (DWC3_IP_IS(DWC32) && dwc->maximum_speed == USB_SPEED_SUPER_PLUS)
		dwc3_gadget_set_ssp_rate(dwc->gadget, dwc->max_ssp_rate);
	else
		dwc3_gadget_set_speed(dwc->gadget, dwc->maximum_speed);

	return 0;

err5:
	dwc3_gadget_free_endpoints(dwc);
err4:
	usb_put_gadget(dwc->gadget);
	dwc->gadget = NULL;
err3:
	dma_free_coherent(dwc->sysdev, DWC3_BOUNCE_SIZE, dwc->bounce,
			dwc->bounce_addr);

err2:
	kfree(dwc->setup_buf);

err1:
	dma_free_coherent(dwc->sysdev, sizeof(*dwc->ep0_trb) * 2,
			dwc->ep0_trb, dwc->ep0_trb_addr);

err0:
	return ret;
}

/* -------------------------------------------------------------------------- */

void dwc3_gadget_exit(struct dwc3 *dwc)
{
	if (!dwc->gadget)
		return;

	usb_del_gadget(dwc->gadget);
	dwc3_gadget_free_endpoints(dwc);
	usb_put_gadget(dwc->gadget);
	dma_free_coherent(dwc->sysdev, DWC3_BOUNCE_SIZE, dwc->bounce,
			  dwc->bounce_addr);
	kfree(dwc->setup_buf);
	dma_free_coherent(dwc->sysdev, sizeof(*dwc->ep0_trb) * 2,
			  dwc->ep0_trb, dwc->ep0_trb_addr);
}

int dwc3_gadget_suspend(struct dwc3 *dwc)
{
	unsigned long flags;

	if (!dwc->gadget_driver)
		return 0;

	dwc3_gadget_run_stop(dwc, false, false);

	spin_lock_irqsave(&dwc->lock, flags);
	dwc3_disconnect_gadget(dwc);
	__dwc3_gadget_stop(dwc);
	spin_unlock_irqrestore(&dwc->lock, flags);

	return 0;
}

int dwc3_gadget_resume(struct dwc3 *dwc)
{
	struct dwc3_vendor	*vdwc = container_of(dwc, struct dwc3_vendor, dwc);
	int			ret;

	if (!dwc->gadget_driver || !vdwc->softconnect)
		return 0;

	ret = __dwc3_gadget_start(dwc);
	if (ret < 0)
		goto err0;

	ret = dwc3_gadget_run_stop(dwc, true, false);
	if (ret < 0)
		goto err1;

	return 0;

err1:
	__dwc3_gadget_stop(dwc);

err0:
	return ret;
}

void dwc3_gadget_process_pending_events(struct dwc3 *dwc)
{
	if (dwc->pending_events) {
		dwc3_interrupt(dwc->irq_gadget, dwc->ev_buf);
		dwc->pending_events = false;
		enable_irq(dwc->irq_gadget);
	}
}<|MERGE_RESOLUTION|>--- conflicted
+++ resolved
@@ -1852,11 +1852,7 @@
 		if (!DWC3_IP_IS(DWC3) || DWC3_VER_IS_PRIOR(DWC3, 310A))
 			mdelay(1);
 		dep->flags &= ~DWC3_EP_TRANSFER_STARTED;
-<<<<<<< HEAD
-	else
-=======
-	} else if (!ret) {
->>>>>>> 3cf93656
+	} else {
 		dep->flags |= DWC3_EP_END_TRANSFER_PENDING;
 	}
 
@@ -2675,27 +2671,8 @@
 	 * Attempt to end pending SETUP status phase, and not wait for the
 	 * function to do so.
 	 */
-<<<<<<< HEAD
-	if (dwc->ep0state != EP0_SETUP_PHASE &&
-	    dwc->ep0state != EP0_UNCONNECTED) {
-		int ret;
-
-		if (dwc->delayed_status)
-			dwc3_ep0_send_delayed_status(dwc);
-
-		reinit_completion(&dwc->ep0_in_setup);
-
-		spin_unlock_irqrestore(&dwc->lock, flags);
-		ret = wait_for_completion_timeout(&dwc->ep0_in_setup,
-				msecs_to_jiffies(DWC3_PULL_UP_TIMEOUT));
-		spin_lock_irqsave(&dwc->lock, flags);
-		if (ret == 0)
-			dev_warn(dwc->dev, "timed out waiting for SETUP phase\n");
-	}
-=======
 	if (dwc->delayed_status)
 		dwc3_ep0_send_delayed_status(dwc);
->>>>>>> 3cf93656
 
 	/*
 	 * In the Synopsys DesignWare Cores USB3 Databook Rev. 3.30a
@@ -2714,7 +2691,8 @@
 	 * stall the transfer, and move back to the SETUP phase, so that any
 	 * pending endxfers can be executed.
 	 */
-	if (dwc->ep0state != EP0_SETUP_PHASE) {
+	if (dwc->ep0state != EP0_SETUP_PHASE &&
+	    dwc->ep0state != EP0_UNCONNECTED) {
 		reinit_completion(&dwc->ep0_in_setup);
 
 		ret = wait_for_completion_timeout(&dwc->ep0_in_setup,
