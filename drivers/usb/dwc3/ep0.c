// SPDX-License-Identifier: GPL-2.0
/*
 * ep0.c - DesignWare USB3 DRD Controller Endpoint 0 Handling
 *
 * Copyright (C) 2010-2011 Texas Instruments Incorporated - https://www.ti.com
 *
 * Authors: Felipe Balbi <balbi@ti.com>,
 *	    Sebastian Andrzej Siewior <bigeasy@linutronix.de>
 */

#include <linux/kernel.h>
#include <linux/slab.h>
#include <linux/spinlock.h>
#include <linux/platform_device.h>
#include <linux/pm_runtime.h>
#include <linux/interrupt.h>
#include <linux/io.h>
#include <linux/list.h>
#include <linux/dma-mapping.h>

#include <linux/usb/ch9.h>
#include <linux/usb/gadget.h>
#include <linux/usb/composite.h>

#include "core.h"
#include "debug.h"
#include "gadget.h"
#include "io.h"

static void __dwc3_ep0_do_control_status(struct dwc3 *dwc, struct dwc3_ep *dep);
static void __dwc3_ep0_do_control_data(struct dwc3 *dwc,
		struct dwc3_ep *dep, struct dwc3_request *req);

static void dwc3_ep0_prepare_one_trb(struct dwc3_ep *dep,
		dma_addr_t buf_dma, u32 len, u32 type, bool chain)
{
	struct dwc3_trb			*trb;
	struct dwc3			*dwc;

	dwc = dep->dwc;
	trb = &dwc->ep0_trb[dep->trb_enqueue];

	if (chain)
		dep->trb_enqueue++;

	trb->bpl = lower_32_bits(buf_dma);
	trb->bph = upper_32_bits(buf_dma);
	trb->size = len;
	trb->ctrl = type;

	trb->ctrl |= (DWC3_TRB_CTRL_HWO
			| DWC3_TRB_CTRL_ISP_IMI);

	if (chain)
		trb->ctrl |= DWC3_TRB_CTRL_CHN;
	else
		trb->ctrl |= (DWC3_TRB_CTRL_IOC
				| DWC3_TRB_CTRL_LST);

	trace_dwc3_prepare_trb(dep, trb);
}

static int dwc3_ep0_start_trans(struct dwc3_ep *dep)
{
	struct dwc3_gadget_ep_cmd_params params;
	struct dwc3			*dwc;
	int				ret;

	if (dep->flags & DWC3_EP_TRANSFER_STARTED)
		return 0;

	dwc = dep->dwc;

	memset(&params, 0, sizeof(params));
	params.param0 = upper_32_bits(dwc->ep0_trb_addr);
	params.param1 = lower_32_bits(dwc->ep0_trb_addr);

	ret = dwc3_send_gadget_ep_cmd(dep, DWC3_DEPCMD_STARTTRANSFER, &params);
	if (ret < 0)
		return ret;

	dwc->ep0_next_event = DWC3_EP0_COMPLETE;

	return 0;
}

static int __dwc3_gadget_ep0_queue(struct dwc3_ep *dep,
		struct dwc3_request *req)
{
	struct dwc3		*dwc = dep->dwc;

	req->request.actual	= 0;
	req->request.status	= -EINPROGRESS;
	req->epnum		= dep->number;

	list_add_tail(&req->list, &dep->pending_list);

	/*
	 * Gadget driver might not be quick enough to queue a request
	 * before we get a Transfer Not Ready event on this endpoint.
	 *
	 * In that case, we will set DWC3_EP_PENDING_REQUEST. When that
	 * flag is set, it's telling us that as soon as Gadget queues the
	 * required request, we should kick the transfer here because the
	 * IRQ we were waiting for is long gone.
	 */
	if (dep->flags & DWC3_EP_PENDING_REQUEST) {
		unsigned int direction;

		direction = !!(dep->flags & DWC3_EP0_DIR_IN);

		if (dwc->ep0state != EP0_DATA_PHASE) {
			dev_WARN(dwc->dev, "Unexpected pending request\n");
			return 0;
		}

		__dwc3_ep0_do_control_data(dwc, dwc->eps[direction], req);

		dep->flags &= ~(DWC3_EP_PENDING_REQUEST |
				DWC3_EP0_DIR_IN);

		return 0;
	}

	/*
	 * In case gadget driver asked us to delay the STATUS phase,
	 * handle it here.
	 */
	if (dwc->delayed_status) {
		unsigned int direction;

		direction = !dwc->ep0_expect_in;
		dwc->delayed_status = false;
		usb_gadget_set_state(dwc->gadget, USB_STATE_CONFIGURED);

		if (dwc->ep0state == EP0_STATUS_PHASE)
			__dwc3_ep0_do_control_status(dwc, dwc->eps[direction]);

		return 0;
	}

	/*
	 * Unfortunately we have uncovered a limitation wrt the Data Phase.
	 *
	 * Section 9.4 says we can wait for the XferNotReady(DATA) event to
	 * come before issueing Start Transfer command, but if we do, we will
	 * miss situations where the host starts another SETUP phase instead of
	 * the DATA phase.  Such cases happen at least on TD.7.6 of the Link
	 * Layer Compliance Suite.
	 *
	 * The problem surfaces due to the fact that in case of back-to-back
	 * SETUP packets there will be no XferNotReady(DATA) generated and we
	 * will be stuck waiting for XferNotReady(DATA) forever.
	 *
	 * By looking at tables 9-13 and 9-14 of the Databook, we can see that
	 * it tells us to start Data Phase right away. It also mentions that if
	 * we receive a SETUP phase instead of the DATA phase, core will issue
	 * XferComplete for the DATA phase, before actually initiating it in
	 * the wire, with the TRB's status set to "SETUP_PENDING". Such status
	 * can only be used to print some debugging logs, as the core expects
	 * us to go through to the STATUS phase and start a CONTROL_STATUS TRB,
	 * just so it completes right away, without transferring anything and,
	 * only then, we can go back to the SETUP phase.
	 *
	 * Because of this scenario, SNPS decided to change the programming
	 * model of control transfers and support on-demand transfers only for
	 * the STATUS phase. To fix the issue we have now, we will always wait
	 * for gadget driver to queue the DATA phase's struct usb_request, then
	 * start it right away.
	 *
	 * If we're actually in a 2-stage transfer, we will wait for
	 * XferNotReady(STATUS).
	 */
	if (dwc->three_stage_setup) {
		unsigned int direction;

		direction = dwc->ep0_expect_in;
		dwc->ep0state = EP0_DATA_PHASE;

		__dwc3_ep0_do_control_data(dwc, dwc->eps[direction], req);

		dep->flags &= ~DWC3_EP0_DIR_IN;
	}

	return 0;
}

int dwc3_gadget_ep0_queue(struct usb_ep *ep, struct usb_request *request,
		gfp_t gfp_flags)
{
	struct dwc3_request		*req = to_dwc3_request(request);
	struct dwc3_ep			*dep = to_dwc3_ep(ep);
	struct dwc3			*dwc = dep->dwc;

	unsigned long			flags;

	int				ret;

	spin_lock_irqsave(&dwc->lock, flags);
	if (!dep->endpoint.desc || !dwc->pullups_connected || !dwc->connected) {
		dev_err(dwc->dev, "%s: can't queue to disabled endpoint\n",
				dep->name);
		ret = -ESHUTDOWN;
		goto out;
	}

	/* we share one TRB for ep0/1 */
	if (!list_empty(&dep->pending_list)) {
		ret = -EBUSY;
		goto out;
	}

	ret = __dwc3_gadget_ep0_queue(dep, req);

out:
	spin_unlock_irqrestore(&dwc->lock, flags);

	return ret;
}

void dwc3_ep0_stall_and_restart(struct dwc3 *dwc)
{
	struct dwc3_ep		*dep;

	/* reinitialize physical ep1 */
	dep = dwc->eps[1];
	dep->flags = DWC3_EP_ENABLED;

	/* stall is always issued on EP0 */
	dep = dwc->eps[0];
	__dwc3_gadget_ep_set_halt(dep, 1, false);
	dep->flags = DWC3_EP_ENABLED;
	dwc->delayed_status = false;

	if (!list_empty(&dep->pending_list)) {
		struct dwc3_request	*req;

		req = next_request(&dep->pending_list);
		dwc3_gadget_giveback(dep, req, -ECONNRESET);
	}

	dwc->eps[0]->trb_enqueue = 0;
	dwc->eps[1]->trb_enqueue = 0;
	dwc->ep0state = EP0_SETUP_PHASE;
	dwc3_ep0_out_start(dwc);
}

int __dwc3_gadget_ep0_set_halt(struct usb_ep *ep, int value)
{
	struct dwc3_ep			*dep = to_dwc3_ep(ep);
	struct dwc3			*dwc = dep->dwc;

	dwc3_ep0_stall_and_restart(dwc);

	return 0;
}

int dwc3_gadget_ep0_set_halt(struct usb_ep *ep, int value)
{
	struct dwc3_ep			*dep = to_dwc3_ep(ep);
	struct dwc3			*dwc = dep->dwc;
	unsigned long			flags;
	int				ret;

	spin_lock_irqsave(&dwc->lock, flags);
	ret = __dwc3_gadget_ep0_set_halt(ep, value);
	spin_unlock_irqrestore(&dwc->lock, flags);

	return ret;
}

void dwc3_ep0_out_start(struct dwc3 *dwc)
{
	struct dwc3_ep			*dep;
	int				ret;
	int                             i;

	complete(&dwc->ep0_in_setup);

	dep = dwc->eps[0];
	dwc3_ep0_prepare_one_trb(dep, dwc->ep0_trb_addr, 8,
			DWC3_TRBCTL_CONTROL_SETUP, false);
	ret = dwc3_ep0_start_trans(dep);
	WARN_ON(ret < 0);
	for (i = 2; i < DWC3_ENDPOINTS_NUM; i++) {
		struct dwc3_ep *dwc3_ep;

		dwc3_ep = dwc->eps[i];
		if (!dwc3_ep)
			continue;

		if (!(dwc3_ep->flags & DWC3_EP_DELAY_STOP))
			continue;

		dwc3_ep->flags &= ~DWC3_EP_DELAY_STOP;
		if (dwc->connected)
			dwc3_stop_active_transfer(dwc3_ep, true, true);
		else
			dwc3_remove_requests(dwc, dwc3_ep, -ESHUTDOWN);
	}
}

static struct dwc3_ep *dwc3_wIndex_to_dep(struct dwc3 *dwc, __le16 wIndex_le)
{
	struct dwc3_ep		*dep;
	u32			windex = le16_to_cpu(wIndex_le);
	u32			ep, epnum;
	u8			num_in_eps, num_out_eps, min_eps;

	num_in_eps = DWC3_NUM_IN_EPS(&dwc->hwparams);
	num_out_eps = dwc->num_eps - num_in_eps;
	min_eps = min_t(u8, num_in_eps, num_out_eps);
	ep = windex & USB_ENDPOINT_NUMBER_MASK;

	if (ep + 1 > min_eps && num_in_eps != num_out_eps) {
		epnum = ep + min_eps;

	} else {
		epnum = ep << 1;
		if ((windex & USB_ENDPOINT_DIR_MASK) == USB_DIR_IN)
			epnum |= 1;
	}

	dep = dwc->eps[epnum];
	if (dep == NULL)
		return NULL;

	if (dep->flags & DWC3_EP_ENABLED)
		return dep;

	return NULL;
}

static void dwc3_ep0_status_cmpl(struct usb_ep *ep, struct usb_request *req)
{
}
/*
 * ch 9.4.5
 */
static int dwc3_ep0_handle_status(struct dwc3 *dwc,
		struct usb_ctrlrequest *ctrl)
{
	struct dwc3_ep		*dep;
	u32			recip;
	u32			value;
	u32			reg;
	u16			usb_status = 0;
	__le16			*response_pkt;

	/* We don't support PTM_STATUS */
	value = le16_to_cpu(ctrl->wValue);
	if (value != 0)
		return -EINVAL;

	recip = ctrl->bRequestType & USB_RECIP_MASK;
	switch (recip) {
	case USB_RECIP_DEVICE:
		/*
		 * LTM will be set once we know how to set this in HW.
		 */
		usb_status |= dwc->gadget->is_selfpowered;

		if ((dwc->speed == DWC3_DSTS_SUPERSPEED) ||
		    (dwc->speed == DWC3_DSTS_SUPERSPEED_PLUS)) {
			reg = dwc3_readl(dwc->regs, DWC3_DCTL);
			if (reg & DWC3_DCTL_INITU1ENA)
				usb_status |= 1 << USB_DEV_STAT_U1_ENABLED;
			if (reg & DWC3_DCTL_INITU2ENA)
				usb_status |= 1 << USB_DEV_STAT_U2_ENABLED;
		}

		break;

	case USB_RECIP_INTERFACE:
		/*
		 * Function Remote Wake Capable	D0
		 * Function Remote Wakeup	D1
		 */
		break;

	case USB_RECIP_ENDPOINT:
		dep = dwc3_wIndex_to_dep(dwc, ctrl->wIndex);
		if (!dep)
			return -EINVAL;

		if (dep->flags & DWC3_EP_STALL)
			usb_status = 1 << USB_ENDPOINT_HALT;
		break;
	default:
		return -EINVAL;
	}

	response_pkt = (__le16 *) dwc->setup_buf;
	*response_pkt = cpu_to_le16(usb_status);

	dep = dwc->eps[0];
	dwc->ep0_usb_req.dep = dep;
	dwc->ep0_usb_req.request.length = sizeof(*response_pkt);
	dwc->ep0_usb_req.request.buf = dwc->setup_buf;
	dwc->ep0_usb_req.request.complete = dwc3_ep0_status_cmpl;

	return __dwc3_gadget_ep0_queue(dep, &dwc->ep0_usb_req);
}

static int dwc3_ep0_handle_u1(struct dwc3 *dwc, enum usb_device_state state,
		int set)
{
	u32 reg;

	if (state != USB_STATE_CONFIGURED)
		return -EINVAL;
	if ((dwc->speed != DWC3_DSTS_SUPERSPEED) &&
			(dwc->speed != DWC3_DSTS_SUPERSPEED_PLUS))
		return -EINVAL;
	if (set && dwc->dis_u1_entry_quirk)
		return -EINVAL;

	reg = dwc3_readl(dwc->regs, DWC3_DCTL);
	if (set)
		reg |= DWC3_DCTL_INITU1ENA;
	else
		reg &= ~DWC3_DCTL_INITU1ENA;
	dwc3_writel(dwc->regs, DWC3_DCTL, reg);

	return 0;
}

static int dwc3_ep0_handle_u2(struct dwc3 *dwc, enum usb_device_state state,
		int set)
{
	u32 reg;


	if (state != USB_STATE_CONFIGURED)
		return -EINVAL;
	if ((dwc->speed != DWC3_DSTS_SUPERSPEED) &&
			(dwc->speed != DWC3_DSTS_SUPERSPEED_PLUS))
		return -EINVAL;
	if (set && dwc->dis_u2_entry_quirk)
		return -EINVAL;

	reg = dwc3_readl(dwc->regs, DWC3_DCTL);
	if (set)
		reg |= DWC3_DCTL_INITU2ENA;
	else
		reg &= ~DWC3_DCTL_INITU2ENA;
	dwc3_writel(dwc->regs, DWC3_DCTL, reg);

	return 0;
}

static int dwc3_ep0_handle_test(struct dwc3 *dwc, enum usb_device_state state,
		u32 wIndex, int set)
{
	if ((wIndex & 0xff) != 0)
		return -EINVAL;
	if (!set)
		return -EINVAL;

	switch (wIndex >> 8) {
	case USB_TEST_J:
	case USB_TEST_K:
	case USB_TEST_SE0_NAK:
	case USB_TEST_PACKET:
	case USB_TEST_FORCE_ENABLE:
		dwc->test_mode_nr = wIndex >> 8;
		dwc->test_mode = true;
		break;
	default:
		return -EINVAL;
	}

	return 0;
}

static int dwc3_ep0_handle_device(struct dwc3 *dwc,
		struct usb_ctrlrequest *ctrl, int set)
{
	enum usb_device_state	state;
	u32			wValue;
	u32			wIndex;
	int			ret = 0;

	wValue = le16_to_cpu(ctrl->wValue);
	wIndex = le16_to_cpu(ctrl->wIndex);
	state = dwc->gadget->state;

	switch (wValue) {
	case USB_DEVICE_REMOTE_WAKEUP:
		break;
	/*
	 * 9.4.1 says only for SS, in AddressState only for
	 * default control pipe
	 */
	case USB_DEVICE_U1_ENABLE:
		ret = dwc3_ep0_handle_u1(dwc, state, set);
		break;
	case USB_DEVICE_U2_ENABLE:
		ret = dwc3_ep0_handle_u2(dwc, state, set);
		break;
	case USB_DEVICE_LTM_ENABLE:
		ret = -EINVAL;
		break;
	case USB_DEVICE_TEST_MODE:
		ret = dwc3_ep0_handle_test(dwc, state, wIndex, set);
		break;
	default:
		ret = -EINVAL;
	}

	return ret;
}

static int dwc3_ep0_handle_intf(struct dwc3 *dwc,
		struct usb_ctrlrequest *ctrl, int set)
{
	u32			wValue;
	int			ret = 0;

	wValue = le16_to_cpu(ctrl->wValue);

	switch (wValue) {
	case USB_INTRF_FUNC_SUSPEND:
		/*
		 * REVISIT: Ideally we would enable some low power mode here,
		 * however it's unclear what we should be doing here.
		 *
		 * For now, we're not doing anything, just making sure we return
		 * 0 so USB Command Verifier tests pass without any errors.
		 */
		break;
	default:
		ret = -EINVAL;
	}

	return ret;
}

static int dwc3_ep0_handle_endpoint(struct dwc3 *dwc,
		struct usb_ctrlrequest *ctrl, int set)
{
	struct dwc3_ep		*dep;
	u32			wValue;
	int			ret;

	wValue = le16_to_cpu(ctrl->wValue);

	switch (wValue) {
	case USB_ENDPOINT_HALT:
		dep = dwc3_wIndex_to_dep(dwc, ctrl->wIndex);
		if (!dep)
			return -EINVAL;

		if (set == 0 && (dep->flags & DWC3_EP_WEDGE))
			break;

		ret = __dwc3_gadget_ep_set_halt(dep, set, true);
		if (ret)
			return -EINVAL;

		/* ClearFeature(Halt) may need delayed status */
		if (!set && (dep->flags & DWC3_EP_END_TRANSFER_PENDING))
			return USB_GADGET_DELAYED_STATUS;

		break;
	default:
		return -EINVAL;
	}

	return 0;
}

static int dwc3_ep0_handle_feature(struct dwc3 *dwc,
		struct usb_ctrlrequest *ctrl, int set)
{
	u32			recip;
	int			ret;

	recip = ctrl->bRequestType & USB_RECIP_MASK;

	switch (recip) {
	case USB_RECIP_DEVICE:
		ret = dwc3_ep0_handle_device(dwc, ctrl, set);
		break;
	case USB_RECIP_INTERFACE:
		ret = dwc3_ep0_handle_intf(dwc, ctrl, set);
		break;
	case USB_RECIP_ENDPOINT:
		ret = dwc3_ep0_handle_endpoint(dwc, ctrl, set);
		break;
	default:
		ret = -EINVAL;
	}

	return ret;
}

static int dwc3_ep0_set_address(struct dwc3 *dwc, struct usb_ctrlrequest *ctrl)
{
	enum usb_device_state state = dwc->gadget->state;
	u32 addr;
	u32 reg;

	addr = le16_to_cpu(ctrl->wValue);
	if (addr > 127) {
		dev_err(dwc->dev, "invalid device address %d\n", addr);
		return -EINVAL;
	}

	if (state == USB_STATE_CONFIGURED) {
		dev_err(dwc->dev, "can't SetAddress() from Configured State\n");
		return -EINVAL;
	}

	reg = dwc3_readl(dwc->regs, DWC3_DCFG);
	reg &= ~(DWC3_DCFG_DEVADDR_MASK);
	reg |= DWC3_DCFG_DEVADDR(addr);
	dwc3_writel(dwc->regs, DWC3_DCFG, reg);

	if (addr)
		usb_gadget_set_state(dwc->gadget, USB_STATE_ADDRESS);
	else
		usb_gadget_set_state(dwc->gadget, USB_STATE_DEFAULT);

	return 0;
}

static int dwc3_ep0_delegate_req(struct dwc3 *dwc, struct usb_ctrlrequest *ctrl)
{
	int ret = -EINVAL;

	if (dwc->async_callbacks) {
		spin_unlock(&dwc->lock);
		ret = dwc->gadget_driver->setup(dwc->gadget, ctrl);
		spin_lock(&dwc->lock);
	}
	return ret;
}

static int dwc3_ep0_set_config(struct dwc3 *dwc, struct usb_ctrlrequest *ctrl)
{
	enum usb_device_state state = dwc->gadget->state;
	u32 cfg;
	int ret;
	u32 reg;

	cfg = le16_to_cpu(ctrl->wValue);

	switch (state) {
	case USB_STATE_DEFAULT:
		return -EINVAL;

	case USB_STATE_ADDRESS:
		dwc3_gadget_clear_tx_fifos(dwc);

		ret = dwc3_ep0_delegate_req(dwc, ctrl);
		/* if the cfg matches and the cfg is non zero */
		if (cfg && (!ret || (ret == USB_GADGET_DELAYED_STATUS))) {

			/*
			 * only change state if set_config has already
			 * been processed. If gadget driver returns
			 * USB_GADGET_DELAYED_STATUS, we will wait
			 * to change the state on the next usb_ep_queue()
			 */
			if (ret == 0)
				usb_gadget_set_state(dwc->gadget,
						USB_STATE_CONFIGURED);

			/*
			 * Enable transition to U1/U2 state when
			 * nothing is pending from application.
			 */
			reg = dwc3_readl(dwc->regs, DWC3_DCTL);
			if (!dwc->dis_u1_entry_quirk)
				reg |= DWC3_DCTL_ACCEPTU1ENA;
			if (!dwc->dis_u2_entry_quirk)
				reg |= DWC3_DCTL_ACCEPTU2ENA;
			dwc3_writel(dwc->regs, DWC3_DCTL, reg);
		}
		break;

	case USB_STATE_CONFIGURED:
		ret = dwc3_ep0_delegate_req(dwc, ctrl);
		if (!cfg && !ret)
			usb_gadget_set_state(dwc->gadget,
					USB_STATE_ADDRESS);
		break;
	default:
		ret = -EINVAL;
	}
	return ret;
}

static void dwc3_ep0_set_sel_cmpl(struct usb_ep *ep, struct usb_request *req)
{
	struct dwc3_ep	*dep = to_dwc3_ep(ep);
	struct dwc3	*dwc = dep->dwc;

	u32		param = 0;
	u32		reg;

	struct timing {
		u8	u1sel;
		u8	u1pel;
		__le16	u2sel;
		__le16	u2pel;
	} __packed timing;

	int		ret;

	memcpy(&timing, req->buf, sizeof(timing));

	dwc->u1sel = timing.u1sel;
	dwc->u1pel = timing.u1pel;
	dwc->u2sel = le16_to_cpu(timing.u2sel);
	dwc->u2pel = le16_to_cpu(timing.u2pel);

	reg = dwc3_readl(dwc->regs, DWC3_DCTL);
	if (reg & DWC3_DCTL_INITU2ENA)
		param = dwc->u2pel;
	if (reg & DWC3_DCTL_INITU1ENA)
		param = dwc->u1pel;

	/*
	 * According to Synopsys Databook, if parameter is
	 * greater than 125, a value of zero should be
	 * programmed in the register.
	 */
	if (param > 125)
		param = 0;

	/* now that we have the time, issue DGCMD Set Sel */
	ret = dwc3_send_gadget_generic_command(dwc,
			DWC3_DGCMD_SET_PERIODIC_PAR, param);
	WARN_ON(ret < 0);
}

static int dwc3_ep0_set_sel(struct dwc3 *dwc, struct usb_ctrlrequest *ctrl)
{
	struct dwc3_ep	*dep;
	enum usb_device_state state = dwc->gadget->state;
	u16		wLength;

	if (state == USB_STATE_DEFAULT)
		return -EINVAL;

	wLength = le16_to_cpu(ctrl->wLength);

	if (wLength != 6) {
		dev_err(dwc->dev, "Set SEL should be 6 bytes, got %d\n",
				wLength);
		return -EINVAL;
	}

	/*
	 * To handle Set SEL we need to receive 6 bytes from Host. So let's
	 * queue a usb_request for 6 bytes.
	 *
	 * Remember, though, this controller can't handle non-wMaxPacketSize
	 * aligned transfers on the OUT direction, so we queue a request for
	 * wMaxPacketSize instead.
	 */
	dep = dwc->eps[0];
	dwc->ep0_usb_req.dep = dep;
	dwc->ep0_usb_req.request.length = dep->endpoint.maxpacket;
	dwc->ep0_usb_req.request.buf = dwc->setup_buf;
	dwc->ep0_usb_req.request.complete = dwc3_ep0_set_sel_cmpl;

	return __dwc3_gadget_ep0_queue(dep, &dwc->ep0_usb_req);
}

static int dwc3_ep0_set_isoch_delay(struct dwc3 *dwc, struct usb_ctrlrequest *ctrl)
{
	u16		wLength;
	u16		wValue;
	u16		wIndex;

	wValue = le16_to_cpu(ctrl->wValue);
	wLength = le16_to_cpu(ctrl->wLength);
	wIndex = le16_to_cpu(ctrl->wIndex);

	if (wIndex || wLength)
		return -EINVAL;

	dwc->gadget->isoch_delay = wValue;

	return 0;
}

static int dwc3_ep0_std_request(struct dwc3 *dwc, struct usb_ctrlrequest *ctrl)
{
	int ret;

	switch (ctrl->bRequest) {
	case USB_REQ_GET_STATUS:
		ret = dwc3_ep0_handle_status(dwc, ctrl);
		break;
	case USB_REQ_CLEAR_FEATURE:
		ret = dwc3_ep0_handle_feature(dwc, ctrl, 0);
		break;
	case USB_REQ_SET_FEATURE:
		ret = dwc3_ep0_handle_feature(dwc, ctrl, 1);
		break;
	case USB_REQ_SET_ADDRESS:
		ret = dwc3_ep0_set_address(dwc, ctrl);
		break;
	case USB_REQ_SET_CONFIGURATION:
		ret = dwc3_ep0_set_config(dwc, ctrl);
		break;
	case USB_REQ_SET_SEL:
		ret = dwc3_ep0_set_sel(dwc, ctrl);
		break;
	case USB_REQ_SET_ISOCH_DELAY:
		ret = dwc3_ep0_set_isoch_delay(dwc, ctrl);
		break;
	default:
		ret = dwc3_ep0_delegate_req(dwc, ctrl);
		break;
	}

	return ret;
}

static void dwc3_ep0_inspect_setup(struct dwc3 *dwc,
		const struct dwc3_event_depevt *event)
{
	struct usb_ctrlrequest *ctrl = (void *) dwc->ep0_trb;
	int ret = -EINVAL;
	u32 len;

	if (!dwc->gadget_driver || !dwc->softconnect || !dwc->connected)
		goto out;

	trace_dwc3_ctrl_req(ctrl);

	len = le16_to_cpu(ctrl->wLength);
	if (!len) {
		dwc->three_stage_setup = false;
		dwc->ep0_expect_in = false;
		dwc->ep0_next_event = DWC3_EP0_NRDY_STATUS;
	} else {
		dwc->three_stage_setup = true;
		dwc->ep0_expect_in = !!(ctrl->bRequestType & USB_DIR_IN);
		dwc->ep0_next_event = DWC3_EP0_NRDY_DATA;
	}

	if ((ctrl->bRequestType & USB_TYPE_MASK) == USB_TYPE_STANDARD)
		ret = dwc3_ep0_std_request(dwc, ctrl);
	else
		ret = dwc3_ep0_delegate_req(dwc, ctrl);

	if (ret == USB_GADGET_DELAYED_STATUS)
		dwc->delayed_status = true;

out:
	if (ret < 0)
		dwc3_ep0_stall_and_restart(dwc);
}

static void dwc3_ep0_complete_data(struct dwc3 *dwc,
		const struct dwc3_event_depevt *event)
{
	struct dwc3_request	*r;
	struct usb_request	*ur;
	struct dwc3_trb		*trb;
	struct dwc3_ep		*ep0;
	u32			transferred = 0;
	u32			status;
	u32			length;
	u8			epnum;

	epnum = event->endpoint_number;
	ep0 = dwc->eps[0];

	dwc->ep0_next_event = DWC3_EP0_NRDY_STATUS;
	trb = dwc->ep0_trb;
	trace_dwc3_complete_trb(ep0, trb);

	r = next_request(&ep0->pending_list);
	if (!r)
		return;

	status = DWC3_TRB_SIZE_TRBSTS(trb->size);
	if (status == DWC3_TRBSTS_SETUP_PENDING) {
		dwc->setup_packet_pending = true;
		if (r)
			dwc3_gadget_giveback(ep0, r, -ECONNRESET);

		return;
	}

	ur = &r->request;

	length = trb->size & DWC3_TRB_SIZE_MASK;
	transferred = ur->length - length;
	ur->actual += transferred;

	if ((IS_ALIGNED(ur->length, ep0->endpoint.maxpacket) &&
	     ur->length && ur->zero) || dwc->ep0_bounced) {
		trb++;
		trb->ctrl &= ~DWC3_TRB_CTRL_HWO;
		trace_dwc3_complete_trb(ep0, trb);

		if (r->direction)
			dwc->eps[1]->trb_enqueue = 0;
		else
			dwc->eps[0]->trb_enqueue = 0;

		dwc->ep0_bounced = false;
	}

	if ((epnum & 1) && ur->actual < ur->length)
		dwc3_ep0_stall_and_restart(dwc);
	else
		dwc3_gadget_giveback(ep0, r, 0);
}

static void dwc3_ep0_complete_status(struct dwc3 *dwc,
		const struct dwc3_event_depevt *event)
{
	struct dwc3_request	*r;
	struct dwc3_ep		*dep;
	struct dwc3_trb		*trb;
	u32			status;

	dep = dwc->eps[0];
	trb = dwc->ep0_trb;

	trace_dwc3_complete_trb(dep, trb);

	if (!list_empty(&dep->pending_list)) {
		r = next_request(&dep->pending_list);

		dwc3_gadget_giveback(dep, r, 0);
	}

	if (dwc->test_mode) {
		int ret;

		ret = dwc3_gadget_set_test_mode(dwc, dwc->test_mode_nr);
		if (ret < 0) {
			dev_err(dwc->dev, "invalid test #%d\n",
					dwc->test_mode_nr);
			dwc3_ep0_stall_and_restart(dwc);
			return;
		}
	}

	status = DWC3_TRB_SIZE_TRBSTS(trb->size);
	if (status == DWC3_TRBSTS_SETUP_PENDING)
		dwc->setup_packet_pending = true;

	dwc->ep0state = EP0_SETUP_PHASE;
	dwc3_ep0_out_start(dwc);
}

static void dwc3_ep0_xfer_complete(struct dwc3 *dwc,
			const struct dwc3_event_depevt *event)
{
	struct dwc3_ep		*dep = dwc->eps[event->endpoint_number];

	dep->flags &= ~DWC3_EP_TRANSFER_STARTED;
	dep->resource_index = 0;
	dwc->setup_packet_pending = false;

	switch (dwc->ep0state) {
	case EP0_SETUP_PHASE:
		dwc3_ep0_inspect_setup(dwc, event);
		break;

	case EP0_DATA_PHASE:
		dwc3_ep0_complete_data(dwc, event);
		break;

	case EP0_STATUS_PHASE:
		dwc3_ep0_complete_status(dwc, event);
		break;
	default:
		WARN(true, "UNKNOWN ep0state %d\n", dwc->ep0state);
	}
}

static void __dwc3_ep0_do_control_data(struct dwc3 *dwc,
		struct dwc3_ep *dep, struct dwc3_request *req)
{
	unsigned int		trb_length = 0;
	int			ret;

	req->direction = !!dep->number;

	if (req->request.length == 0) {
		if (!req->direction)
			trb_length = dep->endpoint.maxpacket;

		dwc3_ep0_prepare_one_trb(dep, dwc->bounce_addr, trb_length,
				DWC3_TRBCTL_CONTROL_DATA, false);
		ret = dwc3_ep0_start_trans(dep);
	} else if (!IS_ALIGNED(req->request.length, dep->endpoint.maxpacket)
			&& (dep->number == 0)) {
		u32	maxpacket;
		u32	rem;

		ret = usb_gadget_map_request_by_dev(dwc->sysdev,
				&req->request, dep->number);
		if (ret)
			return;

		maxpacket = dep->endpoint.maxpacket;
		rem = req->request.length % maxpacket;
		dwc->ep0_bounced = true;

		/* prepare normal TRB */
		dwc3_ep0_prepare_one_trb(dep, req->request.dma,
					 req->request.length,
					 DWC3_TRBCTL_CONTROL_DATA,
					 true);

		req->trb = &dwc->ep0_trb[dep->trb_enqueue - 1];

		/* Now prepare one extra TRB to align transfer size */
		dwc3_ep0_prepare_one_trb(dep, dwc->bounce_addr,
					 maxpacket - rem,
					 DWC3_TRBCTL_CONTROL_DATA,
					 false);
		ret = dwc3_ep0_start_trans(dep);
	} else if (IS_ALIGNED(req->request.length, dep->endpoint.maxpacket) &&
		   req->request.length && req->request.zero) {

		ret = usb_gadget_map_request_by_dev(dwc->sysdev,
				&req->request, dep->number);
		if (ret)
			return;

		/* prepare normal TRB */
		dwc3_ep0_prepare_one_trb(dep, req->request.dma,
					 req->request.length,
					 DWC3_TRBCTL_CONTROL_DATA,
					 true);

		req->trb = &dwc->ep0_trb[dep->trb_enqueue - 1];

		if (!req->direction)
			trb_length = dep->endpoint.maxpacket;

		/* Now prepare one extra TRB to align transfer size */
		dwc3_ep0_prepare_one_trb(dep, dwc->bounce_addr,
					 trb_length, DWC3_TRBCTL_CONTROL_DATA,
					 false);
		ret = dwc3_ep0_start_trans(dep);
	} else {
		ret = usb_gadget_map_request_by_dev(dwc->sysdev,
				&req->request, dep->number);
		if (ret)
			return;

		dwc3_ep0_prepare_one_trb(dep, req->request.dma,
				req->request.length, DWC3_TRBCTL_CONTROL_DATA,
				false);

		req->trb = &dwc->ep0_trb[dep->trb_enqueue];

		ret = dwc3_ep0_start_trans(dep);
	}

	WARN_ON(ret < 0);
}

static int dwc3_ep0_start_control_status(struct dwc3_ep *dep)
{
	struct dwc3		*dwc = dep->dwc;
	u32			type;

	type = dwc->three_stage_setup ? DWC3_TRBCTL_CONTROL_STATUS3
		: DWC3_TRBCTL_CONTROL_STATUS2;

	dwc3_ep0_prepare_one_trb(dep, dwc->ep0_trb_addr, 0, type, false);
	return dwc3_ep0_start_trans(dep);
}

static void __dwc3_ep0_do_control_status(struct dwc3 *dwc, struct dwc3_ep *dep)
{
	WARN_ON(dwc3_ep0_start_control_status(dep));
}

static void dwc3_ep0_do_control_status(struct dwc3 *dwc,
		const struct dwc3_event_depevt *event)
{
	struct dwc3_ep		*dep = dwc->eps[event->endpoint_number];

	__dwc3_ep0_do_control_status(dwc, dep);
}

void dwc3_ep0_send_delayed_status(struct dwc3 *dwc)
{
	unsigned int direction = !dwc->ep0_expect_in;
	struct dwc3_vendor *vdwc = container_of(dwc, struct dwc3_vendor, dwc);

	dwc->delayed_status = false;
<<<<<<< HEAD
	dwc->clear_stall_protocol = 0;
=======
	vdwc->clear_stall_protocol = 0;
>>>>>>> 52f971ee

	if (dwc->ep0state != EP0_STATUS_PHASE)
		return;

	__dwc3_ep0_do_control_status(dwc, dwc->eps[direction]);
}

void dwc3_ep0_end_control_data(struct dwc3 *dwc, struct dwc3_ep *dep)
{
	struct dwc3_gadget_ep_cmd_params params;
	u32			cmd;
	int			ret;

	/*
	 * For status/DATA OUT stage, TRB will be queued on ep0 out
	 * endpoint for which resource index is zero. Hence allow
	 * queuing ENDXFER command for ep0 out endpoint.
	 */
	if (!dep->resource_index && dep->number)
		return;

	cmd = DWC3_DEPCMD_ENDTRANSFER;
	cmd |= DWC3_DEPCMD_CMDIOC;
	cmd |= DWC3_DEPCMD_PARAM(dep->resource_index);
	memset(&params, 0, sizeof(params));
	ret = dwc3_send_gadget_ep_cmd(dep, cmd, &params);
	WARN_ON_ONCE(ret);
	dep->resource_index = 0;
}

static void dwc3_ep0_xfernotready(struct dwc3 *dwc,
		const struct dwc3_event_depevt *event)
{
	switch (event->status) {
	case DEPEVT_STATUS_CONTROL_DATA:
		if (!dwc->softconnect || !dwc->connected)
			return;
		/*
		 * We already have a DATA transfer in the controller's cache,
		 * if we receive a XferNotReady(DATA) we will ignore it, unless
		 * it's for the wrong direction.
		 *
		 * In that case, we must issue END_TRANSFER command to the Data
		 * Phase we already have started and issue SetStall on the
		 * control endpoint.
		 */
		if (dwc->ep0_expect_in != event->endpoint_number) {
			struct dwc3_ep	*dep = dwc->eps[dwc->ep0_expect_in];

			dev_err(dwc->dev, "unexpected direction for Data Phase\n");
			dwc3_ep0_end_control_data(dwc, dep);
			dwc3_ep0_stall_and_restart(dwc);
			return;
		}

		break;

	case DEPEVT_STATUS_CONTROL_STATUS:
		if (dwc->ep0_next_event != DWC3_EP0_NRDY_STATUS)
			return;

		if (dwc->setup_packet_pending) {
			dwc3_ep0_stall_and_restart(dwc);
			return;
		}

		dwc->ep0state = EP0_STATUS_PHASE;

		if (dwc->delayed_status) {
			struct dwc3_ep *dep = dwc->eps[0];

			WARN_ON_ONCE(event->endpoint_number != 1);
			/*
			 * We should handle the delay STATUS phase here if the
			 * request for handling delay STATUS has been queued
			 * into the list.
			 */
			if (!list_empty(&dep->pending_list)) {
				dwc->delayed_status = false;
				usb_gadget_set_state(dwc->gadget,
						     USB_STATE_CONFIGURED);
				dwc3_ep0_do_control_status(dwc, event);
			}

			return;
		}

		dwc3_ep0_do_control_status(dwc, event);
	}
}

void dwc3_ep0_interrupt(struct dwc3 *dwc,
		const struct dwc3_event_depevt *event)
{
	struct dwc3_ep	*dep = dwc->eps[event->endpoint_number];
	u8		cmd;

	switch (event->endpoint_event) {
	case DWC3_DEPEVT_XFERCOMPLETE:
		dwc3_ep0_xfer_complete(dwc, event);
		break;

	case DWC3_DEPEVT_XFERNOTREADY:
		dwc3_ep0_xfernotready(dwc, event);
		break;

	case DWC3_DEPEVT_XFERINPROGRESS:
	case DWC3_DEPEVT_RXTXFIFOEVT:
	case DWC3_DEPEVT_STREAMEVT:
		break;
	case DWC3_DEPEVT_EPCMDCMPLT:
		cmd = DEPEVT_PARAMETER_CMD(event->parameters);

		if (cmd == DWC3_DEPCMD_ENDTRANSFER) {
			dep->flags &= ~DWC3_EP_END_TRANSFER_PENDING;
			dep->flags &= ~DWC3_EP_TRANSFER_STARTED;
		}
		break;
	}
}<|MERGE_RESOLUTION|>--- conflicted
+++ resolved
@@ -1094,14 +1094,9 @@
 void dwc3_ep0_send_delayed_status(struct dwc3 *dwc)
 {
 	unsigned int direction = !dwc->ep0_expect_in;
-	struct dwc3_vendor *vdwc = container_of(dwc, struct dwc3_vendor, dwc);
 
 	dwc->delayed_status = false;
-<<<<<<< HEAD
 	dwc->clear_stall_protocol = 0;
-=======
-	vdwc->clear_stall_protocol = 0;
->>>>>>> 52f971ee
 
 	if (dwc->ep0state != EP0_STATUS_PHASE)
 		return;
