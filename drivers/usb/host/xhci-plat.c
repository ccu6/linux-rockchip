--- conflicted
+++ resolved
@@ -172,7 +172,6 @@
 			(pdata && pdata->usb3_lpm_capable))
 		xhci->quirks |= XHCI_LPM_SUPPORT;
 
-<<<<<<< HEAD
 	if (pdata && pdata->usb3_disable_autosuspend)
 		xhci->quirks |= XHCI_DIS_AUTOSUSPEND;
 
@@ -185,8 +184,6 @@
 		xhci->shared_hcd->usb_phy = NULL;
 	}
 
-=======
->>>>>>> e0d60977
 	hcd->usb_phy = devm_usb_get_phy_by_phandle(&pdev->dev, "usb-phy", 0);
 	if (IS_ERR(hcd->usb_phy)) {
 		ret = PTR_ERR(hcd->usb_phy);
