--- conflicted
+++ resolved
@@ -1547,11 +1547,6 @@
 	int value = -EOPNOTSUPP;
 	struct usb_function_instance *fi;
 
-<<<<<<< HEAD
-	spin_lock_irqsave(&cdev->lock, flags);
-	if (c->bRequest == USB_REQ_GET_DESCRIPTOR &&
-	    (c->wValue >> 8) == USB_DT_CONFIG && !gi->connected) {
-=======
 	if (!android_device)
 		return 0;
 
@@ -1563,8 +1558,8 @@
 		return 0;
 	}
 
-	if (!gi->connected) {
->>>>>>> 62a5f8e3
+	if (c->bRequest == USB_REQ_GET_DESCRIPTOR &&
+	    (c->wValue >> 8) == USB_DT_CONFIG && !gi->connected) {
 		gi->connected = 1;
 		schedule_work(&gi->work);
 	}
