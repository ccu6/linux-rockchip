--- conflicted
+++ resolved
@@ -200,22 +200,6 @@
  * V4L2 ioctls
  */
 
-<<<<<<< HEAD
-=======
-struct uvc_format {
-	u8 bpp;
-	u32 fcc;
-};
-
-static struct uvc_format uvc_formats[] = {
-	{ 16, V4L2_PIX_FMT_YUYV  },
-	{ 12, V4L2_PIX_FMT_NV12  },
-	{ 0,  V4L2_PIX_FMT_MJPEG },
-	{ 0,  V4L2_PIX_FMT_H264  },
-	{ 0,  V4L2_PIX_FMT_H265  },
-};
-
->>>>>>> 52f971ee
 static int
 uvc_v4l2_querycap(struct file *file, void *fh, struct v4l2_capability *cap)
 {
