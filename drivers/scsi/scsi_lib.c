/*
 * Copyright (C) 1999 Eric Youngdale
 * Copyright (C) 2014 Christoph Hellwig
 *
 *  SCSI queueing library.
 *      Initial versions: Eric Youngdale (eric@andante.org).
 *                        Based upon conversations with large numbers
 *                        of people at Linux Expo.
 */

#include <linux/bio.h>
#include <linux/bitops.h>
#include <linux/blkdev.h>
#include <linux/completion.h>
#include <linux/kernel.h>
#include <linux/export.h>
#include <linux/init.h>
#include <linux/pci.h>
#include <linux/delay.h>
#include <linux/hardirq.h>
#include <linux/scatterlist.h>
#include <linux/blk-mq.h>
#include <linux/ratelimit.h>
#include <asm/unaligned.h>

#include <scsi/scsi.h>
#include <scsi/scsi_cmnd.h>
#include <scsi/scsi_dbg.h>
#include <scsi/scsi_device.h>
#include <scsi/scsi_driver.h>
#include <scsi/scsi_eh.h>
#include <scsi/scsi_host.h>
#include <scsi/scsi_transport.h> /* __scsi_init_queue() */
#include <scsi/scsi_dh.h>

#include <trace/events/scsi.h>

#include "scsi_debugfs.h"
#include "scsi_priv.h"
#include "scsi_logging.h"

static struct kmem_cache *scsi_sdb_cache;
static struct kmem_cache *scsi_sense_cache;
static struct kmem_cache *scsi_sense_isadma_cache;
static DEFINE_MUTEX(scsi_sense_cache_mutex);

static void scsi_mq_uninit_cmd(struct scsi_cmnd *cmd);

static inline struct kmem_cache *
scsi_select_sense_cache(bool unchecked_isa_dma)
{
	return unchecked_isa_dma ? scsi_sense_isadma_cache : scsi_sense_cache;
}

static void scsi_free_sense_buffer(bool unchecked_isa_dma,
				   unsigned char *sense_buffer)
{
	kmem_cache_free(scsi_select_sense_cache(unchecked_isa_dma),
			sense_buffer);
}

static unsigned char *scsi_alloc_sense_buffer(bool unchecked_isa_dma,
	gfp_t gfp_mask, int numa_node)
{
	return kmem_cache_alloc_node(scsi_select_sense_cache(unchecked_isa_dma),
				     gfp_mask, numa_node);
}

int scsi_init_sense_cache(struct Scsi_Host *shost)
{
	struct kmem_cache *cache;
	int ret = 0;

	cache = scsi_select_sense_cache(shost->unchecked_isa_dma);
	if (cache)
		return 0;

	mutex_lock(&scsi_sense_cache_mutex);
	if (shost->unchecked_isa_dma) {
		scsi_sense_isadma_cache =
			kmem_cache_create("scsi_sense_cache(DMA)",
			SCSI_SENSE_BUFFERSIZE, 0,
			SLAB_HWCACHE_ALIGN | SLAB_CACHE_DMA, NULL);
		if (!scsi_sense_isadma_cache)
			ret = -ENOMEM;
	} else {
		scsi_sense_cache =
			kmem_cache_create("scsi_sense_cache",
			SCSI_SENSE_BUFFERSIZE, 0, SLAB_HWCACHE_ALIGN, NULL);
		if (!scsi_sense_cache)
			ret = -ENOMEM;
	}

	mutex_unlock(&scsi_sense_cache_mutex);
	return ret;
}

/*
 * When to reinvoke queueing after a resource shortage. It's 3 msecs to
 * not change behaviour from the previous unplug mechanism, experimentation
 * may prove this needs changing.
 */
#define SCSI_QUEUE_DELAY	3

static void
scsi_set_blocked(struct scsi_cmnd *cmd, int reason)
{
	struct Scsi_Host *host = cmd->device->host;
	struct scsi_device *device = cmd->device;
	struct scsi_target *starget = scsi_target(device);

	/*
	 * Set the appropriate busy bit for the device/host.
	 *
	 * If the host/device isn't busy, assume that something actually
	 * completed, and that we should be able to queue a command now.
	 *
	 * Note that the prior mid-layer assumption that any host could
	 * always queue at least one command is now broken.  The mid-layer
	 * will implement a user specifiable stall (see
	 * scsi_host.max_host_blocked and scsi_device.max_device_blocked)
	 * if a command is requeued with no other commands outstanding
	 * either for the device or for the host.
	 */
	switch (reason) {
	case SCSI_MLQUEUE_HOST_BUSY:
		atomic_set(&host->host_blocked, host->max_host_blocked);
		break;
	case SCSI_MLQUEUE_DEVICE_BUSY:
	case SCSI_MLQUEUE_EH_RETRY:
		atomic_set(&device->device_blocked,
			   device->max_device_blocked);
		break;
	case SCSI_MLQUEUE_TARGET_BUSY:
		atomic_set(&starget->target_blocked,
			   starget->max_target_blocked);
		break;
	}
}

static void scsi_mq_requeue_cmd(struct scsi_cmnd *cmd)
{
	struct scsi_device *sdev = cmd->device;

	if (cmd->request->rq_flags & RQF_DONTPREP) {
		cmd->request->rq_flags &= ~RQF_DONTPREP;
		scsi_mq_uninit_cmd(cmd);
	} else {
		WARN_ON_ONCE(true);
	}
	blk_mq_requeue_request(cmd->request, true);
	put_device(&sdev->sdev_gendev);
}

/**
 * __scsi_queue_insert - private queue insertion
 * @cmd: The SCSI command being requeued
 * @reason:  The reason for the requeue
 * @unbusy: Whether the queue should be unbusied
 *
 * This is a private queue insertion.  The public interface
 * scsi_queue_insert() always assumes the queue should be unbusied
 * because it's always called before the completion.  This function is
 * for a requeue after completion, which should only occur in this
 * file.
 */
static void __scsi_queue_insert(struct scsi_cmnd *cmd, int reason, int unbusy)
{
	struct scsi_device *device = cmd->device;
	struct request_queue *q = device->request_queue;
	unsigned long flags;

	SCSI_LOG_MLQUEUE(1, scmd_printk(KERN_INFO, cmd,
		"Inserting command %p into mlqueue\n", cmd));

	scsi_set_blocked(cmd, reason);

	/*
	 * Decrement the counters, since these commands are no longer
	 * active on the host/device.
	 */
	if (unbusy)
		scsi_device_unbusy(device);

	/*
	 * Requeue this command.  It will go before all other commands
	 * that are already in the queue. Schedule requeue work under
	 * lock such that the kblockd_schedule_work() call happens
	 * before blk_cleanup_queue() finishes.
	 */
	cmd->result = 0;
	if (q->mq_ops) {
		scsi_mq_requeue_cmd(cmd);
		return;
	}
	spin_lock_irqsave(q->queue_lock, flags);
	blk_requeue_request(q, cmd->request);
	kblockd_schedule_work(&device->requeue_work);
	spin_unlock_irqrestore(q->queue_lock, flags);
}

/*
 * Function:    scsi_queue_insert()
 *
 * Purpose:     Insert a command in the midlevel queue.
 *
 * Arguments:   cmd    - command that we are adding to queue.
 *              reason - why we are inserting command to queue.
 *
 * Lock status: Assumed that lock is not held upon entry.
 *
 * Returns:     Nothing.
 *
 * Notes:       We do this for one of two cases.  Either the host is busy
 *              and it cannot accept any more commands for the time being,
 *              or the device returned QUEUE_FULL and can accept no more
 *              commands.
 * Notes:       This could be called either from an interrupt context or a
 *              normal process context.
 */
void scsi_queue_insert(struct scsi_cmnd *cmd, int reason)
{
	__scsi_queue_insert(cmd, reason, 1);
}


/**
 * scsi_execute - insert request and wait for the result
 * @sdev:	scsi device
 * @cmd:	scsi command
 * @data_direction: data direction
 * @buffer:	data buffer
 * @bufflen:	len of buffer
 * @sense:	optional sense buffer
 * @sshdr:	optional decoded sense header
 * @timeout:	request timeout in seconds
 * @retries:	number of times to retry request
 * @flags:	flags for ->cmd_flags
 * @rq_flags:	flags for ->rq_flags
 * @resid:	optional residual length
 *
 * Returns the scsi_cmnd result field if a command was executed, or a negative
 * Linux error code if we didn't get that far.
 */
int scsi_execute(struct scsi_device *sdev, const unsigned char *cmd,
		 int data_direction, void *buffer, unsigned bufflen,
		 unsigned char *sense, struct scsi_sense_hdr *sshdr,
		 int timeout, int retries, u64 flags, req_flags_t rq_flags,
		 int *resid)
{
	struct request *req;
	struct scsi_request *rq;
	int ret = DRIVER_ERROR << 24;

	req = blk_get_request(sdev->request_queue,
			data_direction == DMA_TO_DEVICE ?
			REQ_OP_SCSI_OUT : REQ_OP_SCSI_IN, __GFP_RECLAIM);
	if (IS_ERR(req))
		return ret;
	rq = scsi_req(req);

	if (bufflen &&	blk_rq_map_kern(sdev->request_queue, req,
					buffer, bufflen, __GFP_RECLAIM))
		goto out;

	rq->cmd_len = COMMAND_SIZE(cmd[0]);
	memcpy(rq->cmd, cmd, rq->cmd_len);
	rq->retries = retries;
	req->timeout = timeout;
	req->cmd_flags |= flags;
	req->rq_flags |= rq_flags | RQF_QUIET | RQF_PREEMPT;

	/*
	 * head injection *required* here otherwise quiesce won't work
	 */
	blk_execute_rq(req->q, NULL, req, 1);

	/*
	 * Some devices (USB mass-storage in particular) may transfer
	 * garbage data together with a residue indicating that the data
	 * is invalid.  Prevent the garbage from being misinterpreted
	 * and prevent security leaks by zeroing out the excess data.
	 */
	if (unlikely(rq->resid_len > 0 && rq->resid_len <= bufflen))
		memset(buffer + (bufflen - rq->resid_len), 0, rq->resid_len);

	if (resid)
		*resid = rq->resid_len;
	if (sense && rq->sense_len)
		memcpy(sense, rq->sense, SCSI_SENSE_BUFFERSIZE);
	if (sshdr)
		scsi_normalize_sense(rq->sense, rq->sense_len, sshdr);
	ret = rq->result;
 out:
	blk_put_request(req);

	return ret;
}
EXPORT_SYMBOL(scsi_execute);

/*
 * Function:    scsi_init_cmd_errh()
 *
 * Purpose:     Initialize cmd fields related to error handling.
 *
 * Arguments:   cmd	- command that is ready to be queued.
 *
 * Notes:       This function has the job of initializing a number of
 *              fields related to error handling.   Typically this will
 *              be called once for each command, as required.
 */
static void scsi_init_cmd_errh(struct scsi_cmnd *cmd)
{
	cmd->serial_number = 0;
	scsi_set_resid(cmd, 0);
	memset(cmd->sense_buffer, 0, SCSI_SENSE_BUFFERSIZE);
	if (cmd->cmd_len == 0)
		cmd->cmd_len = scsi_command_size(cmd->cmnd);
}

void scsi_device_unbusy(struct scsi_device *sdev)
{
	struct Scsi_Host *shost = sdev->host;
	struct scsi_target *starget = scsi_target(sdev);
	unsigned long flags;

	atomic_dec(&shost->host_busy);
	if (starget->can_queue > 0)
		atomic_dec(&starget->target_busy);

	if (unlikely(scsi_host_in_recovery(shost) &&
		     (shost->host_failed || shost->host_eh_scheduled))) {
		spin_lock_irqsave(shost->host_lock, flags);
		scsi_eh_wakeup(shost);
		spin_unlock_irqrestore(shost->host_lock, flags);
	}

	atomic_dec(&sdev->device_busy);
}

static void scsi_kick_queue(struct request_queue *q)
{
	if (q->mq_ops)
		blk_mq_start_hw_queues(q);
	else
		blk_run_queue(q);
}

/*
 * Called for single_lun devices on IO completion. Clear starget_sdev_user,
 * and call blk_run_queue for all the scsi_devices on the target -
 * including current_sdev first.
 *
 * Called with *no* scsi locks held.
 */
static void scsi_single_lun_run(struct scsi_device *current_sdev)
{
	struct Scsi_Host *shost = current_sdev->host;
	struct scsi_device *sdev, *tmp;
	struct scsi_target *starget = scsi_target(current_sdev);
	unsigned long flags;

	spin_lock_irqsave(shost->host_lock, flags);
	starget->starget_sdev_user = NULL;
	spin_unlock_irqrestore(shost->host_lock, flags);

	/*
	 * Call blk_run_queue for all LUNs on the target, starting with
	 * current_sdev. We race with others (to set starget_sdev_user),
	 * but in most cases, we will be first. Ideally, each LU on the
	 * target would get some limited time or requests on the target.
	 */
	scsi_kick_queue(current_sdev->request_queue);

	spin_lock_irqsave(shost->host_lock, flags);
	if (starget->starget_sdev_user)
		goto out;
	list_for_each_entry_safe(sdev, tmp, &starget->devices,
			same_target_siblings) {
		if (sdev == current_sdev)
			continue;
		if (scsi_device_get(sdev))
			continue;

		spin_unlock_irqrestore(shost->host_lock, flags);
		scsi_kick_queue(sdev->request_queue);
		spin_lock_irqsave(shost->host_lock, flags);
	
		scsi_device_put(sdev);
	}
 out:
	spin_unlock_irqrestore(shost->host_lock, flags);
}

static inline bool scsi_device_is_busy(struct scsi_device *sdev)
{
	if (atomic_read(&sdev->device_busy) >= sdev->queue_depth)
		return true;
	if (atomic_read(&sdev->device_blocked) > 0)
		return true;
	return false;
}

static inline bool scsi_target_is_busy(struct scsi_target *starget)
{
	if (starget->can_queue > 0) {
		if (atomic_read(&starget->target_busy) >= starget->can_queue)
			return true;
		if (atomic_read(&starget->target_blocked) > 0)
			return true;
	}
	return false;
}

static inline bool scsi_host_is_busy(struct Scsi_Host *shost)
{
	if (shost->can_queue > 0 &&
	    atomic_read(&shost->host_busy) >= shost->can_queue)
		return true;
	if (atomic_read(&shost->host_blocked) > 0)
		return true;
	if (shost->host_self_blocked)
		return true;
	return false;
}

static void scsi_starved_list_run(struct Scsi_Host *shost)
{
	LIST_HEAD(starved_list);
	struct scsi_device *sdev;
	unsigned long flags;

	spin_lock_irqsave(shost->host_lock, flags);
	list_splice_init(&shost->starved_list, &starved_list);

	while (!list_empty(&starved_list)) {
		struct request_queue *slq;

		/*
		 * As long as shost is accepting commands and we have
		 * starved queues, call blk_run_queue. scsi_request_fn
		 * drops the queue_lock and can add us back to the
		 * starved_list.
		 *
		 * host_lock protects the starved_list and starved_entry.
		 * scsi_request_fn must get the host_lock before checking
		 * or modifying starved_list or starved_entry.
		 */
		if (scsi_host_is_busy(shost))
			break;

		sdev = list_entry(starved_list.next,
				  struct scsi_device, starved_entry);
		list_del_init(&sdev->starved_entry);
		if (scsi_target_is_busy(scsi_target(sdev))) {
			list_move_tail(&sdev->starved_entry,
				       &shost->starved_list);
			continue;
		}

		/*
		 * Once we drop the host lock, a racing scsi_remove_device()
		 * call may remove the sdev from the starved list and destroy
		 * it and the queue.  Mitigate by taking a reference to the
		 * queue and never touching the sdev again after we drop the
		 * host lock.  Note: if __scsi_remove_device() invokes
		 * blk_cleanup_queue() before the queue is run from this
		 * function then blk_run_queue() will return immediately since
		 * blk_cleanup_queue() marks the queue with QUEUE_FLAG_DYING.
		 */
		slq = sdev->request_queue;
		if (!blk_get_queue(slq))
			continue;
		spin_unlock_irqrestore(shost->host_lock, flags);

		scsi_kick_queue(slq);
		blk_put_queue(slq);

		spin_lock_irqsave(shost->host_lock, flags);
	}
	/* put any unprocessed entries back */
	list_splice(&starved_list, &shost->starved_list);
	spin_unlock_irqrestore(shost->host_lock, flags);
}

/*
 * Function:   scsi_run_queue()
 *
 * Purpose:    Select a proper request queue to serve next
 *
 * Arguments:  q       - last request's queue
 *
 * Returns:     Nothing
 *
 * Notes:      The previous command was completely finished, start
 *             a new one if possible.
 */
static void scsi_run_queue(struct request_queue *q)
{
	struct scsi_device *sdev = q->queuedata;

	if (scsi_target(sdev)->single_lun)
		scsi_single_lun_run(sdev);
	if (!list_empty(&sdev->host->starved_list))
		scsi_starved_list_run(sdev->host);

	if (q->mq_ops)
		blk_mq_run_hw_queues(q, false);
	else
		blk_run_queue(q);
}

void scsi_requeue_run_queue(struct work_struct *work)
{
	struct scsi_device *sdev;
	struct request_queue *q;

	sdev = container_of(work, struct scsi_device, requeue_work);
	q = sdev->request_queue;
	scsi_run_queue(q);
}

/*
 * Function:	scsi_requeue_command()
 *
 * Purpose:	Handle post-processing of completed commands.
 *
 * Arguments:	q	- queue to operate on
 *		cmd	- command that may need to be requeued.
 *
 * Returns:	Nothing
 *
 * Notes:	After command completion, there may be blocks left
 *		over which weren't finished by the previous command
 *		this can be for a number of reasons - the main one is
 *		I/O errors in the middle of the request, in which case
 *		we need to request the blocks that come after the bad
 *		sector.
 * Notes:	Upon return, cmd is a stale pointer.
 */
static void scsi_requeue_command(struct request_queue *q, struct scsi_cmnd *cmd)
{
	struct scsi_device *sdev = cmd->device;
	struct request *req = cmd->request;
	unsigned long flags;

	spin_lock_irqsave(q->queue_lock, flags);
	blk_unprep_request(req);
	req->special = NULL;
	scsi_put_command(cmd);
	blk_requeue_request(q, req);
	spin_unlock_irqrestore(q->queue_lock, flags);

	scsi_run_queue(q);

	put_device(&sdev->sdev_gendev);
}

void scsi_run_host_queues(struct Scsi_Host *shost)
{
	struct scsi_device *sdev;

	shost_for_each_device(sdev, shost)
		scsi_run_queue(sdev->request_queue);
}

static void scsi_uninit_cmd(struct scsi_cmnd *cmd)
{
	if (!blk_rq_is_passthrough(cmd->request)) {
		struct scsi_driver *drv = scsi_cmd_to_driver(cmd);

		if (drv->uninit_command)
			drv->uninit_command(cmd);
	}
}

static void scsi_mq_free_sgtables(struct scsi_cmnd *cmd)
{
	struct scsi_data_buffer *sdb;

	if (cmd->sdb.table.nents)
		sg_free_table_chained(&cmd->sdb.table, true);
	if (cmd->request->next_rq) {
		sdb = cmd->request->next_rq->special;
		if (sdb)
			sg_free_table_chained(&sdb->table, true);
	}
	if (scsi_prot_sg_count(cmd))
		sg_free_table_chained(&cmd->prot_sdb->table, true);
}

static void scsi_mq_uninit_cmd(struct scsi_cmnd *cmd)
{
	scsi_mq_free_sgtables(cmd);
	scsi_uninit_cmd(cmd);
	scsi_del_cmd_from_list(cmd);
}

/*
 * Function:    scsi_release_buffers()
 *
 * Purpose:     Free resources allocate for a scsi_command.
 *
 * Arguments:   cmd	- command that we are bailing.
 *
 * Lock status: Assumed that no lock is held upon entry.
 *
 * Returns:     Nothing
 *
 * Notes:       In the event that an upper level driver rejects a
 *		command, we must release resources allocated during
 *		the __init_io() function.  Primarily this would involve
 *		the scatter-gather table.
 */
static void scsi_release_buffers(struct scsi_cmnd *cmd)
{
	if (cmd->sdb.table.nents)
		sg_free_table_chained(&cmd->sdb.table, false);

	memset(&cmd->sdb, 0, sizeof(cmd->sdb));

	if (scsi_prot_sg_count(cmd))
		sg_free_table_chained(&cmd->prot_sdb->table, false);
}

static void scsi_release_bidi_buffers(struct scsi_cmnd *cmd)
{
	struct scsi_data_buffer *bidi_sdb = cmd->request->next_rq->special;

	sg_free_table_chained(&bidi_sdb->table, false);
	kmem_cache_free(scsi_sdb_cache, bidi_sdb);
	cmd->request->next_rq->special = NULL;
}

static bool scsi_end_request(struct request *req, blk_status_t error,
		unsigned int bytes, unsigned int bidi_bytes)
{
	struct scsi_cmnd *cmd = blk_mq_rq_to_pdu(req);
	struct scsi_device *sdev = cmd->device;
	struct request_queue *q = sdev->request_queue;

	if (blk_update_request(req, error, bytes))
		return true;

	/* Bidi request must be completed as a whole */
	if (unlikely(bidi_bytes) &&
	    blk_update_request(req->next_rq, error, bidi_bytes))
		return true;

	if (blk_queue_add_random(q))
		add_disk_randomness(req->rq_disk);

	if (!blk_rq_is_scsi(req)) {
		WARN_ON_ONCE(!(cmd->flags & SCMD_INITIALIZED));
		cmd->flags &= ~SCMD_INITIALIZED;
	}

	if (req->mq_ctx) {
		/*
		 * In the MQ case the command gets freed by __blk_mq_end_request,
		 * so we have to do all cleanup that depends on it earlier.
		 *
		 * We also can't kick the queues from irq context, so we
		 * will have to defer it to a workqueue.
		 */
		scsi_mq_uninit_cmd(cmd);

		__blk_mq_end_request(req, error);

		if (scsi_target(sdev)->single_lun ||
		    !list_empty(&sdev->host->starved_list))
			kblockd_schedule_work(&sdev->requeue_work);
		else
			blk_mq_run_hw_queues(q, true);
	} else {
		unsigned long flags;

		if (bidi_bytes)
			scsi_release_bidi_buffers(cmd);
		scsi_release_buffers(cmd);
		scsi_put_command(cmd);

		spin_lock_irqsave(q->queue_lock, flags);
		blk_finish_request(req, error);
		spin_unlock_irqrestore(q->queue_lock, flags);

		scsi_run_queue(q);
	}

	put_device(&sdev->sdev_gendev);
	return false;
}

/**
 * __scsi_error_from_host_byte - translate SCSI error code into errno
 * @cmd:	SCSI command (unused)
 * @result:	scsi error code
 *
 * Translate SCSI error code into block errors.
 */
static blk_status_t __scsi_error_from_host_byte(struct scsi_cmnd *cmd,
		int result)
{
	switch (host_byte(result)) {
	case DID_TRANSPORT_FAILFAST:
		return BLK_STS_TRANSPORT;
	case DID_TARGET_FAILURE:
		set_host_byte(cmd, DID_OK);
		return BLK_STS_TARGET;
	case DID_NEXUS_FAILURE:
		return BLK_STS_NEXUS;
	case DID_ALLOC_FAILURE:
		set_host_byte(cmd, DID_OK);
		return BLK_STS_NOSPC;
	case DID_MEDIUM_ERROR:
		set_host_byte(cmd, DID_OK);
		return BLK_STS_MEDIUM;
	default:
		return BLK_STS_IOERR;
	}
}

/*
 * Function:    scsi_io_completion()
 *
 * Purpose:     Completion processing for block device I/O requests.
 *
 * Arguments:   cmd   - command that is finished.
 *
 * Lock status: Assumed that no lock is held upon entry.
 *
 * Returns:     Nothing
 *
 * Notes:       We will finish off the specified number of sectors.  If we
 *		are done, the command block will be released and the queue
 *		function will be goosed.  If we are not done then we have to
 *		figure out what to do next:
 *
 *		a) We can call scsi_requeue_command().  The request
 *		   will be unprepared and put back on the queue.  Then
 *		   a new command will be created for it.  This should
 *		   be used if we made forward progress, or if we want
 *		   to switch from READ(10) to READ(6) for example.
 *
 *		b) We can call __scsi_queue_insert().  The request will
 *		   be put back on the queue and retried using the same
 *		   command as before, possibly after a delay.
 *
 *		c) We can call scsi_end_request() with -EIO to fail
 *		   the remainder of the request.
 */
void scsi_io_completion(struct scsi_cmnd *cmd, unsigned int good_bytes)
{
	int result = cmd->result;
	struct request_queue *q = cmd->device->request_queue;
	struct request *req = cmd->request;
	blk_status_t error = BLK_STS_OK;
	struct scsi_sense_hdr sshdr;
	bool sense_valid = false;
	int sense_deferred = 0, level = 0;
	enum {ACTION_FAIL, ACTION_REPREP, ACTION_RETRY,
	      ACTION_DELAYED_RETRY} action;
	unsigned long wait_for = (cmd->allowed + 1) * req->timeout;

	if (result) {
		sense_valid = scsi_command_normalize_sense(cmd, &sshdr);
		if (sense_valid)
			sense_deferred = scsi_sense_is_deferred(&sshdr);
	}

	if (blk_rq_is_passthrough(req)) {
		if (result) {
			if (sense_valid) {
				/*
				 * SG_IO wants current and deferred errors
				 */
				scsi_req(req)->sense_len =
					min(8 + cmd->sense_buffer[7],
					    SCSI_SENSE_BUFFERSIZE);
			}
			if (!sense_deferred)
				error = __scsi_error_from_host_byte(cmd, result);
		}
		/*
		 * __scsi_error_from_host_byte may have reset the host_byte
		 */
		scsi_req(req)->result = cmd->result;
		scsi_req(req)->resid_len = scsi_get_resid(cmd);

		if (scsi_bidi_cmnd(cmd)) {
			/*
			 * Bidi commands Must be complete as a whole,
			 * both sides at once.
			 */
			scsi_req(req->next_rq)->resid_len = scsi_in(cmd)->resid;
			if (scsi_end_request(req, BLK_STS_OK, blk_rq_bytes(req),
					blk_rq_bytes(req->next_rq)))
				BUG();
			return;
		}
	} else if (blk_rq_bytes(req) == 0 && result && !sense_deferred) {
		/*
		 * Flush commands do not transfers any data, and thus cannot use
		 * good_bytes != blk_rq_bytes(req) as the signal for an error.
		 * This sets the error explicitly for the problem case.
		 */
		error = __scsi_error_from_host_byte(cmd, result);
	}

	/* no bidi support for !blk_rq_is_passthrough yet */
	BUG_ON(blk_bidi_rq(req));

	/*
	 * Next deal with any sectors which we were able to correctly
	 * handle.
	 */
	SCSI_LOG_HLCOMPLETE(1, scmd_printk(KERN_INFO, cmd,
		"%u sectors total, %d bytes done.\n",
		blk_rq_sectors(req), good_bytes));

	/*
	 * Recovered errors need reporting, but they're always treated as
	 * success, so fiddle the result code here.  For passthrough requests
	 * we already took a copy of the original into sreq->result which
	 * is what gets returned to the user
	 */
	if (sense_valid && (sshdr.sense_key == RECOVERED_ERROR)) {
		/* if ATA PASS-THROUGH INFORMATION AVAILABLE skip
		 * print since caller wants ATA registers. Only occurs on
		 * SCSI ATA PASS_THROUGH commands when CK_COND=1
		 */
		if ((sshdr.asc == 0x0) && (sshdr.ascq == 0x1d))
			;
		else if (!(req->rq_flags & RQF_QUIET))
			scsi_print_sense(cmd);
		result = 0;
		/* for passthrough error may be set */
		error = BLK_STS_OK;
	}

	/*
	 * special case: failed zero length commands always need to
	 * drop down into the retry code. Otherwise, if we finished
	 * all bytes in the request we are done now.
	 */
	if (!(blk_rq_bytes(req) == 0 && error) &&
	    !scsi_end_request(req, error, good_bytes, 0))
		return;

	/*
	 * Kill remainder if no retrys.
	 */
	if (error && scsi_noretry_cmd(cmd)) {
		if (scsi_end_request(req, error, blk_rq_bytes(req), 0))
			BUG();
		return;
	}

	/*
	 * If there had been no error, but we have leftover bytes in the
	 * requeues just queue the command up again.
	 */
	if (result == 0)
		goto requeue;

	error = __scsi_error_from_host_byte(cmd, result);

	if (host_byte(result) == DID_RESET) {
		/* Third party bus reset or reset for error recovery
		 * reasons.  Just retry the command and see what
		 * happens.
		 */
		action = ACTION_RETRY;
	} else if (sense_valid && !sense_deferred) {
		switch (sshdr.sense_key) {
		case UNIT_ATTENTION:
			if (cmd->device->removable) {
				/* Detected disc change.  Set a bit
				 * and quietly refuse further access.
				 */
				cmd->device->changed = 1;
				action = ACTION_FAIL;
			} else {
				/* Must have been a power glitch, or a
				 * bus reset.  Could not have been a
				 * media change, so we just retry the
				 * command and see what happens.
				 */
				action = ACTION_RETRY;
			}
			break;
		case ILLEGAL_REQUEST:
			/* If we had an ILLEGAL REQUEST returned, then
			 * we may have performed an unsupported
			 * command.  The only thing this should be
			 * would be a ten byte read where only a six
			 * byte read was supported.  Also, on a system
			 * where READ CAPACITY failed, we may have
			 * read past the end of the disk.
			 */
			if ((cmd->device->use_10_for_rw &&
			    sshdr.asc == 0x20 && sshdr.ascq == 0x00) &&
			    (cmd->cmnd[0] == READ_10 ||
			     cmd->cmnd[0] == WRITE_10)) {
				/* This will issue a new 6-byte command. */
				cmd->device->use_10_for_rw = 0;
				action = ACTION_REPREP;
			} else if (sshdr.asc == 0x10) /* DIX */ {
				action = ACTION_FAIL;
				error = BLK_STS_PROTECTION;
			/* INVALID COMMAND OPCODE or INVALID FIELD IN CDB */
			} else if (sshdr.asc == 0x20 || sshdr.asc == 0x24) {
				action = ACTION_FAIL;
				error = BLK_STS_TARGET;
			} else
				action = ACTION_FAIL;
			break;
		case ABORTED_COMMAND:
			action = ACTION_FAIL;
			if (sshdr.asc == 0x10) /* DIF */
				error = BLK_STS_PROTECTION;
			break;
		case NOT_READY:
			/* If the device is in the process of becoming
			 * ready, or has a temporary blockage, retry.
			 */
			if (sshdr.asc == 0x04) {
				switch (sshdr.ascq) {
				case 0x01: /* becoming ready */
				case 0x04: /* format in progress */
				case 0x05: /* rebuild in progress */
				case 0x06: /* recalculation in progress */
				case 0x07: /* operation in progress */
				case 0x08: /* Long write in progress */
				case 0x09: /* self test in progress */
				case 0x14: /* space allocation in progress */
					action = ACTION_DELAYED_RETRY;
					break;
				default:
					action = ACTION_FAIL;
					break;
				}
			} else
				action = ACTION_FAIL;
			break;
		case VOLUME_OVERFLOW:
			/* See SSC3rXX or current. */
			action = ACTION_FAIL;
			break;
		default:
			action = ACTION_FAIL;
			break;
		}
	} else
		action = ACTION_FAIL;

	if (action != ACTION_FAIL &&
	    time_before(cmd->jiffies_at_alloc + wait_for, jiffies))
		action = ACTION_FAIL;

	switch (action) {
	case ACTION_FAIL:
		/* Give up and fail the remainder of the request */
		if (!(req->rq_flags & RQF_QUIET)) {
			static DEFINE_RATELIMIT_STATE(_rs,
					DEFAULT_RATELIMIT_INTERVAL,
					DEFAULT_RATELIMIT_BURST);

			if (unlikely(scsi_logging_level))
				level = SCSI_LOG_LEVEL(SCSI_LOG_MLCOMPLETE_SHIFT,
						       SCSI_LOG_MLCOMPLETE_BITS);

			/*
			 * if logging is enabled the failure will be printed
			 * in scsi_log_completion(), so avoid duplicate messages
			 */
			if (!level && __ratelimit(&_rs)) {
				scsi_print_result(cmd, NULL, FAILED);
				if (driver_byte(result) & DRIVER_SENSE)
					scsi_print_sense(cmd);
				scsi_print_command(cmd);
			}
		}
		if (!scsi_end_request(req, error, blk_rq_err_bytes(req), 0))
			return;
		/*FALLTHRU*/
	case ACTION_REPREP:
	requeue:
		/* Unprep the request and put it back at the head of the queue.
		 * A new command will be prepared and issued.
		 */
		if (q->mq_ops) {
			scsi_mq_requeue_cmd(cmd);
		} else {
			scsi_release_buffers(cmd);
			scsi_requeue_command(q, cmd);
		}
		break;
	case ACTION_RETRY:
		/* Retry the same command immediately */
		__scsi_queue_insert(cmd, SCSI_MLQUEUE_EH_RETRY, 0);
		break;
	case ACTION_DELAYED_RETRY:
		/* Retry the same command after a delay */
		__scsi_queue_insert(cmd, SCSI_MLQUEUE_DEVICE_BUSY, 0);
		break;
	}
}

static int scsi_init_sgtable(struct request *req, struct scsi_data_buffer *sdb)
{
	int count;

	/*
	 * If sg table allocation fails, requeue request later.
	 */
	if (unlikely(sg_alloc_table_chained(&sdb->table,
			blk_rq_nr_phys_segments(req), sdb->table.sgl)))
		return BLKPREP_DEFER;

	/* 
	 * Next, walk the list, and fill in the addresses and sizes of
	 * each segment.
	 */
	count = blk_rq_map_sg(req->q, req, sdb->table.sgl);
	BUG_ON(count > sdb->table.nents);
	sdb->table.nents = count;
	sdb->length = blk_rq_payload_bytes(req);
	return BLKPREP_OK;
}

/*
 * Function:    scsi_init_io()
 *
 * Purpose:     SCSI I/O initialize function.
 *
 * Arguments:   cmd   - Command descriptor we wish to initialize
 *
 * Returns:     0 on success
 *		BLKPREP_DEFER if the failure is retryable
 *		BLKPREP_KILL if the failure is fatal
 */
int scsi_init_io(struct scsi_cmnd *cmd)
{
	struct scsi_device *sdev = cmd->device;
	struct request *rq = cmd->request;
	bool is_mq = (rq->mq_ctx != NULL);
	int error = BLKPREP_KILL;

	if (WARN_ON_ONCE(!blk_rq_nr_phys_segments(rq)))
		goto err_exit;

	error = scsi_init_sgtable(rq, &cmd->sdb);
	if (error)
		goto err_exit;

	if (blk_bidi_rq(rq)) {
		if (!rq->q->mq_ops) {
			struct scsi_data_buffer *bidi_sdb =
				kmem_cache_zalloc(scsi_sdb_cache, GFP_ATOMIC);
			if (!bidi_sdb) {
				error = BLKPREP_DEFER;
				goto err_exit;
			}

			rq->next_rq->special = bidi_sdb;
		}

		error = scsi_init_sgtable(rq->next_rq, rq->next_rq->special);
		if (error)
			goto err_exit;
	}

	if (blk_integrity_rq(rq)) {
		struct scsi_data_buffer *prot_sdb = cmd->prot_sdb;
		int ivecs, count;

		if (prot_sdb == NULL) {
			/*
			 * This can happen if someone (e.g. multipath)
			 * queues a command to a device on an adapter
			 * that does not support DIX.
			 */
			WARN_ON_ONCE(1);
			error = BLKPREP_KILL;
			goto err_exit;
		}

		ivecs = blk_rq_count_integrity_sg(rq->q, rq->bio);

		if (sg_alloc_table_chained(&prot_sdb->table, ivecs,
				prot_sdb->table.sgl)) {
			error = BLKPREP_DEFER;
			goto err_exit;
		}

		count = blk_rq_map_integrity_sg(rq->q, rq->bio,
						prot_sdb->table.sgl);
		BUG_ON(unlikely(count > ivecs));
		BUG_ON(unlikely(count > queue_max_integrity_segments(rq->q)));

		cmd->prot_sdb = prot_sdb;
		cmd->prot_sdb->table.nents = count;
	}

	return BLKPREP_OK;
err_exit:
	if (is_mq) {
		scsi_mq_free_sgtables(cmd);
	} else {
		scsi_release_buffers(cmd);
		cmd->request->special = NULL;
		scsi_put_command(cmd);
		put_device(&sdev->sdev_gendev);
	}
	return error;
}
EXPORT_SYMBOL(scsi_init_io);

/**
<<<<<<< HEAD
 * scsi_initialize_rq - initialize struct scsi_cmnd.req
 *
 * Called from inside blk_get_request().
=======
 * scsi_initialize_rq - initialize struct scsi_cmnd partially
 * @rq: Request associated with the SCSI command to be initialized.
 *
 * This function initializes the members of struct scsi_cmnd that must be
 * initialized before request processing starts and that won't be
 * reinitialized if a SCSI command is requeued.
 *
 * Called from inside blk_get_request() for pass-through requests and from
 * inside scsi_init_command() for filesystem requests.
>>>>>>> bb176f67
 */
void scsi_initialize_rq(struct request *rq)
{
	struct scsi_cmnd *cmd = blk_mq_rq_to_pdu(rq);

	scsi_req_init(&cmd->req);
<<<<<<< HEAD
=======
	cmd->jiffies_at_alloc = jiffies;
	cmd->retries = 0;
>>>>>>> bb176f67
}
EXPORT_SYMBOL(scsi_initialize_rq);

/* Add a command to the list used by the aacraid and dpt_i2o drivers */
void scsi_add_cmd_to_list(struct scsi_cmnd *cmd)
{
	struct scsi_device *sdev = cmd->device;
	struct Scsi_Host *shost = sdev->host;
	unsigned long flags;

	if (shost->use_cmd_list) {
		spin_lock_irqsave(&sdev->list_lock, flags);
		list_add_tail(&cmd->list, &sdev->cmd_list);
		spin_unlock_irqrestore(&sdev->list_lock, flags);
	}
}

/* Remove a command from the list used by the aacraid and dpt_i2o drivers */
void scsi_del_cmd_from_list(struct scsi_cmnd *cmd)
{
	struct scsi_device *sdev = cmd->device;
	struct Scsi_Host *shost = sdev->host;
	unsigned long flags;

	if (shost->use_cmd_list) {
		spin_lock_irqsave(&sdev->list_lock, flags);
		BUG_ON(list_empty(&cmd->list));
		list_del_init(&cmd->list);
		spin_unlock_irqrestore(&sdev->list_lock, flags);
	}
}

/* Called after a request has been started. */
void scsi_init_command(struct scsi_device *dev, struct scsi_cmnd *cmd)
{
	void *buf = cmd->sense_buffer;
	void *prot = cmd->prot_sdb;
<<<<<<< HEAD
	unsigned int unchecked_isa_dma = cmd->flags & SCMD_UNCHECKED_ISA_DMA;
=======
	struct request *rq = blk_mq_rq_from_pdu(cmd);
	unsigned int flags = cmd->flags & SCMD_PRESERVED_FLAGS;
	unsigned long jiffies_at_alloc;
	int retries;

	if (!blk_rq_is_scsi(rq) && !(flags & SCMD_INITIALIZED)) {
		flags |= SCMD_INITIALIZED;
		scsi_initialize_rq(rq);
	}
>>>>>>> bb176f67

	jiffies_at_alloc = cmd->jiffies_at_alloc;
	retries = cmd->retries;
	/* zero out the cmd, except for the embedded scsi_request */
	memset((char *)cmd + sizeof(cmd->req), 0,
		sizeof(*cmd) - sizeof(cmd->req) + dev->host->hostt->cmd_size);

	cmd->device = dev;
	cmd->sense_buffer = buf;
	cmd->prot_sdb = prot;
<<<<<<< HEAD
	cmd->flags = unchecked_isa_dma;
=======
	cmd->flags = flags;
>>>>>>> bb176f67
	INIT_DELAYED_WORK(&cmd->abort_work, scmd_eh_abort_handler);
	cmd->jiffies_at_alloc = jiffies_at_alloc;
	cmd->retries = retries;

	scsi_add_cmd_to_list(cmd);
}

static int scsi_setup_scsi_cmnd(struct scsi_device *sdev, struct request *req)
{
	struct scsi_cmnd *cmd = blk_mq_rq_to_pdu(req);

	/*
	 * Passthrough requests may transfer data, in which case they must
	 * a bio attached to them.  Or they might contain a SCSI command
	 * that does not transfer data, in which case they may optionally
	 * submit a request without an attached bio.
	 */
	if (req->bio) {
		int ret = scsi_init_io(cmd);
		if (unlikely(ret))
			return ret;
	} else {
		BUG_ON(blk_rq_bytes(req));

		memset(&cmd->sdb, 0, sizeof(cmd->sdb));
	}

	cmd->cmd_len = scsi_req(req)->cmd_len;
	cmd->cmnd = scsi_req(req)->cmd;
	cmd->transfersize = blk_rq_bytes(req);
	cmd->allowed = scsi_req(req)->retries;
	return BLKPREP_OK;
}

/*
 * Setup a normal block command.  These are simple request from filesystems
 * that still need to be translated to SCSI CDBs from the ULD.
 */
static int scsi_setup_fs_cmnd(struct scsi_device *sdev, struct request *req)
{
	struct scsi_cmnd *cmd = blk_mq_rq_to_pdu(req);

	if (unlikely(sdev->handler && sdev->handler->prep_fn)) {
		int ret = sdev->handler->prep_fn(sdev, req);
		if (ret != BLKPREP_OK)
			return ret;
	}

	cmd->cmnd = scsi_req(req)->cmd = scsi_req(req)->__cmd;
	memset(cmd->cmnd, 0, BLK_MAX_CDB);
	return scsi_cmd_to_driver(cmd)->init_command(cmd);
}

static int scsi_setup_cmnd(struct scsi_device *sdev, struct request *req)
{
	struct scsi_cmnd *cmd = blk_mq_rq_to_pdu(req);

	if (!blk_rq_bytes(req))
		cmd->sc_data_direction = DMA_NONE;
	else if (rq_data_dir(req) == WRITE)
		cmd->sc_data_direction = DMA_TO_DEVICE;
	else
		cmd->sc_data_direction = DMA_FROM_DEVICE;

	if (blk_rq_is_scsi(req))
		return scsi_setup_scsi_cmnd(sdev, req);
	else
		return scsi_setup_fs_cmnd(sdev, req);
}

static int
scsi_prep_state_check(struct scsi_device *sdev, struct request *req)
{
	int ret = BLKPREP_OK;

	/*
	 * If the device is not in running state we will reject some
	 * or all commands.
	 */
	if (unlikely(sdev->sdev_state != SDEV_RUNNING)) {
		switch (sdev->sdev_state) {
		case SDEV_OFFLINE:
		case SDEV_TRANSPORT_OFFLINE:
			/*
			 * If the device is offline we refuse to process any
			 * commands.  The device must be brought online
			 * before trying any recovery commands.
			 */
			sdev_printk(KERN_ERR, sdev,
				    "rejecting I/O to offline device\n");
			ret = BLKPREP_KILL;
			break;
		case SDEV_DEL:
			/*
			 * If the device is fully deleted, we refuse to
			 * process any commands as well.
			 */
			sdev_printk(KERN_ERR, sdev,
				    "rejecting I/O to dead device\n");
			ret = BLKPREP_KILL;
			break;
		case SDEV_BLOCK:
		case SDEV_CREATED_BLOCK:
			ret = BLKPREP_DEFER;
			break;
		case SDEV_QUIESCE:
			/*
			 * If the devices is blocked we defer normal commands.
			 */
			if (!(req->rq_flags & RQF_PREEMPT))
				ret = BLKPREP_DEFER;
			break;
		default:
			/*
			 * For any other not fully online state we only allow
			 * special commands.  In particular any user initiated
			 * command is not allowed.
			 */
			if (!(req->rq_flags & RQF_PREEMPT))
				ret = BLKPREP_KILL;
			break;
		}
	}
	return ret;
}

static int
scsi_prep_return(struct request_queue *q, struct request *req, int ret)
{
	struct scsi_device *sdev = q->queuedata;

	switch (ret) {
	case BLKPREP_KILL:
	case BLKPREP_INVALID:
		scsi_req(req)->result = DID_NO_CONNECT << 16;
		/* release the command and kill it */
		if (req->special) {
			struct scsi_cmnd *cmd = req->special;
			scsi_release_buffers(cmd);
			scsi_put_command(cmd);
			put_device(&sdev->sdev_gendev);
			req->special = NULL;
		}
		break;
	case BLKPREP_DEFER:
		/*
		 * If we defer, the blk_peek_request() returns NULL, but the
		 * queue must be restarted, so we schedule a callback to happen
		 * shortly.
		 */
		if (atomic_read(&sdev->device_busy) == 0)
			blk_delay_queue(q, SCSI_QUEUE_DELAY);
		break;
	default:
		req->rq_flags |= RQF_DONTPREP;
	}

	return ret;
}

static int scsi_prep_fn(struct request_queue *q, struct request *req)
{
	struct scsi_device *sdev = q->queuedata;
	struct scsi_cmnd *cmd = blk_mq_rq_to_pdu(req);
	int ret;

	ret = scsi_prep_state_check(sdev, req);
	if (ret != BLKPREP_OK)
		goto out;

	if (!req->special) {
		/* Bail if we can't get a reference to the device */
		if (unlikely(!get_device(&sdev->sdev_gendev))) {
			ret = BLKPREP_DEFER;
			goto out;
		}

		scsi_init_command(sdev, cmd);
		req->special = cmd;
	}

	cmd->tag = req->tag;
	cmd->request = req;
	cmd->prot_op = SCSI_PROT_NORMAL;

	ret = scsi_setup_cmnd(sdev, req);
out:
	if (ret != BLKPREP_OK)
		cmd->flags &= ~SCMD_INITIALIZED;
	return scsi_prep_return(q, req, ret);
}

static void scsi_unprep_fn(struct request_queue *q, struct request *req)
{
	scsi_uninit_cmd(blk_mq_rq_to_pdu(req));
}

/*
 * scsi_dev_queue_ready: if we can send requests to sdev, return 1 else
 * return 0.
 *
 * Called with the queue_lock held.
 */
static inline int scsi_dev_queue_ready(struct request_queue *q,
				  struct scsi_device *sdev)
{
	unsigned int busy;

	busy = atomic_inc_return(&sdev->device_busy) - 1;
	if (atomic_read(&sdev->device_blocked)) {
		if (busy)
			goto out_dec;

		/*
		 * unblock after device_blocked iterates to zero
		 */
		if (atomic_dec_return(&sdev->device_blocked) > 0) {
			/*
			 * For the MQ case we take care of this in the caller.
			 */
			if (!q->mq_ops)
				blk_delay_queue(q, SCSI_QUEUE_DELAY);
			goto out_dec;
		}
		SCSI_LOG_MLQUEUE(3, sdev_printk(KERN_INFO, sdev,
				   "unblocking device at zero depth\n"));
	}

	if (busy >= sdev->queue_depth)
		goto out_dec;

	return 1;
out_dec:
	atomic_dec(&sdev->device_busy);
	return 0;
}

/*
 * scsi_target_queue_ready: checks if there we can send commands to target
 * @sdev: scsi device on starget to check.
 */
static inline int scsi_target_queue_ready(struct Scsi_Host *shost,
					   struct scsi_device *sdev)
{
	struct scsi_target *starget = scsi_target(sdev);
	unsigned int busy;

	if (starget->single_lun) {
		spin_lock_irq(shost->host_lock);
		if (starget->starget_sdev_user &&
		    starget->starget_sdev_user != sdev) {
			spin_unlock_irq(shost->host_lock);
			return 0;
		}
		starget->starget_sdev_user = sdev;
		spin_unlock_irq(shost->host_lock);
	}

	if (starget->can_queue <= 0)
		return 1;

	busy = atomic_inc_return(&starget->target_busy) - 1;
	if (atomic_read(&starget->target_blocked) > 0) {
		if (busy)
			goto starved;

		/*
		 * unblock after target_blocked iterates to zero
		 */
		if (atomic_dec_return(&starget->target_blocked) > 0)
			goto out_dec;

		SCSI_LOG_MLQUEUE(3, starget_printk(KERN_INFO, starget,
				 "unblocking target at zero depth\n"));
	}

	if (busy >= starget->can_queue)
		goto starved;

	return 1;

starved:
	spin_lock_irq(shost->host_lock);
	list_move_tail(&sdev->starved_entry, &shost->starved_list);
	spin_unlock_irq(shost->host_lock);
out_dec:
	if (starget->can_queue > 0)
		atomic_dec(&starget->target_busy);
	return 0;
}

/*
 * scsi_host_queue_ready: if we can send requests to shost, return 1 else
 * return 0. We must end up running the queue again whenever 0 is
 * returned, else IO can hang.
 */
static inline int scsi_host_queue_ready(struct request_queue *q,
				   struct Scsi_Host *shost,
				   struct scsi_device *sdev)
{
	unsigned int busy;

	if (scsi_host_in_recovery(shost))
		return 0;

	busy = atomic_inc_return(&shost->host_busy) - 1;
	if (atomic_read(&shost->host_blocked) > 0) {
		if (busy)
			goto starved;

		/*
		 * unblock after host_blocked iterates to zero
		 */
		if (atomic_dec_return(&shost->host_blocked) > 0)
			goto out_dec;

		SCSI_LOG_MLQUEUE(3,
			shost_printk(KERN_INFO, shost,
				     "unblocking host at zero depth\n"));
	}

	if (shost->can_queue > 0 && busy >= shost->can_queue)
		goto starved;
	if (shost->host_self_blocked)
		goto starved;

	/* We're OK to process the command, so we can't be starved */
	if (!list_empty(&sdev->starved_entry)) {
		spin_lock_irq(shost->host_lock);
		if (!list_empty(&sdev->starved_entry))
			list_del_init(&sdev->starved_entry);
		spin_unlock_irq(shost->host_lock);
	}

	return 1;

starved:
	spin_lock_irq(shost->host_lock);
	if (list_empty(&sdev->starved_entry))
		list_add_tail(&sdev->starved_entry, &shost->starved_list);
	spin_unlock_irq(shost->host_lock);
out_dec:
	atomic_dec(&shost->host_busy);
	return 0;
}

/*
 * Busy state exporting function for request stacking drivers.
 *
 * For efficiency, no lock is taken to check the busy state of
 * shost/starget/sdev, since the returned value is not guaranteed and
 * may be changed after request stacking drivers call the function,
 * regardless of taking lock or not.
 *
 * When scsi can't dispatch I/Os anymore and needs to kill I/Os scsi
 * needs to return 'not busy'. Otherwise, request stacking drivers
 * may hold requests forever.
 */
static int scsi_lld_busy(struct request_queue *q)
{
	struct scsi_device *sdev = q->queuedata;
	struct Scsi_Host *shost;

	if (blk_queue_dying(q))
		return 0;

	shost = sdev->host;

	/*
	 * Ignore host/starget busy state.
	 * Since block layer does not have a concept of fairness across
	 * multiple queues, congestion of host/starget needs to be handled
	 * in SCSI layer.
	 */
	if (scsi_host_in_recovery(shost) || scsi_device_is_busy(sdev))
		return 1;

	return 0;
}

/*
 * Kill a request for a dead device
 */
static void scsi_kill_request(struct request *req, struct request_queue *q)
{
	struct scsi_cmnd *cmd = blk_mq_rq_to_pdu(req);
	struct scsi_device *sdev;
	struct scsi_target *starget;
	struct Scsi_Host *shost;

	blk_start_request(req);

	scmd_printk(KERN_INFO, cmd, "killing request\n");

	sdev = cmd->device;
	starget = scsi_target(sdev);
	shost = sdev->host;
	scsi_init_cmd_errh(cmd);
	cmd->result = DID_NO_CONNECT << 16;
	atomic_inc(&cmd->device->iorequest_cnt);

	/*
	 * SCSI request completion path will do scsi_device_unbusy(),
	 * bump busy counts.  To bump the counters, we need to dance
	 * with the locks as normal issue path does.
	 */
	atomic_inc(&sdev->device_busy);
	atomic_inc(&shost->host_busy);
	if (starget->can_queue > 0)
		atomic_inc(&starget->target_busy);

	blk_complete_request(req);
}

static void scsi_softirq_done(struct request *rq)
{
	struct scsi_cmnd *cmd = blk_mq_rq_to_pdu(rq);
	unsigned long wait_for = (cmd->allowed + 1) * rq->timeout;
	int disposition;

	INIT_LIST_HEAD(&cmd->eh_entry);

	atomic_inc(&cmd->device->iodone_cnt);
	if (cmd->result)
		atomic_inc(&cmd->device->ioerr_cnt);

	disposition = scsi_decide_disposition(cmd);
	if (disposition != SUCCESS &&
	    time_before(cmd->jiffies_at_alloc + wait_for, jiffies)) {
		sdev_printk(KERN_ERR, cmd->device,
			    "timing out command, waited %lus\n",
			    wait_for/HZ);
		disposition = SUCCESS;
	}

	scsi_log_completion(cmd, disposition);

	switch (disposition) {
		case SUCCESS:
			scsi_finish_command(cmd);
			break;
		case NEEDS_RETRY:
			scsi_queue_insert(cmd, SCSI_MLQUEUE_EH_RETRY);
			break;
		case ADD_TO_MLQUEUE:
			scsi_queue_insert(cmd, SCSI_MLQUEUE_DEVICE_BUSY);
			break;
		default:
			scsi_eh_scmd_add(cmd);
			break;
	}
}

/**
 * scsi_dispatch_command - Dispatch a command to the low-level driver.
 * @cmd: command block we are dispatching.
 *
 * Return: nonzero return request was rejected and device's queue needs to be
 * plugged.
 */
static int scsi_dispatch_cmd(struct scsi_cmnd *cmd)
{
	struct Scsi_Host *host = cmd->device->host;
	int rtn = 0;

	atomic_inc(&cmd->device->iorequest_cnt);

	/* check if the device is still usable */
	if (unlikely(cmd->device->sdev_state == SDEV_DEL)) {
		/* in SDEV_DEL we error all commands. DID_NO_CONNECT
		 * returns an immediate error upwards, and signals
		 * that the device is no longer present */
		cmd->result = DID_NO_CONNECT << 16;
		goto done;
	}

	/* Check to see if the scsi lld made this device blocked. */
	if (unlikely(scsi_device_blocked(cmd->device))) {
		/*
		 * in blocked state, the command is just put back on
		 * the device queue.  The suspend state has already
		 * blocked the queue so future requests should not
		 * occur until the device transitions out of the
		 * suspend state.
		 */
		SCSI_LOG_MLQUEUE(3, scmd_printk(KERN_INFO, cmd,
			"queuecommand : device blocked\n"));
		return SCSI_MLQUEUE_DEVICE_BUSY;
	}

	/* Store the LUN value in cmnd, if needed. */
	if (cmd->device->lun_in_cdb)
		cmd->cmnd[1] = (cmd->cmnd[1] & 0x1f) |
			       (cmd->device->lun << 5 & 0xe0);

	scsi_log_send(cmd);

	/*
	 * Before we queue this command, check if the command
	 * length exceeds what the host adapter can handle.
	 */
	if (cmd->cmd_len > cmd->device->host->max_cmd_len) {
		SCSI_LOG_MLQUEUE(3, scmd_printk(KERN_INFO, cmd,
			       "queuecommand : command too long. "
			       "cdb_size=%d host->max_cmd_len=%d\n",
			       cmd->cmd_len, cmd->device->host->max_cmd_len));
		cmd->result = (DID_ABORT << 16);
		goto done;
	}

	if (unlikely(host->shost_state == SHOST_DEL)) {
		cmd->result = (DID_NO_CONNECT << 16);
		goto done;

	}

	trace_scsi_dispatch_cmd_start(cmd);
	rtn = host->hostt->queuecommand(host, cmd);
	if (rtn) {
		trace_scsi_dispatch_cmd_error(cmd, rtn);
		if (rtn != SCSI_MLQUEUE_DEVICE_BUSY &&
		    rtn != SCSI_MLQUEUE_TARGET_BUSY)
			rtn = SCSI_MLQUEUE_HOST_BUSY;

		SCSI_LOG_MLQUEUE(3, scmd_printk(KERN_INFO, cmd,
			"queuecommand : request rejected\n"));
	}

	return rtn;
 done:
	cmd->scsi_done(cmd);
	return 0;
}

/**
 * scsi_done - Invoke completion on finished SCSI command.
 * @cmd: The SCSI Command for which a low-level device driver (LLDD) gives
 * ownership back to SCSI Core -- i.e. the LLDD has finished with it.
 *
 * Description: This function is the mid-level's (SCSI Core) interrupt routine,
 * which regains ownership of the SCSI command (de facto) from a LLDD, and
 * calls blk_complete_request() for further processing.
 *
 * This function is interrupt context safe.
 */
static void scsi_done(struct scsi_cmnd *cmd)
{
	trace_scsi_dispatch_cmd_done(cmd);
	blk_complete_request(cmd->request);
}

/*
 * Function:    scsi_request_fn()
 *
 * Purpose:     Main strategy routine for SCSI.
 *
 * Arguments:   q       - Pointer to actual queue.
 *
 * Returns:     Nothing
 *
 * Lock status: IO request lock assumed to be held when called.
 */
static void scsi_request_fn(struct request_queue *q)
	__releases(q->queue_lock)
	__acquires(q->queue_lock)
{
	struct scsi_device *sdev = q->queuedata;
	struct Scsi_Host *shost;
	struct scsi_cmnd *cmd;
	struct request *req;

	/*
	 * To start with, we keep looping until the queue is empty, or until
	 * the host is no longer able to accept any more requests.
	 */
	shost = sdev->host;
	for (;;) {
		int rtn;
		/*
		 * get next queueable request.  We do this early to make sure
		 * that the request is fully prepared even if we cannot
		 * accept it.
		 */
		req = blk_peek_request(q);
		if (!req)
			break;

		if (unlikely(!scsi_device_online(sdev))) {
			sdev_printk(KERN_ERR, sdev,
				    "rejecting I/O to offline device\n");
			scsi_kill_request(req, q);
			continue;
		}

		if (!scsi_dev_queue_ready(q, sdev))
			break;

		/*
		 * Remove the request from the request list.
		 */
		if (!(blk_queue_tagged(q) && !blk_queue_start_tag(q, req)))
			blk_start_request(req);

		spin_unlock_irq(q->queue_lock);
		cmd = blk_mq_rq_to_pdu(req);
		if (cmd != req->special) {
			printk(KERN_CRIT "impossible request in %s.\n"
					 "please mail a stack trace to "
					 "linux-scsi@vger.kernel.org\n",
					 __func__);
			blk_dump_rq_flags(req, "foo");
			BUG();
		}

		/*
		 * We hit this when the driver is using a host wide
		 * tag map. For device level tag maps the queue_depth check
		 * in the device ready fn would prevent us from trying
		 * to allocate a tag. Since the map is a shared host resource
		 * we add the dev to the starved list so it eventually gets
		 * a run when a tag is freed.
		 */
		if (blk_queue_tagged(q) && !(req->rq_flags & RQF_QUEUED)) {
			spin_lock_irq(shost->host_lock);
			if (list_empty(&sdev->starved_entry))
				list_add_tail(&sdev->starved_entry,
					      &shost->starved_list);
			spin_unlock_irq(shost->host_lock);
			goto not_ready;
		}

		if (!scsi_target_queue_ready(shost, sdev))
			goto not_ready;

		if (!scsi_host_queue_ready(q, shost, sdev))
			goto host_not_ready;
	
		if (sdev->simple_tags)
			cmd->flags |= SCMD_TAGGED;
		else
			cmd->flags &= ~SCMD_TAGGED;

		/*
		 * Finally, initialize any error handling parameters, and set up
		 * the timers for timeouts.
		 */
		scsi_init_cmd_errh(cmd);

		/*
		 * Dispatch the command to the low-level driver.
		 */
		cmd->scsi_done = scsi_done;
		rtn = scsi_dispatch_cmd(cmd);
		if (rtn) {
			scsi_queue_insert(cmd, rtn);
			spin_lock_irq(q->queue_lock);
			goto out_delay;
		}
		spin_lock_irq(q->queue_lock);
	}

	return;

 host_not_ready:
	if (scsi_target(sdev)->can_queue > 0)
		atomic_dec(&scsi_target(sdev)->target_busy);
 not_ready:
	/*
	 * lock q, handle tag, requeue req, and decrement device_busy. We
	 * must return with queue_lock held.
	 *
	 * Decrementing device_busy without checking it is OK, as all such
	 * cases (host limits or settings) should run the queue at some
	 * later time.
	 */
	spin_lock_irq(q->queue_lock);
	blk_requeue_request(q, req);
	atomic_dec(&sdev->device_busy);
out_delay:
	if (!atomic_read(&sdev->device_busy) && !scsi_device_blocked(sdev))
		blk_delay_queue(q, SCSI_QUEUE_DELAY);
}

static inline blk_status_t prep_to_mq(int ret)
{
	switch (ret) {
	case BLKPREP_OK:
		return BLK_STS_OK;
	case BLKPREP_DEFER:
		return BLK_STS_RESOURCE;
	default:
		return BLK_STS_IOERR;
	}
}

/* Size in bytes of the sg-list stored in the scsi-mq command-private data. */
static unsigned int scsi_mq_sgl_size(struct Scsi_Host *shost)
{
	return min_t(unsigned int, shost->sg_tablesize, SG_CHUNK_SIZE) *
		sizeof(struct scatterlist);
}

static int scsi_mq_prep_fn(struct request *req)
{
	struct scsi_cmnd *cmd = blk_mq_rq_to_pdu(req);
	struct scsi_device *sdev = req->q->queuedata;
	struct Scsi_Host *shost = sdev->host;
	struct scatterlist *sg;
	int ret;

	scsi_init_command(sdev, cmd);

	req->special = cmd;

	cmd->request = req;

	cmd->tag = req->tag;
	cmd->prot_op = SCSI_PROT_NORMAL;

	sg = (void *)cmd + sizeof(struct scsi_cmnd) + shost->hostt->cmd_size;
	cmd->sdb.table.sgl = sg;

	if (scsi_host_get_prot(shost)) {
		memset(cmd->prot_sdb, 0, sizeof(struct scsi_data_buffer));

		cmd->prot_sdb->table.sgl =
			(struct scatterlist *)(cmd->prot_sdb + 1);
	}

	if (blk_bidi_rq(req)) {
		struct request *next_rq = req->next_rq;
		struct scsi_data_buffer *bidi_sdb = blk_mq_rq_to_pdu(next_rq);

		memset(bidi_sdb, 0, sizeof(struct scsi_data_buffer));
		bidi_sdb->table.sgl =
			(struct scatterlist *)(bidi_sdb + 1);

		next_rq->special = bidi_sdb;
	}

	blk_mq_start_request(req);

	ret = scsi_setup_cmnd(sdev, req);
	if (ret != BLK_STS_OK)
		cmd->flags &= ~SCMD_INITIALIZED;
	return ret;
}

static void scsi_mq_done(struct scsi_cmnd *cmd)
{
	trace_scsi_dispatch_cmd_done(cmd);
	blk_mq_complete_request(cmd->request);
}

static blk_status_t scsi_queue_rq(struct blk_mq_hw_ctx *hctx,
			 const struct blk_mq_queue_data *bd)
{
	struct request *req = bd->rq;
	struct request_queue *q = req->q;
	struct scsi_device *sdev = q->queuedata;
	struct Scsi_Host *shost = sdev->host;
	struct scsi_cmnd *cmd = blk_mq_rq_to_pdu(req);
	blk_status_t ret;
	int reason;

	ret = prep_to_mq(scsi_prep_state_check(sdev, req));
	if (ret != BLK_STS_OK)
		goto out;

	ret = BLK_STS_RESOURCE;
	if (!get_device(&sdev->sdev_gendev))
		goto out;

	if (!scsi_dev_queue_ready(q, sdev))
		goto out_put_device;
	if (!scsi_target_queue_ready(shost, sdev))
		goto out_dec_device_busy;
	if (!scsi_host_queue_ready(q, shost, sdev))
		goto out_dec_target_busy;

	if (!(req->rq_flags & RQF_DONTPREP)) {
		ret = prep_to_mq(scsi_mq_prep_fn(req));
		if (ret != BLK_STS_OK)
			goto out_dec_host_busy;
		req->rq_flags |= RQF_DONTPREP;
	} else {
		blk_mq_start_request(req);
	}

	if (sdev->simple_tags)
		cmd->flags |= SCMD_TAGGED;
	else
		cmd->flags &= ~SCMD_TAGGED;

	scsi_init_cmd_errh(cmd);
	cmd->scsi_done = scsi_mq_done;

	reason = scsi_dispatch_cmd(cmd);
	if (reason) {
		scsi_set_blocked(cmd, reason);
		ret = BLK_STS_RESOURCE;
		goto out_dec_host_busy;
	}

	return BLK_STS_OK;

out_dec_host_busy:
	atomic_dec(&shost->host_busy);
out_dec_target_busy:
	if (scsi_target(sdev)->can_queue > 0)
		atomic_dec(&scsi_target(sdev)->target_busy);
out_dec_device_busy:
	atomic_dec(&sdev->device_busy);
out_put_device:
	put_device(&sdev->sdev_gendev);
out:
	switch (ret) {
	case BLK_STS_OK:
		break;
	case BLK_STS_RESOURCE:
		if (atomic_read(&sdev->device_busy) == 0 &&
		    !scsi_device_blocked(sdev))
			blk_mq_delay_run_hw_queue(hctx, SCSI_QUEUE_DELAY);
		break;
	default:
		/*
		 * Make sure to release all allocated ressources when
		 * we hit an error, as we will never see this command
		 * again.
		 */
		if (req->rq_flags & RQF_DONTPREP)
			scsi_mq_uninit_cmd(cmd);
		break;
	}
	return ret;
}

static enum blk_eh_timer_return scsi_timeout(struct request *req,
		bool reserved)
{
	if (reserved)
		return BLK_EH_RESET_TIMER;
	return scsi_times_out(req);
}

static int scsi_mq_init_request(struct blk_mq_tag_set *set, struct request *rq,
				unsigned int hctx_idx, unsigned int numa_node)
{
	struct Scsi_Host *shost = set->driver_data;
	const bool unchecked_isa_dma = shost->unchecked_isa_dma;
	struct scsi_cmnd *cmd = blk_mq_rq_to_pdu(rq);
	struct scatterlist *sg;

	if (unchecked_isa_dma)
		cmd->flags |= SCMD_UNCHECKED_ISA_DMA;
	cmd->sense_buffer = scsi_alloc_sense_buffer(unchecked_isa_dma,
						    GFP_KERNEL, numa_node);
	if (!cmd->sense_buffer)
		return -ENOMEM;
	cmd->req.sense = cmd->sense_buffer;

	if (scsi_host_get_prot(shost)) {
		sg = (void *)cmd + sizeof(struct scsi_cmnd) +
			shost->hostt->cmd_size;
		cmd->prot_sdb = (void *)sg + scsi_mq_sgl_size(shost);
	}

	return 0;
}

static void scsi_mq_exit_request(struct blk_mq_tag_set *set, struct request *rq,
				 unsigned int hctx_idx)
{
	struct scsi_cmnd *cmd = blk_mq_rq_to_pdu(rq);

	scsi_free_sense_buffer(cmd->flags & SCMD_UNCHECKED_ISA_DMA,
			       cmd->sense_buffer);
}

static int scsi_map_queues(struct blk_mq_tag_set *set)
{
	struct Scsi_Host *shost = container_of(set, struct Scsi_Host, tag_set);

	if (shost->hostt->map_queues)
		return shost->hostt->map_queues(shost);
	return blk_mq_map_queues(set);
}

static u64 scsi_calculate_bounce_limit(struct Scsi_Host *shost)
{
	struct device *host_dev;
	u64 bounce_limit = 0xffffffff;

	if (shost->unchecked_isa_dma)
		return BLK_BOUNCE_ISA;
	/*
	 * Platforms with virtual-DMA translation
	 * hardware have no practical limit.
	 */
	if (!PCI_DMA_BUS_IS_PHYS)
		return BLK_BOUNCE_ANY;

	host_dev = scsi_get_device(shost);
	if (host_dev && host_dev->dma_mask)
		bounce_limit = (u64)dma_max_pfn(host_dev) << PAGE_SHIFT;

	return bounce_limit;
}

void __scsi_init_queue(struct Scsi_Host *shost, struct request_queue *q)
{
	struct device *dev = shost->dma_dev;

	queue_flag_set_unlocked(QUEUE_FLAG_SCSI_PASSTHROUGH, q);

	/*
	 * this limit is imposed by hardware restrictions
	 */
	blk_queue_max_segments(q, min_t(unsigned short, shost->sg_tablesize,
					SG_MAX_SEGMENTS));

	if (scsi_host_prot_dma(shost)) {
		shost->sg_prot_tablesize =
			min_not_zero(shost->sg_prot_tablesize,
				     (unsigned short)SCSI_MAX_PROT_SG_SEGMENTS);
		BUG_ON(shost->sg_prot_tablesize < shost->sg_tablesize);
		blk_queue_max_integrity_segments(q, shost->sg_prot_tablesize);
	}

	blk_queue_max_hw_sectors(q, shost->max_sectors);
	blk_queue_bounce_limit(q, scsi_calculate_bounce_limit(shost));
	blk_queue_segment_boundary(q, shost->dma_boundary);
	dma_set_seg_boundary(dev, shost->dma_boundary);

	blk_queue_max_segment_size(q, dma_get_max_seg_size(dev));

	if (!shost->use_clustering)
		q->limits.cluster = 0;

	/*
	 * set a reasonable default alignment on word boundaries: the
	 * host and device may alter it using
	 * blk_queue_update_dma_alignment() later.
	 */
	blk_queue_dma_alignment(q, 0x03);
}
EXPORT_SYMBOL_GPL(__scsi_init_queue);

static int scsi_old_init_rq(struct request_queue *q, struct request *rq,
			    gfp_t gfp)
{
	struct Scsi_Host *shost = q->rq_alloc_data;
	const bool unchecked_isa_dma = shost->unchecked_isa_dma;
	struct scsi_cmnd *cmd = blk_mq_rq_to_pdu(rq);

	memset(cmd, 0, sizeof(*cmd));

	if (unchecked_isa_dma)
		cmd->flags |= SCMD_UNCHECKED_ISA_DMA;
	cmd->sense_buffer = scsi_alloc_sense_buffer(unchecked_isa_dma, gfp,
						    NUMA_NO_NODE);
	if (!cmd->sense_buffer)
		goto fail;
	cmd->req.sense = cmd->sense_buffer;

	if (scsi_host_get_prot(shost) >= SHOST_DIX_TYPE0_PROTECTION) {
		cmd->prot_sdb = kmem_cache_zalloc(scsi_sdb_cache, gfp);
		if (!cmd->prot_sdb)
			goto fail_free_sense;
	}

	return 0;

fail_free_sense:
	scsi_free_sense_buffer(unchecked_isa_dma, cmd->sense_buffer);
fail:
	return -ENOMEM;
}

static void scsi_old_exit_rq(struct request_queue *q, struct request *rq)
{
	struct scsi_cmnd *cmd = blk_mq_rq_to_pdu(rq);

	if (cmd->prot_sdb)
		kmem_cache_free(scsi_sdb_cache, cmd->prot_sdb);
	scsi_free_sense_buffer(cmd->flags & SCMD_UNCHECKED_ISA_DMA,
			       cmd->sense_buffer);
}

struct request_queue *scsi_old_alloc_queue(struct scsi_device *sdev)
{
	struct Scsi_Host *shost = sdev->host;
	struct request_queue *q;

	q = blk_alloc_queue_node(GFP_KERNEL, NUMA_NO_NODE);
	if (!q)
		return NULL;
	q->cmd_size = sizeof(struct scsi_cmnd) + shost->hostt->cmd_size;
	q->rq_alloc_data = shost;
	q->request_fn = scsi_request_fn;
<<<<<<< HEAD
	q->init_rq_fn = scsi_init_rq;
	q->exit_rq_fn = scsi_exit_rq;
=======
	q->init_rq_fn = scsi_old_init_rq;
	q->exit_rq_fn = scsi_old_exit_rq;
>>>>>>> bb176f67
	q->initialize_rq_fn = scsi_initialize_rq;

	if (blk_init_allocated_queue(q) < 0) {
		blk_cleanup_queue(q);
		return NULL;
	}

	__scsi_init_queue(shost, q);
	blk_queue_prep_rq(q, scsi_prep_fn);
	blk_queue_unprep_rq(q, scsi_unprep_fn);
	blk_queue_softirq_done(q, scsi_softirq_done);
	blk_queue_rq_timed_out(q, scsi_times_out);
	blk_queue_lld_busy(q, scsi_lld_busy);
	return q;
}

static const struct blk_mq_ops scsi_mq_ops = {
	.queue_rq	= scsi_queue_rq,
	.complete	= scsi_softirq_done,
	.timeout	= scsi_timeout,
#ifdef CONFIG_BLK_DEBUG_FS
	.show_rq	= scsi_show_rq,
#endif
<<<<<<< HEAD
	.init_request	= scsi_init_request,
	.exit_request	= scsi_exit_request,
=======
	.init_request	= scsi_mq_init_request,
	.exit_request	= scsi_mq_exit_request,
>>>>>>> bb176f67
	.initialize_rq_fn = scsi_initialize_rq,
	.map_queues	= scsi_map_queues,
};

struct request_queue *scsi_mq_alloc_queue(struct scsi_device *sdev)
{
	sdev->request_queue = blk_mq_init_queue(&sdev->host->tag_set);
	if (IS_ERR(sdev->request_queue))
		return NULL;

	sdev->request_queue->queuedata = sdev;
	__scsi_init_queue(sdev->host, sdev->request_queue);
	return sdev->request_queue;
}

int scsi_mq_setup_tags(struct Scsi_Host *shost)
{
	unsigned int cmd_size, sgl_size;

	sgl_size = scsi_mq_sgl_size(shost);
	cmd_size = sizeof(struct scsi_cmnd) + shost->hostt->cmd_size + sgl_size;
	if (scsi_host_get_prot(shost))
		cmd_size += sizeof(struct scsi_data_buffer) + sgl_size;

	memset(&shost->tag_set, 0, sizeof(shost->tag_set));
	shost->tag_set.ops = &scsi_mq_ops;
	shost->tag_set.nr_hw_queues = shost->nr_hw_queues ? : 1;
	shost->tag_set.queue_depth = shost->can_queue;
	shost->tag_set.cmd_size = cmd_size;
	shost->tag_set.numa_node = NUMA_NO_NODE;
	shost->tag_set.flags = BLK_MQ_F_SHOULD_MERGE | BLK_MQ_F_SG_MERGE;
	shost->tag_set.flags |=
		BLK_ALLOC_POLICY_TO_MQ_FLAG(shost->hostt->tag_alloc_policy);
	shost->tag_set.driver_data = shost;

	return blk_mq_alloc_tag_set(&shost->tag_set);
}

void scsi_mq_destroy_tags(struct Scsi_Host *shost)
{
	blk_mq_free_tag_set(&shost->tag_set);
}

/**
 * scsi_device_from_queue - return sdev associated with a request_queue
 * @q: The request queue to return the sdev from
 *
 * Return the sdev associated with a request queue or NULL if the
 * request_queue does not reference a SCSI device.
 */
struct scsi_device *scsi_device_from_queue(struct request_queue *q)
{
	struct scsi_device *sdev = NULL;

	if (q->mq_ops) {
		if (q->mq_ops == &scsi_mq_ops)
			sdev = q->queuedata;
	} else if (q->request_fn == scsi_request_fn)
		sdev = q->queuedata;
	if (!sdev || !get_device(&sdev->sdev_gendev))
		sdev = NULL;

	return sdev;
}
EXPORT_SYMBOL_GPL(scsi_device_from_queue);

/*
 * Function:    scsi_block_requests()
 *
 * Purpose:     Utility function used by low-level drivers to prevent further
 *		commands from being queued to the device.
 *
 * Arguments:   shost       - Host in question
 *
 * Returns:     Nothing
 *
 * Lock status: No locks are assumed held.
 *
 * Notes:       There is no timer nor any other means by which the requests
 *		get unblocked other than the low-level driver calling
 *		scsi_unblock_requests().
 */
void scsi_block_requests(struct Scsi_Host *shost)
{
	shost->host_self_blocked = 1;
}
EXPORT_SYMBOL(scsi_block_requests);

/*
 * Function:    scsi_unblock_requests()
 *
 * Purpose:     Utility function used by low-level drivers to allow further
 *		commands from being queued to the device.
 *
 * Arguments:   shost       - Host in question
 *
 * Returns:     Nothing
 *
 * Lock status: No locks are assumed held.
 *
 * Notes:       There is no timer nor any other means by which the requests
 *		get unblocked other than the low-level driver calling
 *		scsi_unblock_requests().
 *
 *		This is done as an API function so that changes to the
 *		internals of the scsi mid-layer won't require wholesale
 *		changes to drivers that use this feature.
 */
void scsi_unblock_requests(struct Scsi_Host *shost)
{
	shost->host_self_blocked = 0;
	scsi_run_host_queues(shost);
}
EXPORT_SYMBOL(scsi_unblock_requests);

int __init scsi_init_queue(void)
{
	scsi_sdb_cache = kmem_cache_create("scsi_data_buffer",
					   sizeof(struct scsi_data_buffer),
					   0, 0, NULL);
	if (!scsi_sdb_cache) {
		printk(KERN_ERR "SCSI: can't init scsi sdb cache\n");
		return -ENOMEM;
	}

	return 0;
}

void scsi_exit_queue(void)
{
	kmem_cache_destroy(scsi_sense_cache);
	kmem_cache_destroy(scsi_sense_isadma_cache);
	kmem_cache_destroy(scsi_sdb_cache);
}

/**
 *	scsi_mode_select - issue a mode select
 *	@sdev:	SCSI device to be queried
 *	@pf:	Page format bit (1 == standard, 0 == vendor specific)
 *	@sp:	Save page bit (0 == don't save, 1 == save)
 *	@modepage: mode page being requested
 *	@buffer: request buffer (may not be smaller than eight bytes)
 *	@len:	length of request buffer.
 *	@timeout: command timeout
 *	@retries: number of retries before failing
 *	@data: returns a structure abstracting the mode header data
 *	@sshdr: place to put sense data (or NULL if no sense to be collected).
 *		must be SCSI_SENSE_BUFFERSIZE big.
 *
 *	Returns zero if successful; negative error number or scsi
 *	status on error
 *
 */
int
scsi_mode_select(struct scsi_device *sdev, int pf, int sp, int modepage,
		 unsigned char *buffer, int len, int timeout, int retries,
		 struct scsi_mode_data *data, struct scsi_sense_hdr *sshdr)
{
	unsigned char cmd[10];
	unsigned char *real_buffer;
	int ret;

	memset(cmd, 0, sizeof(cmd));
	cmd[1] = (pf ? 0x10 : 0) | (sp ? 0x01 : 0);

	if (sdev->use_10_for_ms) {
		if (len > 65535)
			return -EINVAL;
		real_buffer = kmalloc(8 + len, GFP_KERNEL);
		if (!real_buffer)
			return -ENOMEM;
		memcpy(real_buffer + 8, buffer, len);
		len += 8;
		real_buffer[0] = 0;
		real_buffer[1] = 0;
		real_buffer[2] = data->medium_type;
		real_buffer[3] = data->device_specific;
		real_buffer[4] = data->longlba ? 0x01 : 0;
		real_buffer[5] = 0;
		real_buffer[6] = data->block_descriptor_length >> 8;
		real_buffer[7] = data->block_descriptor_length;

		cmd[0] = MODE_SELECT_10;
		cmd[7] = len >> 8;
		cmd[8] = len;
	} else {
		if (len > 255 || data->block_descriptor_length > 255 ||
		    data->longlba)
			return -EINVAL;

		real_buffer = kmalloc(4 + len, GFP_KERNEL);
		if (!real_buffer)
			return -ENOMEM;
		memcpy(real_buffer + 4, buffer, len);
		len += 4;
		real_buffer[0] = 0;
		real_buffer[1] = data->medium_type;
		real_buffer[2] = data->device_specific;
		real_buffer[3] = data->block_descriptor_length;
		

		cmd[0] = MODE_SELECT;
		cmd[4] = len;
	}

	ret = scsi_execute_req(sdev, cmd, DMA_TO_DEVICE, real_buffer, len,
			       sshdr, timeout, retries, NULL);
	kfree(real_buffer);
	return ret;
}
EXPORT_SYMBOL_GPL(scsi_mode_select);

/**
 *	scsi_mode_sense - issue a mode sense, falling back from 10 to six bytes if necessary.
 *	@sdev:	SCSI device to be queried
 *	@dbd:	set if mode sense will allow block descriptors to be returned
 *	@modepage: mode page being requested
 *	@buffer: request buffer (may not be smaller than eight bytes)
 *	@len:	length of request buffer.
 *	@timeout: command timeout
 *	@retries: number of retries before failing
 *	@data: returns a structure abstracting the mode header data
 *	@sshdr: place to put sense data (or NULL if no sense to be collected).
 *		must be SCSI_SENSE_BUFFERSIZE big.
 *
 *	Returns zero if unsuccessful, or the header offset (either 4
 *	or 8 depending on whether a six or ten byte command was
 *	issued) if successful.
 */
int
scsi_mode_sense(struct scsi_device *sdev, int dbd, int modepage,
		  unsigned char *buffer, int len, int timeout, int retries,
		  struct scsi_mode_data *data, struct scsi_sense_hdr *sshdr)
{
	unsigned char cmd[12];
	int use_10_for_ms;
	int header_length;
	int result, retry_count = retries;
	struct scsi_sense_hdr my_sshdr;

	memset(data, 0, sizeof(*data));
	memset(&cmd[0], 0, 12);
	cmd[1] = dbd & 0x18;	/* allows DBD and LLBA bits */
	cmd[2] = modepage;

	/* caller might not be interested in sense, but we need it */
	if (!sshdr)
		sshdr = &my_sshdr;

 retry:
	use_10_for_ms = sdev->use_10_for_ms;

	if (use_10_for_ms) {
		if (len < 8)
			len = 8;

		cmd[0] = MODE_SENSE_10;
		cmd[8] = len;
		header_length = 8;
	} else {
		if (len < 4)
			len = 4;

		cmd[0] = MODE_SENSE;
		cmd[4] = len;
		header_length = 4;
	}

	memset(buffer, 0, len);

	result = scsi_execute_req(sdev, cmd, DMA_FROM_DEVICE, buffer, len,
				  sshdr, timeout, retries, NULL);

	/* This code looks awful: what it's doing is making sure an
	 * ILLEGAL REQUEST sense return identifies the actual command
	 * byte as the problem.  MODE_SENSE commands can return
	 * ILLEGAL REQUEST if the code page isn't supported */

	if (use_10_for_ms && !scsi_status_is_good(result) &&
	    (driver_byte(result) & DRIVER_SENSE)) {
		if (scsi_sense_valid(sshdr)) {
			if ((sshdr->sense_key == ILLEGAL_REQUEST) &&
			    (sshdr->asc == 0x20) && (sshdr->ascq == 0)) {
				/* 
				 * Invalid command operation code
				 */
				sdev->use_10_for_ms = 0;
				goto retry;
			}
		}
	}

	if(scsi_status_is_good(result)) {
		if (unlikely(buffer[0] == 0x86 && buffer[1] == 0x0b &&
			     (modepage == 6 || modepage == 8))) {
			/* Initio breakage? */
			header_length = 0;
			data->length = 13;
			data->medium_type = 0;
			data->device_specific = 0;
			data->longlba = 0;
			data->block_descriptor_length = 0;
		} else if(use_10_for_ms) {
			data->length = buffer[0]*256 + buffer[1] + 2;
			data->medium_type = buffer[2];
			data->device_specific = buffer[3];
			data->longlba = buffer[4] & 0x01;
			data->block_descriptor_length = buffer[6]*256
				+ buffer[7];
		} else {
			data->length = buffer[0] + 1;
			data->medium_type = buffer[1];
			data->device_specific = buffer[2];
			data->block_descriptor_length = buffer[3];
		}
		data->header_length = header_length;
	} else if ((status_byte(result) == CHECK_CONDITION) &&
		   scsi_sense_valid(sshdr) &&
		   sshdr->sense_key == UNIT_ATTENTION && retry_count) {
		retry_count--;
		goto retry;
	}

	return result;
}
EXPORT_SYMBOL(scsi_mode_sense);

/**
 *	scsi_test_unit_ready - test if unit is ready
 *	@sdev:	scsi device to change the state of.
 *	@timeout: command timeout
 *	@retries: number of retries before failing
 *	@sshdr: outpout pointer for decoded sense information.
 *
 *	Returns zero if unsuccessful or an error if TUR failed.  For
 *	removable media, UNIT_ATTENTION sets ->changed flag.
 **/
int
scsi_test_unit_ready(struct scsi_device *sdev, int timeout, int retries,
		     struct scsi_sense_hdr *sshdr)
{
	char cmd[] = {
		TEST_UNIT_READY, 0, 0, 0, 0, 0,
	};
	int result;

	/* try to eat the UNIT_ATTENTION if there are enough retries */
	do {
		result = scsi_execute_req(sdev, cmd, DMA_NONE, NULL, 0, sshdr,
					  timeout, retries, NULL);
		if (sdev->removable && scsi_sense_valid(sshdr) &&
		    sshdr->sense_key == UNIT_ATTENTION)
			sdev->changed = 1;
	} while (scsi_sense_valid(sshdr) &&
		 sshdr->sense_key == UNIT_ATTENTION && --retries);

	return result;
}
EXPORT_SYMBOL(scsi_test_unit_ready);

/**
 *	scsi_device_set_state - Take the given device through the device state model.
 *	@sdev:	scsi device to change the state of.
 *	@state:	state to change to.
 *
 *	Returns zero if successful or an error if the requested
 *	transition is illegal.
 */
int
scsi_device_set_state(struct scsi_device *sdev, enum scsi_device_state state)
{
	enum scsi_device_state oldstate = sdev->sdev_state;

	if (state == oldstate)
		return 0;

	switch (state) {
	case SDEV_CREATED:
		switch (oldstate) {
		case SDEV_CREATED_BLOCK:
			break;
		default:
			goto illegal;
		}
		break;
			
	case SDEV_RUNNING:
		switch (oldstate) {
		case SDEV_CREATED:
		case SDEV_OFFLINE:
		case SDEV_TRANSPORT_OFFLINE:
		case SDEV_QUIESCE:
		case SDEV_BLOCK:
			break;
		default:
			goto illegal;
		}
		break;

	case SDEV_QUIESCE:
		switch (oldstate) {
		case SDEV_RUNNING:
		case SDEV_OFFLINE:
		case SDEV_TRANSPORT_OFFLINE:
			break;
		default:
			goto illegal;
		}
		break;

	case SDEV_OFFLINE:
	case SDEV_TRANSPORT_OFFLINE:
		switch (oldstate) {
		case SDEV_CREATED:
		case SDEV_RUNNING:
		case SDEV_QUIESCE:
		case SDEV_BLOCK:
			break;
		default:
			goto illegal;
		}
		break;

	case SDEV_BLOCK:
		switch (oldstate) {
		case SDEV_RUNNING:
		case SDEV_CREATED_BLOCK:
			break;
		default:
			goto illegal;
		}
		break;

	case SDEV_CREATED_BLOCK:
		switch (oldstate) {
		case SDEV_CREATED:
			break;
		default:
			goto illegal;
		}
		break;

	case SDEV_CANCEL:
		switch (oldstate) {
		case SDEV_CREATED:
		case SDEV_RUNNING:
		case SDEV_QUIESCE:
		case SDEV_OFFLINE:
		case SDEV_TRANSPORT_OFFLINE:
			break;
		default:
			goto illegal;
		}
		break;

	case SDEV_DEL:
		switch (oldstate) {
		case SDEV_CREATED:
		case SDEV_RUNNING:
		case SDEV_OFFLINE:
		case SDEV_TRANSPORT_OFFLINE:
		case SDEV_CANCEL:
		case SDEV_BLOCK:
		case SDEV_CREATED_BLOCK:
			break;
		default:
			goto illegal;
		}
		break;

	}
	sdev->sdev_state = state;
	sysfs_notify(&sdev->sdev_gendev.kobj, NULL, "state");
	return 0;

 illegal:
	SCSI_LOG_ERROR_RECOVERY(1,
				sdev_printk(KERN_ERR, sdev,
					    "Illegal state transition %s->%s",
					    scsi_device_state_name(oldstate),
					    scsi_device_state_name(state))
				);
	return -EINVAL;
}
EXPORT_SYMBOL(scsi_device_set_state);

/**
 * 	sdev_evt_emit - emit a single SCSI device uevent
 *	@sdev: associated SCSI device
 *	@evt: event to emit
 *
 *	Send a single uevent (scsi_event) to the associated scsi_device.
 */
static void scsi_evt_emit(struct scsi_device *sdev, struct scsi_event *evt)
{
	int idx = 0;
	char *envp[3];

	switch (evt->evt_type) {
	case SDEV_EVT_MEDIA_CHANGE:
		envp[idx++] = "SDEV_MEDIA_CHANGE=1";
		break;
	case SDEV_EVT_INQUIRY_CHANGE_REPORTED:
		scsi_rescan_device(&sdev->sdev_gendev);
		envp[idx++] = "SDEV_UA=INQUIRY_DATA_HAS_CHANGED";
		break;
	case SDEV_EVT_CAPACITY_CHANGE_REPORTED:
		envp[idx++] = "SDEV_UA=CAPACITY_DATA_HAS_CHANGED";
		break;
	case SDEV_EVT_SOFT_THRESHOLD_REACHED_REPORTED:
	       envp[idx++] = "SDEV_UA=THIN_PROVISIONING_SOFT_THRESHOLD_REACHED";
		break;
	case SDEV_EVT_MODE_PARAMETER_CHANGE_REPORTED:
		envp[idx++] = "SDEV_UA=MODE_PARAMETERS_CHANGED";
		break;
	case SDEV_EVT_LUN_CHANGE_REPORTED:
		envp[idx++] = "SDEV_UA=REPORTED_LUNS_DATA_HAS_CHANGED";
		break;
	case SDEV_EVT_ALUA_STATE_CHANGE_REPORTED:
		envp[idx++] = "SDEV_UA=ASYMMETRIC_ACCESS_STATE_CHANGED";
		break;
	default:
		/* do nothing */
		break;
	}

	envp[idx++] = NULL;

	kobject_uevent_env(&sdev->sdev_gendev.kobj, KOBJ_CHANGE, envp);
}

/**
 * 	sdev_evt_thread - send a uevent for each scsi event
 *	@work: work struct for scsi_device
 *
 *	Dispatch queued events to their associated scsi_device kobjects
 *	as uevents.
 */
void scsi_evt_thread(struct work_struct *work)
{
	struct scsi_device *sdev;
	enum scsi_device_event evt_type;
	LIST_HEAD(event_list);

	sdev = container_of(work, struct scsi_device, event_work);

	for (evt_type = SDEV_EVT_FIRST; evt_type <= SDEV_EVT_LAST; evt_type++)
		if (test_and_clear_bit(evt_type, sdev->pending_events))
			sdev_evt_send_simple(sdev, evt_type, GFP_KERNEL);

	while (1) {
		struct scsi_event *evt;
		struct list_head *this, *tmp;
		unsigned long flags;

		spin_lock_irqsave(&sdev->list_lock, flags);
		list_splice_init(&sdev->event_list, &event_list);
		spin_unlock_irqrestore(&sdev->list_lock, flags);

		if (list_empty(&event_list))
			break;

		list_for_each_safe(this, tmp, &event_list) {
			evt = list_entry(this, struct scsi_event, node);
			list_del(&evt->node);
			scsi_evt_emit(sdev, evt);
			kfree(evt);
		}
	}
}

/**
 * 	sdev_evt_send - send asserted event to uevent thread
 *	@sdev: scsi_device event occurred on
 *	@evt: event to send
 *
 *	Assert scsi device event asynchronously.
 */
void sdev_evt_send(struct scsi_device *sdev, struct scsi_event *evt)
{
	unsigned long flags;

#if 0
	/* FIXME: currently this check eliminates all media change events
	 * for polled devices.  Need to update to discriminate between AN
	 * and polled events */
	if (!test_bit(evt->evt_type, sdev->supported_events)) {
		kfree(evt);
		return;
	}
#endif

	spin_lock_irqsave(&sdev->list_lock, flags);
	list_add_tail(&evt->node, &sdev->event_list);
	schedule_work(&sdev->event_work);
	spin_unlock_irqrestore(&sdev->list_lock, flags);
}
EXPORT_SYMBOL_GPL(sdev_evt_send);

/**
 * 	sdev_evt_alloc - allocate a new scsi event
 *	@evt_type: type of event to allocate
 *	@gfpflags: GFP flags for allocation
 *
 *	Allocates and returns a new scsi_event.
 */
struct scsi_event *sdev_evt_alloc(enum scsi_device_event evt_type,
				  gfp_t gfpflags)
{
	struct scsi_event *evt = kzalloc(sizeof(struct scsi_event), gfpflags);
	if (!evt)
		return NULL;

	evt->evt_type = evt_type;
	INIT_LIST_HEAD(&evt->node);

	/* evt_type-specific initialization, if any */
	switch (evt_type) {
	case SDEV_EVT_MEDIA_CHANGE:
	case SDEV_EVT_INQUIRY_CHANGE_REPORTED:
	case SDEV_EVT_CAPACITY_CHANGE_REPORTED:
	case SDEV_EVT_SOFT_THRESHOLD_REACHED_REPORTED:
	case SDEV_EVT_MODE_PARAMETER_CHANGE_REPORTED:
	case SDEV_EVT_LUN_CHANGE_REPORTED:
	case SDEV_EVT_ALUA_STATE_CHANGE_REPORTED:
	default:
		/* do nothing */
		break;
	}

	return evt;
}
EXPORT_SYMBOL_GPL(sdev_evt_alloc);

/**
 * 	sdev_evt_send_simple - send asserted event to uevent thread
 *	@sdev: scsi_device event occurred on
 *	@evt_type: type of event to send
 *	@gfpflags: GFP flags for allocation
 *
 *	Assert scsi device event asynchronously, given an event type.
 */
void sdev_evt_send_simple(struct scsi_device *sdev,
			  enum scsi_device_event evt_type, gfp_t gfpflags)
{
	struct scsi_event *evt = sdev_evt_alloc(evt_type, gfpflags);
	if (!evt) {
		sdev_printk(KERN_ERR, sdev, "event %d eaten due to OOM\n",
			    evt_type);
		return;
	}

	sdev_evt_send(sdev, evt);
}
EXPORT_SYMBOL_GPL(sdev_evt_send_simple);

/**
 * scsi_request_fn_active() - number of kernel threads inside scsi_request_fn()
 * @sdev: SCSI device to count the number of scsi_request_fn() callers for.
 */
static int scsi_request_fn_active(struct scsi_device *sdev)
{
	struct request_queue *q = sdev->request_queue;
	int request_fn_active;

	WARN_ON_ONCE(sdev->host->use_blk_mq);

	spin_lock_irq(q->queue_lock);
	request_fn_active = q->request_fn_active;
	spin_unlock_irq(q->queue_lock);

	return request_fn_active;
}

/**
 * scsi_wait_for_queuecommand() - wait for ongoing queuecommand() calls
 * @sdev: SCSI device pointer.
 *
 * Wait until the ongoing shost->hostt->queuecommand() calls that are
 * invoked from scsi_request_fn() have finished.
 */
static void scsi_wait_for_queuecommand(struct scsi_device *sdev)
{
	WARN_ON_ONCE(sdev->host->use_blk_mq);

	while (scsi_request_fn_active(sdev))
		msleep(20);
}

/**
 *	scsi_device_quiesce - Block user issued commands.
 *	@sdev:	scsi device to quiesce.
 *
 *	This works by trying to transition to the SDEV_QUIESCE state
 *	(which must be a legal transition).  When the device is in this
 *	state, only special requests will be accepted, all others will
 *	be deferred.  Since special requests may also be requeued requests,
 *	a successful return doesn't guarantee the device will be 
 *	totally quiescent.
 *
 *	Must be called with user context, may sleep.
 *
 *	Returns zero if unsuccessful or an error if not.
 */
int
scsi_device_quiesce(struct scsi_device *sdev)
{
	int err;

	mutex_lock(&sdev->state_mutex);
	err = scsi_device_set_state(sdev, SDEV_QUIESCE);
	mutex_unlock(&sdev->state_mutex);

	if (err)
		return err;

	scsi_run_queue(sdev->request_queue);
	while (atomic_read(&sdev->device_busy)) {
		msleep_interruptible(200);
		scsi_run_queue(sdev->request_queue);
	}
	return 0;
}
EXPORT_SYMBOL(scsi_device_quiesce);

/**
 *	scsi_device_resume - Restart user issued commands to a quiesced device.
 *	@sdev:	scsi device to resume.
 *
 *	Moves the device from quiesced back to running and restarts the
 *	queues.
 *
 *	Must be called with user context, may sleep.
 */
void scsi_device_resume(struct scsi_device *sdev)
{
	/* check if the device state was mutated prior to resume, and if
	 * so assume the state is being managed elsewhere (for example
	 * device deleted during suspend)
	 */
	mutex_lock(&sdev->state_mutex);
	if (sdev->sdev_state == SDEV_QUIESCE &&
	    scsi_device_set_state(sdev, SDEV_RUNNING) == 0)
		scsi_run_queue(sdev->request_queue);
	mutex_unlock(&sdev->state_mutex);
}
EXPORT_SYMBOL(scsi_device_resume);

static void
device_quiesce_fn(struct scsi_device *sdev, void *data)
{
	scsi_device_quiesce(sdev);
}

void
scsi_target_quiesce(struct scsi_target *starget)
{
	starget_for_each_device(starget, NULL, device_quiesce_fn);
}
EXPORT_SYMBOL(scsi_target_quiesce);

static void
device_resume_fn(struct scsi_device *sdev, void *data)
{
	scsi_device_resume(sdev);
}

void
scsi_target_resume(struct scsi_target *starget)
{
	starget_for_each_device(starget, NULL, device_resume_fn);
}
EXPORT_SYMBOL(scsi_target_resume);

/**
 * scsi_internal_device_block_nowait - try to transition to the SDEV_BLOCK state
 * @sdev: device to block
 *
 * Pause SCSI command processing on the specified device. Does not sleep.
 *
 * Returns zero if successful or a negative error code upon failure.
 *
 * Notes:
 * This routine transitions the device to the SDEV_BLOCK state (which must be
 * a legal transition). When the device is in this state, command processing
 * is paused until the device leaves the SDEV_BLOCK state. See also
 * scsi_internal_device_unblock_nowait().
 */
int scsi_internal_device_block_nowait(struct scsi_device *sdev)
{
	struct request_queue *q = sdev->request_queue;
	unsigned long flags;
	int err = 0;

	err = scsi_device_set_state(sdev, SDEV_BLOCK);
	if (err) {
		err = scsi_device_set_state(sdev, SDEV_CREATED_BLOCK);

		if (err)
			return err;
	}

	/* 
	 * The device has transitioned to SDEV_BLOCK.  Stop the
	 * block layer from calling the midlayer with this device's
	 * request queue. 
	 */
	if (q->mq_ops) {
		blk_mq_quiesce_queue_nowait(q);
	} else {
		spin_lock_irqsave(q->queue_lock, flags);
		blk_stop_queue(q);
		spin_unlock_irqrestore(q->queue_lock, flags);
	}

	return 0;
}
EXPORT_SYMBOL_GPL(scsi_internal_device_block_nowait);

/**
 * scsi_internal_device_block - try to transition to the SDEV_BLOCK state
 * @sdev: device to block
 *
 * Pause SCSI command processing on the specified device and wait until all
 * ongoing scsi_request_fn() / scsi_queue_rq() calls have finished. May sleep.
 *
 * Returns zero if successful or a negative error code upon failure.
 *
 * Note:
 * This routine transitions the device to the SDEV_BLOCK state (which must be
 * a legal transition). When the device is in this state, command processing
 * is paused until the device leaves the SDEV_BLOCK state. See also
 * scsi_internal_device_unblock().
 *
 * To do: avoid that scsi_send_eh_cmnd() calls queuecommand() after
 * scsi_internal_device_block() has blocked a SCSI device and also
 * remove the rport mutex lock and unlock calls from srp_queuecommand().
 */
static int scsi_internal_device_block(struct scsi_device *sdev)
{
	struct request_queue *q = sdev->request_queue;
	int err;

	mutex_lock(&sdev->state_mutex);
	err = scsi_internal_device_block_nowait(sdev);
	if (err == 0) {
		if (q->mq_ops)
			blk_mq_quiesce_queue(q);
		else
			scsi_wait_for_queuecommand(sdev);
	}
	mutex_unlock(&sdev->state_mutex);

	return err;
}
 
void scsi_start_queue(struct scsi_device *sdev)
{
	struct request_queue *q = sdev->request_queue;
	unsigned long flags;

	if (q->mq_ops) {
		blk_mq_unquiesce_queue(q);
	} else {
		spin_lock_irqsave(q->queue_lock, flags);
		blk_start_queue(q);
		spin_unlock_irqrestore(q->queue_lock, flags);
	}
}

/**
 * scsi_internal_device_unblock_nowait - resume a device after a block request
 * @sdev:	device to resume
 * @new_state:	state to set the device to after unblocking
 *
 * Restart the device queue for a previously suspended SCSI device. Does not
 * sleep.
 *
 * Returns zero if successful or a negative error code upon failure.
 *
 * Notes:
 * This routine transitions the device to the SDEV_RUNNING state or to one of
 * the offline states (which must be a legal transition) allowing the midlayer
 * to goose the queue for this device.
 */
int scsi_internal_device_unblock_nowait(struct scsi_device *sdev,
					enum scsi_device_state new_state)
{
	/*
	 * Try to transition the scsi device to SDEV_RUNNING or one of the
	 * offlined states and goose the device queue if successful.
	 */
	switch (sdev->sdev_state) {
	case SDEV_BLOCK:
	case SDEV_TRANSPORT_OFFLINE:
		sdev->sdev_state = new_state;
		sysfs_notify(&sdev->sdev_gendev.kobj, NULL, "state");
		break;
	case SDEV_CREATED_BLOCK:
		if (new_state == SDEV_TRANSPORT_OFFLINE ||
		    new_state == SDEV_OFFLINE)
			sdev->sdev_state = new_state;
		else
			sdev->sdev_state = SDEV_CREATED;
		sysfs_notify(&sdev->sdev_gendev.kobj, NULL, "state");
		break;
	case SDEV_CANCEL:
	case SDEV_OFFLINE:
		break;
	default:
		return -EINVAL;
<<<<<<< HEAD

=======
	}
>>>>>>> bb176f67
	scsi_start_queue(sdev);

	return 0;
}
EXPORT_SYMBOL_GPL(scsi_internal_device_unblock_nowait);

/**
 * scsi_internal_device_unblock - resume a device after a block request
 * @sdev:	device to resume
 * @new_state:	state to set the device to after unblocking
 *
 * Restart the device queue for a previously suspended SCSI device. May sleep.
 *
 * Returns zero if successful or a negative error code upon failure.
 *
 * Notes:
 * This routine transitions the device to the SDEV_RUNNING state or to one of
 * the offline states (which must be a legal transition) allowing the midlayer
 * to goose the queue for this device.
 */
static int scsi_internal_device_unblock(struct scsi_device *sdev,
					enum scsi_device_state new_state)
{
	int ret;

	mutex_lock(&sdev->state_mutex);
	ret = scsi_internal_device_unblock_nowait(sdev, new_state);
	mutex_unlock(&sdev->state_mutex);

	return ret;
}

static void
device_block(struct scsi_device *sdev, void *data)
{
	scsi_internal_device_block(sdev);
}

static int
target_block(struct device *dev, void *data)
{
	if (scsi_is_target_device(dev))
		starget_for_each_device(to_scsi_target(dev), NULL,
					device_block);
	return 0;
}

void
scsi_target_block(struct device *dev)
{
	if (scsi_is_target_device(dev))
		starget_for_each_device(to_scsi_target(dev), NULL,
					device_block);
	else
		device_for_each_child(dev, NULL, target_block);
}
EXPORT_SYMBOL_GPL(scsi_target_block);

static void
device_unblock(struct scsi_device *sdev, void *data)
{
	scsi_internal_device_unblock(sdev, *(enum scsi_device_state *)data);
}

static int
target_unblock(struct device *dev, void *data)
{
	if (scsi_is_target_device(dev))
		starget_for_each_device(to_scsi_target(dev), data,
					device_unblock);
	return 0;
}

void
scsi_target_unblock(struct device *dev, enum scsi_device_state new_state)
{
	if (scsi_is_target_device(dev))
		starget_for_each_device(to_scsi_target(dev), &new_state,
					device_unblock);
	else
		device_for_each_child(dev, &new_state, target_unblock);
}
EXPORT_SYMBOL_GPL(scsi_target_unblock);

/**
 * scsi_kmap_atomic_sg - find and atomically map an sg-elemnt
 * @sgl:	scatter-gather list
 * @sg_count:	number of segments in sg
 * @offset:	offset in bytes into sg, on return offset into the mapped area
 * @len:	bytes to map, on return number of bytes mapped
 *
 * Returns virtual address of the start of the mapped page
 */
void *scsi_kmap_atomic_sg(struct scatterlist *sgl, int sg_count,
			  size_t *offset, size_t *len)
{
	int i;
	size_t sg_len = 0, len_complete = 0;
	struct scatterlist *sg;
	struct page *page;

	WARN_ON(!irqs_disabled());

	for_each_sg(sgl, sg, sg_count, i) {
		len_complete = sg_len; /* Complete sg-entries */
		sg_len += sg->length;
		if (sg_len > *offset)
			break;
	}

	if (unlikely(i == sg_count)) {
		printk(KERN_ERR "%s: Bytes in sg: %zu, requested offset %zu, "
			"elements %d\n",
		       __func__, sg_len, *offset, sg_count);
		WARN_ON(1);
		return NULL;
	}

	/* Offset starting from the beginning of first page in this sg-entry */
	*offset = *offset - len_complete + sg->offset;

	/* Assumption: contiguous pages can be accessed as "page + i" */
	page = nth_page(sg_page(sg), (*offset >> PAGE_SHIFT));
	*offset &= ~PAGE_MASK;

	/* Bytes in this sg-entry from *offset to the end of the page */
	sg_len = PAGE_SIZE - *offset;
	if (*len > sg_len)
		*len = sg_len;

	return kmap_atomic(page);
}
EXPORT_SYMBOL(scsi_kmap_atomic_sg);

/**
 * scsi_kunmap_atomic_sg - atomically unmap a virtual address, previously mapped with scsi_kmap_atomic_sg
 * @virt:	virtual address to be unmapped
 */
void scsi_kunmap_atomic_sg(void *virt)
{
	kunmap_atomic(virt);
}
EXPORT_SYMBOL(scsi_kunmap_atomic_sg);

void sdev_disable_disk_events(struct scsi_device *sdev)
{
	atomic_inc(&sdev->disk_events_disable_depth);
}
EXPORT_SYMBOL(sdev_disable_disk_events);

void sdev_enable_disk_events(struct scsi_device *sdev)
{
	if (WARN_ON_ONCE(atomic_read(&sdev->disk_events_disable_depth) <= 0))
		return;
	atomic_dec(&sdev->disk_events_disable_depth);
}
EXPORT_SYMBOL(sdev_enable_disk_events);

/**
 * scsi_vpd_lun_id - return a unique device identification
 * @sdev: SCSI device
 * @id:   buffer for the identification
 * @id_len:  length of the buffer
 *
 * Copies a unique device identification into @id based
 * on the information in the VPD page 0x83 of the device.
 * The string will be formatted as a SCSI name string.
 *
 * Returns the length of the identification or error on failure.
 * If the identifier is longer than the supplied buffer the actual
 * identifier length is returned and the buffer is not zero-padded.
 */
int scsi_vpd_lun_id(struct scsi_device *sdev, char *id, size_t id_len)
{
	u8 cur_id_type = 0xff;
	u8 cur_id_size = 0;
	const unsigned char *d, *cur_id_str;
	const struct scsi_vpd *vpd_pg83;
	int id_size = -EINVAL;

	rcu_read_lock();
	vpd_pg83 = rcu_dereference(sdev->vpd_pg83);
	if (!vpd_pg83) {
		rcu_read_unlock();
		return -ENXIO;
	}

	/*
	 * Look for the correct descriptor.
	 * Order of preference for lun descriptor:
	 * - SCSI name string
	 * - NAA IEEE Registered Extended
	 * - EUI-64 based 16-byte
	 * - EUI-64 based 12-byte
	 * - NAA IEEE Registered
	 * - NAA IEEE Extended
	 * - T10 Vendor ID
	 * as longer descriptors reduce the likelyhood
	 * of identification clashes.
	 */

	/* The id string must be at least 20 bytes + terminating NULL byte */
	if (id_len < 21) {
		rcu_read_unlock();
		return -EINVAL;
	}

	memset(id, 0, id_len);
	d = vpd_pg83->data + 4;
	while (d < vpd_pg83->data + vpd_pg83->len) {
		/* Skip designators not referring to the LUN */
		if ((d[1] & 0x30) != 0x00)
			goto next_desig;

		switch (d[1] & 0xf) {
		case 0x1:
			/* T10 Vendor ID */
			if (cur_id_size > d[3])
				break;
			/* Prefer anything */
			if (cur_id_type > 0x01 && cur_id_type != 0xff)
				break;
			cur_id_size = d[3];
			if (cur_id_size + 4 > id_len)
				cur_id_size = id_len - 4;
			cur_id_str = d + 4;
			cur_id_type = d[1] & 0xf;
			id_size = snprintf(id, id_len, "t10.%*pE",
					   cur_id_size, cur_id_str);
			break;
		case 0x2:
			/* EUI-64 */
			if (cur_id_size > d[3])
				break;
			/* Prefer NAA IEEE Registered Extended */
			if (cur_id_type == 0x3 &&
			    cur_id_size == d[3])
				break;
			cur_id_size = d[3];
			cur_id_str = d + 4;
			cur_id_type = d[1] & 0xf;
			switch (cur_id_size) {
			case 8:
				id_size = snprintf(id, id_len,
						   "eui.%8phN",
						   cur_id_str);
				break;
			case 12:
				id_size = snprintf(id, id_len,
						   "eui.%12phN",
						   cur_id_str);
				break;
			case 16:
				id_size = snprintf(id, id_len,
						   "eui.%16phN",
						   cur_id_str);
				break;
			default:
				cur_id_size = 0;
				break;
			}
			break;
		case 0x3:
			/* NAA */
			if (cur_id_size > d[3])
				break;
			cur_id_size = d[3];
			cur_id_str = d + 4;
			cur_id_type = d[1] & 0xf;
			switch (cur_id_size) {
			case 8:
				id_size = snprintf(id, id_len,
						   "naa.%8phN",
						   cur_id_str);
				break;
			case 16:
				id_size = snprintf(id, id_len,
						   "naa.%16phN",
						   cur_id_str);
				break;
			default:
				cur_id_size = 0;
				break;
			}
			break;
		case 0x8:
			/* SCSI name string */
			if (cur_id_size + 4 > d[3])
				break;
			/* Prefer others for truncated descriptor */
			if (cur_id_size && d[3] > id_len)
				break;
			cur_id_size = id_size = d[3];
			cur_id_str = d + 4;
			cur_id_type = d[1] & 0xf;
			if (cur_id_size >= id_len)
				cur_id_size = id_len - 1;
			memcpy(id, cur_id_str, cur_id_size);
			/* Decrease priority for truncated descriptor */
			if (cur_id_size != id_size)
				cur_id_size = 6;
			break;
		default:
			break;
		}
next_desig:
		d += d[3] + 4;
	}
	rcu_read_unlock();

	return id_size;
}
EXPORT_SYMBOL(scsi_vpd_lun_id);

/*
 * scsi_vpd_tpg_id - return a target port group identifier
 * @sdev: SCSI device
 *
 * Returns the Target Port Group identifier from the information
 * froom VPD page 0x83 of the device.
 *
 * Returns the identifier or error on failure.
 */
int scsi_vpd_tpg_id(struct scsi_device *sdev, int *rel_id)
{
	const unsigned char *d;
	const struct scsi_vpd *vpd_pg83;
	int group_id = -EAGAIN, rel_port = -1;

	rcu_read_lock();
	vpd_pg83 = rcu_dereference(sdev->vpd_pg83);
	if (!vpd_pg83) {
		rcu_read_unlock();
		return -ENXIO;
	}

	d = vpd_pg83->data + 4;
	while (d < vpd_pg83->data + vpd_pg83->len) {
		switch (d[1] & 0xf) {
		case 0x4:
			/* Relative target port */
			rel_port = get_unaligned_be16(&d[6]);
			break;
		case 0x5:
			/* Target port group */
			group_id = get_unaligned_be16(&d[6]);
			break;
		default:
			break;
		}
		d += d[3] + 4;
	}
	rcu_read_unlock();

	if (group_id >= 0 && rel_id && rel_port != -1)
		*rel_id = rel_port;

	return group_id;
}
EXPORT_SYMBOL(scsi_vpd_tpg_id);<|MERGE_RESOLUTION|>--- conflicted
+++ resolved
@@ -1118,11 +1118,6 @@
 EXPORT_SYMBOL(scsi_init_io);
 
 /**
-<<<<<<< HEAD
- * scsi_initialize_rq - initialize struct scsi_cmnd.req
- *
- * Called from inside blk_get_request().
-=======
  * scsi_initialize_rq - initialize struct scsi_cmnd partially
  * @rq: Request associated with the SCSI command to be initialized.
  *
@@ -1132,18 +1127,14 @@
  *
  * Called from inside blk_get_request() for pass-through requests and from
  * inside scsi_init_command() for filesystem requests.
->>>>>>> bb176f67
  */
 void scsi_initialize_rq(struct request *rq)
 {
 	struct scsi_cmnd *cmd = blk_mq_rq_to_pdu(rq);
 
 	scsi_req_init(&cmd->req);
-<<<<<<< HEAD
-=======
 	cmd->jiffies_at_alloc = jiffies;
 	cmd->retries = 0;
->>>>>>> bb176f67
 }
 EXPORT_SYMBOL(scsi_initialize_rq);
 
@@ -1181,9 +1172,6 @@
 {
 	void *buf = cmd->sense_buffer;
 	void *prot = cmd->prot_sdb;
-<<<<<<< HEAD
-	unsigned int unchecked_isa_dma = cmd->flags & SCMD_UNCHECKED_ISA_DMA;
-=======
 	struct request *rq = blk_mq_rq_from_pdu(cmd);
 	unsigned int flags = cmd->flags & SCMD_PRESERVED_FLAGS;
 	unsigned long jiffies_at_alloc;
@@ -1193,7 +1181,6 @@
 		flags |= SCMD_INITIALIZED;
 		scsi_initialize_rq(rq);
 	}
->>>>>>> bb176f67
 
 	jiffies_at_alloc = cmd->jiffies_at_alloc;
 	retries = cmd->retries;
@@ -1204,11 +1191,7 @@
 	cmd->device = dev;
 	cmd->sense_buffer = buf;
 	cmd->prot_sdb = prot;
-<<<<<<< HEAD
-	cmd->flags = unchecked_isa_dma;
-=======
 	cmd->flags = flags;
->>>>>>> bb176f67
 	INIT_DELAYED_WORK(&cmd->abort_work, scmd_eh_abort_handler);
 	cmd->jiffies_at_alloc = jiffies_at_alloc;
 	cmd->retries = retries;
@@ -2209,13 +2192,8 @@
 	q->cmd_size = sizeof(struct scsi_cmnd) + shost->hostt->cmd_size;
 	q->rq_alloc_data = shost;
 	q->request_fn = scsi_request_fn;
-<<<<<<< HEAD
-	q->init_rq_fn = scsi_init_rq;
-	q->exit_rq_fn = scsi_exit_rq;
-=======
 	q->init_rq_fn = scsi_old_init_rq;
 	q->exit_rq_fn = scsi_old_exit_rq;
->>>>>>> bb176f67
 	q->initialize_rq_fn = scsi_initialize_rq;
 
 	if (blk_init_allocated_queue(q) < 0) {
@@ -2239,13 +2217,8 @@
 #ifdef CONFIG_BLK_DEBUG_FS
 	.show_rq	= scsi_show_rq,
 #endif
-<<<<<<< HEAD
-	.init_request	= scsi_init_request,
-	.exit_request	= scsi_exit_request,
-=======
 	.init_request	= scsi_mq_init_request,
 	.exit_request	= scsi_mq_exit_request,
->>>>>>> bb176f67
 	.initialize_rq_fn = scsi_initialize_rq,
 	.map_queues	= scsi_map_queues,
 };
@@ -3157,11 +3130,7 @@
 		break;
 	default:
 		return -EINVAL;
-<<<<<<< HEAD
-
-=======
-	}
->>>>>>> bb176f67
+	}
 	scsi_start_queue(sdev);
 
 	return 0;
