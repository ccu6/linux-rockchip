// SPDX-License-Identifier: GPL-2.0-only
/*
 * Framework for buffer objects that can be shared across devices/subsystems.
 *
 * Copyright(C) 2011 Linaro Limited. All rights reserved.
 * Author: Sumit Semwal <sumit.semwal@ti.com>
 *
 * Many thanks to linaro-mm-sig list, and specially
 * Arnd Bergmann <arnd@arndb.de>, Rob Clark <rob@ti.com> and
 * Daniel Vetter <daniel@ffwll.ch> for their support in creation and
 * refining of this idea.
 */

#include <linux/fs.h>
#include <linux/slab.h>
#include <linux/dma-buf.h>
#include <linux/dma-fence.h>
#include <linux/dma-fence-unwrap.h>
#include <linux/anon_inodes.h>
#include <linux/export.h>
#include <linux/debugfs.h>
#include <linux/module.h>
#include <linux/seq_file.h>
#include <linux/sync_file.h>
#include <linux/poll.h>
#include <linux/dma-resv.h>
#include <linux/mm.h>
#include <linux/mount.h>
#include <linux/pseudo_fs.h>
#include <linux/sched/task.h>

#include <uapi/linux/dma-buf.h>
#include <uapi/linux/magic.h>

#include "dma-buf-sysfs-stats.h"

static inline int is_dma_buf_file(struct file *);

struct dma_buf_list {
	struct list_head head;
	struct mutex lock;
};

static struct dma_buf_list db_list;

<<<<<<< HEAD
=======
/*
 * This function helps in traversing the db_list and calls the
 * callback function which can extract required info out of each
 * dmabuf.
 */
int get_each_dmabuf(int (*callback)(const struct dma_buf *dmabuf,
		    void *private), void *private)
{
	struct dma_buf *buf;
	int ret = mutex_lock_interruptible(&db_list.lock);

	if (ret)
		return ret;

	list_for_each_entry(buf, &db_list.head, list_node) {
		ret = callback(buf, private);
		if (ret)
			break;
	}
	mutex_unlock(&db_list.lock);
	return ret;
}
EXPORT_SYMBOL_GPL(get_each_dmabuf);

#if IS_ENABLED(CONFIG_RK_DMABUF_DEBUG)
static size_t db_total_size;
static size_t db_peak_size;

void dma_buf_reset_peak_size(void)
{
	mutex_lock(&db_list.lock);
	db_peak_size = 0;
	mutex_unlock(&db_list.lock);
}
EXPORT_SYMBOL_GPL(dma_buf_reset_peak_size);

size_t dma_buf_get_peak_size(void)
{
	size_t sz;

	mutex_lock(&db_list.lock);
	sz = db_peak_size;
	mutex_unlock(&db_list.lock);

	return sz;
}
EXPORT_SYMBOL_GPL(dma_buf_get_peak_size);

size_t dma_buf_get_total_size(void)
{
	size_t sz;

	mutex_lock(&db_list.lock);
	sz = db_total_size;
	mutex_unlock(&db_list.lock);

	return sz;
}
EXPORT_SYMBOL_GPL(dma_buf_get_total_size);
#endif

>>>>>>> 52f971ee
static char *dmabuffs_dname(struct dentry *dentry, char *buffer, int buflen)
{
	struct dma_buf *dmabuf;
	char name[DMA_BUF_NAME_LEN];
	size_t ret = 0;

	dmabuf = dentry->d_fsdata;
	spin_lock(&dmabuf->name_lock);
	if (dmabuf->name)
		ret = strlcpy(name, dmabuf->name, DMA_BUF_NAME_LEN);
	spin_unlock(&dmabuf->name_lock);

	return dynamic_dname(buffer, buflen, "/%s:%s",
			     dentry->d_name.name, ret > 0 ? name : "");
}

static void dma_buf_release(struct dentry *dentry)
{
	struct dma_buf *dmabuf;
#ifdef CONFIG_DMABUF_CACHE
	int dtor_ret = 0;
#endif

	dmabuf = dentry->d_fsdata;
	if (unlikely(!dmabuf))
		return;

	BUG_ON(dmabuf->vmapping_counter);

	/*
	 * If you hit this BUG() it could mean:
	 * * There's a file reference imbalance in dma_buf_poll / dma_buf_poll_cb or somewhere else
	 * * dmabuf->cb_in/out.active are non-0 despite no pending fence callback
	 */
	BUG_ON(dmabuf->cb_in.active || dmabuf->cb_out.active);

	dma_buf_stats_teardown(dmabuf);
#ifdef CONFIG_DMABUF_CACHE
	if (dmabuf->dtor)
		dtor_ret = dmabuf->dtor(dmabuf, dmabuf->dtor_data);

	if (!dtor_ret)
#endif
		dmabuf->ops->release(dmabuf);

	if (dmabuf->resv == (struct dma_resv *)&dmabuf[1])
		dma_resv_fini(dmabuf->resv);

	WARN_ON(!list_empty(&dmabuf->attachments));
	module_put(dmabuf->owner);
	kfree(dmabuf->name);
	kfree(dmabuf);
}

static int dma_buf_file_release(struct inode *inode, struct file *file)
{
	struct dma_buf *dmabuf;

	if (!is_dma_buf_file(file))
		return -EINVAL;

	dmabuf = file->private_data;
<<<<<<< HEAD
	if (dmabuf) {
		mutex_lock(&db_list.lock);
		list_del(&dmabuf->list_node);
		mutex_unlock(&db_list.lock);
	}
=======

	mutex_lock(&db_list.lock);
#if IS_ENABLED(CONFIG_RK_DMABUF_DEBUG)
	db_total_size -= dmabuf->size;
#endif
	list_del(&dmabuf->list_node);
	mutex_unlock(&db_list.lock);
>>>>>>> 52f971ee

	return 0;
}

static const struct dentry_operations dma_buf_dentry_ops = {
	.d_dname = dmabuffs_dname,
	.d_release = dma_buf_release,
};

static struct vfsmount *dma_buf_mnt;

static int dma_buf_fs_init_context(struct fs_context *fc)
{
	struct pseudo_fs_context *ctx;

	ctx = init_pseudo(fc, DMA_BUF_MAGIC);
	if (!ctx)
		return -ENOMEM;
	ctx->dops = &dma_buf_dentry_ops;
	return 0;
}

static struct file_system_type dma_buf_fs_type = {
	.name = "dmabuf",
	.init_fs_context = dma_buf_fs_init_context,
	.kill_sb = kill_anon_super,
};

static int dma_buf_mmap_internal(struct file *file, struct vm_area_struct *vma)
{
	struct dma_buf *dmabuf;

	if (!is_dma_buf_file(file))
		return -EINVAL;

	dmabuf = file->private_data;

	/* check if buffer supports mmap */
	if (!dmabuf->ops->mmap)
		return -EINVAL;

	/* check for overflowing the buffer's size */
	if (vma->vm_pgoff + vma_pages(vma) >
	    dmabuf->size >> PAGE_SHIFT)
		return -EINVAL;

	return dmabuf->ops->mmap(dmabuf, vma);
}

static loff_t dma_buf_llseek(struct file *file, loff_t offset, int whence)
{
	struct dma_buf *dmabuf;
	loff_t base;

	if (!is_dma_buf_file(file))
		return -EBADF;

	dmabuf = file->private_data;

	/* only support discovering the end of the buffer,
	   but also allow SEEK_SET to maintain the idiomatic
	   SEEK_END(0), SEEK_CUR(0) pattern */
	if (whence == SEEK_END)
		base = dmabuf->size;
	else if (whence == SEEK_SET)
		base = 0;
	else
		return -EINVAL;

	if (offset != 0)
		return -EINVAL;

	return base + offset;
}

/**
 * DOC: implicit fence polling
 *
 * To support cross-device and cross-driver synchronization of buffer access
 * implicit fences (represented internally in the kernel with &struct dma_fence)
 * can be attached to a &dma_buf. The glue for that and a few related things are
 * provided in the &dma_resv structure.
 *
 * Userspace can query the state of these implicitly tracked fences using poll()
 * and related system calls:
 *
 * - Checking for EPOLLIN, i.e. read access, can be use to query the state of the
 *   most recent write or exclusive fence.
 *
 * - Checking for EPOLLOUT, i.e. write access, can be used to query the state of
 *   all attached fences, shared and exclusive ones.
 *
 * Note that this only signals the completion of the respective fences, i.e. the
 * DMA transfers are complete. Cache flushing and any other necessary
 * preparations before CPU access can begin still need to happen.
 *
 * As an alternative to poll(), the set of fences on DMA buffer can be
 * exported as a &sync_file using &dma_buf_sync_file_export.
 */

static void dma_buf_poll_cb(struct dma_fence *fence, struct dma_fence_cb *cb)
{
	struct dma_buf_poll_cb_t *dcb = (struct dma_buf_poll_cb_t *)cb;
	struct dma_buf *dmabuf = container_of(dcb->poll, struct dma_buf, poll);
	unsigned long flags;

	spin_lock_irqsave(&dcb->poll->lock, flags);
	wake_up_locked_poll(dcb->poll, dcb->active);
	dcb->active = 0;
	spin_unlock_irqrestore(&dcb->poll->lock, flags);
	dma_fence_put(fence);
	/* Paired with get_file in dma_buf_poll */
	fput(dmabuf->file);
}

static bool dma_buf_poll_add_cb(struct dma_resv *resv, bool write,
				struct dma_buf_poll_cb_t *dcb)
{
	struct dma_resv_iter cursor;
	struct dma_fence *fence;
	int r;

	dma_resv_for_each_fence(&cursor, resv, dma_resv_usage_rw(write),
				fence) {
		dma_fence_get(fence);
		r = dma_fence_add_callback(fence, &dcb->cb, dma_buf_poll_cb);
		if (!r)
			return true;
		dma_fence_put(fence);
	}

	return false;
}

static __poll_t dma_buf_poll(struct file *file, poll_table *poll)
{
	struct dma_buf *dmabuf;
	struct dma_resv *resv;
	__poll_t events;

	dmabuf = file->private_data;
	if (!dmabuf || !dmabuf->resv)
		return EPOLLERR;

	resv = dmabuf->resv;

	poll_wait(file, &dmabuf->poll, poll);

	events = poll_requested_events(poll) & (EPOLLIN | EPOLLOUT);
	if (!events)
		return 0;

	dma_resv_lock(resv, NULL);

	if (events & EPOLLOUT) {
		struct dma_buf_poll_cb_t *dcb = &dmabuf->cb_out;

		/* Check that callback isn't busy */
		spin_lock_irq(&dmabuf->poll.lock);
		if (dcb->active)
			events &= ~EPOLLOUT;
		else
			dcb->active = EPOLLOUT;
		spin_unlock_irq(&dmabuf->poll.lock);

		if (events & EPOLLOUT) {
			/* Paired with fput in dma_buf_poll_cb */
			get_file(dmabuf->file);

			if (!dma_buf_poll_add_cb(resv, true, dcb))
				/* No callback queued, wake up any other waiters */
				dma_buf_poll_cb(NULL, &dcb->cb);
			else
				events &= ~EPOLLOUT;
		}
	}

	if (events & EPOLLIN) {
		struct dma_buf_poll_cb_t *dcb = &dmabuf->cb_in;

		/* Check that callback isn't busy */
		spin_lock_irq(&dmabuf->poll.lock);
		if (dcb->active)
			events &= ~EPOLLIN;
		else
			dcb->active = EPOLLIN;
		spin_unlock_irq(&dmabuf->poll.lock);

		if (events & EPOLLIN) {
			/* Paired with fput in dma_buf_poll_cb */
			get_file(dmabuf->file);

			if (!dma_buf_poll_add_cb(resv, false, dcb))
				/* No callback queued, wake up any other waiters */
				dma_buf_poll_cb(NULL, &dcb->cb);
			else
				events &= ~EPOLLIN;
		}
	}

	dma_resv_unlock(resv);
	return events;
}

/**
 * dma_buf_set_name - Set a name to a specific dma_buf to track the usage.
 * It could support changing the name of the dma-buf if the same
 * piece of memory is used for multiple purpose between different devices.
 *
 * @dmabuf: [in]     dmabuf buffer that will be renamed.
 * @buf:    [in]     A piece of userspace memory that contains the name of
 *                   the dma-buf.
 *
 * Returns 0 on success. If the dma-buf buffer is already attached to
 * devices, return -EBUSY.
 *
 */
static long dma_buf_set_name(struct dma_buf *dmabuf, const char __user *buf)
{
	char *name = strndup_user(buf, DMA_BUF_NAME_LEN);

	if (IS_ERR(name))
		return PTR_ERR(name);

	spin_lock(&dmabuf->name_lock);
	kfree(dmabuf->name);
	dmabuf->name = name;
	spin_unlock(&dmabuf->name_lock);

	return 0;
}

#if IS_ENABLED(CONFIG_SYNC_FILE)
static long dma_buf_export_sync_file(struct dma_buf *dmabuf,
				     void __user *user_data)
{
	struct dma_buf_export_sync_file arg;
	enum dma_resv_usage usage;
	struct dma_fence *fence = NULL;
	struct sync_file *sync_file;
	int fd, ret;

	if (copy_from_user(&arg, user_data, sizeof(arg)))
		return -EFAULT;

	if (arg.flags & ~DMA_BUF_SYNC_RW)
		return -EINVAL;

	if ((arg.flags & DMA_BUF_SYNC_RW) == 0)
		return -EINVAL;

	fd = get_unused_fd_flags(O_CLOEXEC);
	if (fd < 0)
		return fd;

	usage = dma_resv_usage_rw(arg.flags & DMA_BUF_SYNC_WRITE);
	ret = dma_resv_get_singleton(dmabuf->resv, usage, &fence);
	if (ret)
		goto err_put_fd;

	if (!fence)
		fence = dma_fence_get_stub();

	sync_file = sync_file_create(fence);

	dma_fence_put(fence);

	if (!sync_file) {
		ret = -ENOMEM;
		goto err_put_fd;
	}

	arg.fd = fd;
	if (copy_to_user(user_data, &arg, sizeof(arg))) {
		ret = -EFAULT;
		goto err_put_file;
	}

	fd_install(fd, sync_file->file);

	return 0;

err_put_file:
	fput(sync_file->file);
err_put_fd:
	put_unused_fd(fd);
	return ret;
}

static long dma_buf_import_sync_file(struct dma_buf *dmabuf,
				     const void __user *user_data)
{
	struct dma_buf_import_sync_file arg;
	struct dma_fence *fence, *f;
	enum dma_resv_usage usage;
	struct dma_fence_unwrap iter;
	unsigned int num_fences;
	int ret = 0;

	if (copy_from_user(&arg, user_data, sizeof(arg)))
		return -EFAULT;

	if (arg.flags & ~DMA_BUF_SYNC_RW)
		return -EINVAL;

	if ((arg.flags & DMA_BUF_SYNC_RW) == 0)
		return -EINVAL;

	fence = sync_file_get_fence(arg.fd);
	if (!fence)
		return -EINVAL;

	usage = (arg.flags & DMA_BUF_SYNC_WRITE) ? DMA_RESV_USAGE_WRITE :
						   DMA_RESV_USAGE_READ;

	num_fences = 0;
	dma_fence_unwrap_for_each(f, &iter, fence)
		++num_fences;

	if (num_fences > 0) {
		dma_resv_lock(dmabuf->resv, NULL);

		ret = dma_resv_reserve_fences(dmabuf->resv, num_fences);
		if (!ret) {
			dma_fence_unwrap_for_each(f, &iter, fence)
				dma_resv_add_fence(dmabuf->resv, f, usage);
		}

		dma_resv_unlock(dmabuf->resv);
	}

	dma_fence_put(fence);

	return ret;
}
#endif

static long dma_buf_ioctl(struct file *file,
			  unsigned int cmd, unsigned long arg)
{
	struct dma_buf *dmabuf;
	struct dma_buf_sync sync;
	struct dma_buf_sync_partial sync_p;
	enum dma_data_direction direction;
	int ret;

	dmabuf = file->private_data;

	switch (cmd) {
	case DMA_BUF_IOCTL_SYNC:
		if (copy_from_user(&sync, (void __user *) arg, sizeof(sync)))
			return -EFAULT;

		if (sync.flags & ~DMA_BUF_SYNC_VALID_FLAGS_MASK)
			return -EINVAL;

		switch (sync.flags & DMA_BUF_SYNC_RW) {
		case DMA_BUF_SYNC_READ:
			direction = DMA_FROM_DEVICE;
			break;
		case DMA_BUF_SYNC_WRITE:
			direction = DMA_TO_DEVICE;
			break;
		case DMA_BUF_SYNC_RW:
			direction = DMA_BIDIRECTIONAL;
			break;
		default:
			return -EINVAL;
		}

		if (sync.flags & DMA_BUF_SYNC_END)
			ret = dma_buf_end_cpu_access(dmabuf, direction);
		else
			ret = dma_buf_begin_cpu_access(dmabuf, direction);

		return ret;

	case DMA_BUF_SET_NAME_A:
	case DMA_BUF_SET_NAME_B:
		return dma_buf_set_name(dmabuf, (const char __user *)arg);

#if IS_ENABLED(CONFIG_SYNC_FILE)
	case DMA_BUF_IOCTL_EXPORT_SYNC_FILE:
		return dma_buf_export_sync_file(dmabuf, (void __user *)arg);
	case DMA_BUF_IOCTL_IMPORT_SYNC_FILE:
		return dma_buf_import_sync_file(dmabuf, (const void __user *)arg);
#endif

	case DMA_BUF_IOCTL_SYNC_PARTIAL:
		if (copy_from_user(&sync_p, (void __user *) arg, sizeof(sync_p)))
			return -EFAULT;

		if (sync_p.len == 0)
			return 0;

		if (sync_p.len > dmabuf->size || sync_p.offset > dmabuf->size - sync_p.len)
			return -EINVAL;

		if (sync_p.flags & ~DMA_BUF_SYNC_VALID_FLAGS_MASK)
			return -EINVAL;

		switch (sync_p.flags & DMA_BUF_SYNC_RW) {
		case DMA_BUF_SYNC_READ:
			direction = DMA_FROM_DEVICE;
			break;
		case DMA_BUF_SYNC_WRITE:
			direction = DMA_TO_DEVICE;
			break;
		case DMA_BUF_SYNC_RW:
			direction = DMA_BIDIRECTIONAL;
			break;
		default:
			return -EINVAL;
		}

		if (sync_p.flags & DMA_BUF_SYNC_END)
			ret = dma_buf_end_cpu_access_partial(dmabuf, direction,
							     sync_p.offset,
							     sync_p.len);
		else
			ret = dma_buf_begin_cpu_access_partial(dmabuf, direction,
							       sync_p.offset,
							       sync_p.len);

		return ret;

	default:
		return -ENOTTY;
	}
}

static void dma_buf_show_fdinfo(struct seq_file *m, struct file *file)
{
	struct dma_buf *dmabuf = file->private_data;

	seq_printf(m, "size:\t%zu\n", dmabuf->size);
	/* Don't count the temporary reference taken inside procfs seq_show */
	seq_printf(m, "count:\t%ld\n", file_count(dmabuf->file) - 1);
	seq_printf(m, "exp_name:\t%s\n", dmabuf->exp_name);
	spin_lock(&dmabuf->name_lock);
	if (dmabuf->name)
		seq_printf(m, "name:\t%s\n", dmabuf->name);
	spin_unlock(&dmabuf->name_lock);
}

static const struct file_operations dma_buf_fops = {
	.release	= dma_buf_file_release,
	.mmap		= dma_buf_mmap_internal,
	.llseek		= dma_buf_llseek,
	.poll		= dma_buf_poll,
	.unlocked_ioctl	= dma_buf_ioctl,
	.compat_ioctl	= compat_ptr_ioctl,
	.show_fdinfo	= dma_buf_show_fdinfo,
};

/*
 * is_dma_buf_file - Check if struct file* is associated with dma_buf
 */
static inline int is_dma_buf_file(struct file *file)
{
	return file->f_op == &dma_buf_fops;
}

static struct file *dma_buf_getfile(size_t size, int flags)
{
	static atomic64_t dmabuf_inode = ATOMIC64_INIT(0);
	struct inode *inode = alloc_anon_inode(dma_buf_mnt->mnt_sb);
	struct file *file;

	if (IS_ERR(inode))
		return ERR_CAST(inode);

	inode->i_size = size;
	inode_set_bytes(inode, size);

	/*
	 * The ->i_ino acquired from get_next_ino() is not unique thus
	 * not suitable for using it as dentry name by dmabuf stats.
	 * Override ->i_ino with the unique and dmabuffs specific
	 * value.
	 */
	inode->i_ino = atomic64_add_return(1, &dmabuf_inode);
	flags &= O_ACCMODE | O_NONBLOCK;
	file = alloc_file_pseudo(inode, dma_buf_mnt, "dmabuf",
				 flags, &dma_buf_fops);
	if (IS_ERR(file))
		goto err_alloc_file;

	return file;

err_alloc_file:
	iput(inode);
	return file;
}

static void dma_buf_set_default_name(struct dma_buf *dmabuf)
{
	char task_comm[TASK_COMM_LEN];
	char *name;

	get_task_comm(task_comm, current->group_leader);
	name = kasprintf(GFP_KERNEL, "%d-%s", current->tgid, task_comm);
	dma_buf_set_name(dmabuf, name);
	kfree(name);
}

/**
 * DOC: dma buf device access
 *
 * For device DMA access to a shared DMA buffer the usual sequence of operations
 * is fairly simple:
 *
 * 1. The exporter defines his exporter instance using
 *    DEFINE_DMA_BUF_EXPORT_INFO() and calls dma_buf_export() to wrap a private
 *    buffer object into a &dma_buf. It then exports that &dma_buf to userspace
 *    as a file descriptor by calling dma_buf_fd().
 *
 * 2. Userspace passes this file-descriptors to all drivers it wants this buffer
 *    to share with: First the file descriptor is converted to a &dma_buf using
 *    dma_buf_get(). Then the buffer is attached to the device using
 *    dma_buf_attach().
 *
 *    Up to this stage the exporter is still free to migrate or reallocate the
 *    backing storage.
 *
 * 3. Once the buffer is attached to all devices userspace can initiate DMA
 *    access to the shared buffer. In the kernel this is done by calling
 *    dma_buf_map_attachment() and dma_buf_unmap_attachment().
 *
 * 4. Once a driver is done with a shared buffer it needs to call
 *    dma_buf_detach() (after cleaning up any mappings) and then release the
 *    reference acquired with dma_buf_get() by calling dma_buf_put().
 *
 * For the detailed semantics exporters are expected to implement see
 * &dma_buf_ops.
 */

/**
 * dma_buf_export - Creates a new dma_buf, and associates an anon file
 * with this buffer, so it can be exported.
 * Also connect the allocator specific data and ops to the buffer.
 * Additionally, provide a name string for exporter; useful in debugging.
 *
 * @exp_info:	[in]	holds all the export related information provided
 *			by the exporter. see &struct dma_buf_export_info
 *			for further details.
 *
 * Returns, on success, a newly created struct dma_buf object, which wraps the
 * supplied private data and operations for struct dma_buf_ops. On either
 * missing ops, or error in allocating struct dma_buf, will return negative
 * error.
 *
 * For most cases the easiest way to create @exp_info is through the
 * %DEFINE_DMA_BUF_EXPORT_INFO macro.
 */
struct dma_buf *dma_buf_export(const struct dma_buf_export_info *exp_info)
{
	struct dma_buf *dmabuf;
	struct dma_resv *resv = exp_info->resv;
	struct file *file;
	size_t alloc_size = sizeof(struct dma_buf);
	int ret;

	if (WARN_ON(!exp_info->priv || !exp_info->ops
		    || !exp_info->ops->map_dma_buf
		    || !exp_info->ops->unmap_dma_buf
		    || !exp_info->ops->release))
		return ERR_PTR(-EINVAL);

	if (WARN_ON(exp_info->ops->cache_sgt_mapping &&
		    (exp_info->ops->pin || exp_info->ops->unpin)))
		return ERR_PTR(-EINVAL);

	if (WARN_ON(!exp_info->ops->pin != !exp_info->ops->unpin))
		return ERR_PTR(-EINVAL);

	if (!try_module_get(exp_info->owner))
		return ERR_PTR(-ENOENT);

	file = dma_buf_getfile(exp_info->size, exp_info->flags);
	if (IS_ERR(file)) {
		ret = PTR_ERR(file);
		goto err_module;
	}

	if (!exp_info->resv)
		alloc_size += sizeof(struct dma_resv);
	else
		/* prevent &dma_buf[1] == dma_buf->resv */
		alloc_size += 1;
	dmabuf = kzalloc(alloc_size, GFP_KERNEL);
	if (!dmabuf) {
		ret = -ENOMEM;
		goto err_file;
	}

	dmabuf->priv = exp_info->priv;
	dmabuf->ops = exp_info->ops;
	dmabuf->size = exp_info->size;
	dmabuf->exp_name = exp_info->exp_name;
	dmabuf->owner = exp_info->owner;
	spin_lock_init(&dmabuf->name_lock);
#ifdef CONFIG_DMABUF_CACHE
	mutex_init(&dmabuf->cache_lock);
#endif
	init_waitqueue_head(&dmabuf->poll);
	dmabuf->cb_in.poll = dmabuf->cb_out.poll = &dmabuf->poll;
	dmabuf->cb_in.active = dmabuf->cb_out.active = 0;
	mutex_init(&dmabuf->lock);
	INIT_LIST_HEAD(&dmabuf->attachments);

	if (!resv) {
		dmabuf->resv = (struct dma_resv *)&dmabuf[1];
		dma_resv_init(dmabuf->resv);
	} else {
		dmabuf->resv = resv;
	}

	ret = dma_buf_stats_setup(dmabuf, file);
	if (ret)
		goto err_dmabuf;

	file->private_data = dmabuf;
	file->f_path.dentry->d_fsdata = dmabuf;
	dmabuf->file = file;

	mutex_lock(&db_list.lock);
	list_add(&dmabuf->list_node, &db_list.head);
#if IS_ENABLED(CONFIG_RK_DMABUF_DEBUG)
	db_total_size += dmabuf->size;
	db_peak_size = max(db_total_size, db_peak_size);
#endif
	mutex_unlock(&db_list.lock);

<<<<<<< HEAD
=======
	ret = dma_buf_stats_setup(dmabuf);
	if (ret)
		goto err_sysfs;

	if (IS_ENABLED(CONFIG_RK_DMABUF_DEBUG))
		dma_buf_set_default_name(dmabuf);

>>>>>>> 52f971ee
	return dmabuf;

err_dmabuf:
	if (!resv)
		dma_resv_fini(dmabuf->resv);
	kfree(dmabuf);
err_file:
	fput(file);
err_module:
	module_put(exp_info->owner);
	return ERR_PTR(ret);
}
EXPORT_SYMBOL_NS_GPL(dma_buf_export, DMA_BUF);

/**
 * dma_buf_fd - returns a file descriptor for the given struct dma_buf
 * @dmabuf:	[in]	pointer to dma_buf for which fd is required.
 * @flags:      [in]    flags to give to fd
 *
 * On success, returns an associated 'fd'. Else, returns error.
 */
int dma_buf_fd(struct dma_buf *dmabuf, int flags)
{
	int fd;

	if (!dmabuf || !dmabuf->file)
		return -EINVAL;

	fd = get_unused_fd_flags(flags);
	if (fd < 0)
		return fd;

	fd_install(fd, dmabuf->file);

	return fd;
}
EXPORT_SYMBOL_NS_GPL(dma_buf_fd, DMA_BUF);

/**
 * dma_buf_get - returns the struct dma_buf related to an fd
 * @fd:	[in]	fd associated with the struct dma_buf to be returned
 *
 * On success, returns the struct dma_buf associated with an fd; uses
 * file's refcounting done by fget to increase refcount. returns ERR_PTR
 * otherwise.
 */
struct dma_buf *dma_buf_get(int fd)
{
	struct file *file;

	file = fget(fd);

	if (!file)
		return ERR_PTR(-EBADF);

	if (!is_dma_buf_file(file)) {
		fput(file);
		return ERR_PTR(-EINVAL);
	}

	return file->private_data;
}
EXPORT_SYMBOL_NS_GPL(dma_buf_get, DMA_BUF);

/**
 * dma_buf_put - decreases refcount of the buffer
 * @dmabuf:	[in]	buffer to reduce refcount of
 *
 * Uses file's refcounting done implicitly by fput().
 *
 * If, as a result of this call, the refcount becomes 0, the 'release' file
 * operation related to this fd is called. It calls &dma_buf_ops.release vfunc
 * in turn, and frees the memory allocated for dmabuf when exported.
 */
void dma_buf_put(struct dma_buf *dmabuf)
{
	if (WARN_ON(!dmabuf || !dmabuf->file))
		return;

	fput(dmabuf->file);
}
EXPORT_SYMBOL_NS_GPL(dma_buf_put, DMA_BUF);

static void mangle_sg_table(struct sg_table *sg_table)
{
#ifdef CONFIG_DMABUF_DEBUG
	int i;
	struct scatterlist *sg;

	/* To catch abuse of the underlying struct page by importers mix
	 * up the bits, but take care to preserve the low SG_ bits to
	 * not corrupt the sgt. The mixing is undone in __unmap_dma_buf
	 * before passing the sgt back to the exporter. */
	for_each_sgtable_sg(sg_table, sg, i)
		sg->page_link ^= ~0xffUL;
#endif

}
static struct sg_table * __map_dma_buf(struct dma_buf_attachment *attach,
				       enum dma_data_direction direction)
{
	struct sg_table *sg_table;
	signed long ret;

	sg_table = attach->dmabuf->ops->map_dma_buf(attach, direction);
	if (IS_ERR_OR_NULL(sg_table))
		return sg_table;

	if (!dma_buf_attachment_is_dynamic(attach)) {
		ret = dma_resv_wait_timeout(attach->dmabuf->resv,
					    DMA_RESV_USAGE_KERNEL, true,
					    MAX_SCHEDULE_TIMEOUT);
		if (ret < 0) {
			attach->dmabuf->ops->unmap_dma_buf(attach, sg_table,
							   direction);
			return ERR_PTR(ret);
		}
	}

	mangle_sg_table(sg_table);
	return sg_table;
}

/**
 * dma_buf_dynamic_attach - Add the device to dma_buf's attachments list
 * @dmabuf:		[in]	buffer to attach device to.
 * @dev:		[in]	device to be attached.
 * @importer_ops:	[in]	importer operations for the attachment
 * @importer_priv:	[in]	importer private pointer for the attachment
 *
 * Returns struct dma_buf_attachment pointer for this attachment. Attachments
 * must be cleaned up by calling dma_buf_detach().
 *
 * Optionally this calls &dma_buf_ops.attach to allow device-specific attach
 * functionality.
 *
 * Returns:
 *
 * A pointer to newly created &dma_buf_attachment on success, or a negative
 * error code wrapped into a pointer on failure.
 *
 * Note that this can fail if the backing storage of @dmabuf is in a place not
 * accessible to @dev, and cannot be moved to a more suitable place. This is
 * indicated with the error code -EBUSY.
 */
struct dma_buf_attachment *
dma_buf_dynamic_attach(struct dma_buf *dmabuf, struct device *dev,
		       const struct dma_buf_attach_ops *importer_ops,
		       void *importer_priv)
{
	struct dma_buf_attachment *attach;
	int ret;

	if (WARN_ON(!dmabuf || !dev))
		return ERR_PTR(-EINVAL);

	if (WARN_ON(importer_ops && !importer_ops->move_notify))
		return ERR_PTR(-EINVAL);

	attach = kzalloc(sizeof(*attach), GFP_KERNEL);
	if (!attach)
		return ERR_PTR(-ENOMEM);

	attach->dev = dev;
	attach->dmabuf = dmabuf;
	if (importer_ops)
		attach->peer2peer = importer_ops->allow_peer2peer;
	attach->importer_ops = importer_ops;
	attach->importer_priv = importer_priv;

	if (dmabuf->ops->attach) {
		ret = dmabuf->ops->attach(dmabuf, attach);
		if (ret)
			goto err_attach;
	}
	dma_resv_lock(dmabuf->resv, NULL);
	list_add(&attach->node, &dmabuf->attachments);
	dma_resv_unlock(dmabuf->resv);

	/* When either the importer or the exporter can't handle dynamic
	 * mappings we cache the mapping here to avoid issues with the
	 * reservation object lock.
	 */
	if (dma_buf_attachment_is_dynamic(attach) !=
	    dma_buf_is_dynamic(dmabuf)) {
		struct sg_table *sgt;

		if (dma_buf_is_dynamic(attach->dmabuf)) {
			dma_resv_lock(attach->dmabuf->resv, NULL);
			ret = dmabuf->ops->pin(attach);
			if (ret)
				goto err_unlock;
		}

		sgt = __map_dma_buf(attach, DMA_BIDIRECTIONAL);
		if (!sgt)
			sgt = ERR_PTR(-ENOMEM);
		if (IS_ERR(sgt)) {
			ret = PTR_ERR(sgt);
			goto err_unpin;
		}
		if (dma_buf_is_dynamic(attach->dmabuf))
			dma_resv_unlock(attach->dmabuf->resv);
		attach->sgt = sgt;
		attach->dir = DMA_BIDIRECTIONAL;
	}

	return attach;

err_attach:
	kfree(attach);
	return ERR_PTR(ret);

err_unpin:
	if (dma_buf_is_dynamic(attach->dmabuf))
		dmabuf->ops->unpin(attach);

err_unlock:
	if (dma_buf_is_dynamic(attach->dmabuf))
		dma_resv_unlock(attach->dmabuf->resv);

	dma_buf_detach(dmabuf, attach);
	return ERR_PTR(ret);
}
EXPORT_SYMBOL_NS_GPL(dma_buf_dynamic_attach, DMA_BUF);

/**
 * dma_buf_attach - Wrapper for dma_buf_dynamic_attach
 * @dmabuf:	[in]	buffer to attach device to.
 * @dev:	[in]	device to be attached.
 *
 * Wrapper to call dma_buf_dynamic_attach() for drivers which still use a static
 * mapping.
 */
struct dma_buf_attachment *dma_buf_attach(struct dma_buf *dmabuf,
					  struct device *dev)
{
	return dma_buf_dynamic_attach(dmabuf, dev, NULL, NULL);
}
EXPORT_SYMBOL_NS_GPL(dma_buf_attach, DMA_BUF);

static void __unmap_dma_buf(struct dma_buf_attachment *attach,
			    struct sg_table *sg_table,
			    enum dma_data_direction direction)
{
	/* uses XOR, hence this unmangles */
	mangle_sg_table(sg_table);

	attach->dmabuf->ops->unmap_dma_buf(attach, sg_table, direction);
}

/**
 * dma_buf_detach - Remove the given attachment from dmabuf's attachments list
 * @dmabuf:	[in]	buffer to detach from.
 * @attach:	[in]	attachment to be detached; is free'd after this call.
 *
 * Clean up a device attachment obtained by calling dma_buf_attach().
 *
 * Optionally this calls &dma_buf_ops.detach for device-specific detach.
 */
void dma_buf_detach(struct dma_buf *dmabuf, struct dma_buf_attachment *attach)
{
	if (WARN_ON(!dmabuf || !attach))
		return;

	if (attach->sgt) {
		if (dma_buf_is_dynamic(attach->dmabuf))
			dma_resv_lock(attach->dmabuf->resv, NULL);

		__unmap_dma_buf(attach, attach->sgt, attach->dir);

		if (dma_buf_is_dynamic(attach->dmabuf)) {
			dmabuf->ops->unpin(attach);
			dma_resv_unlock(attach->dmabuf->resv);
		}
	}

	dma_resv_lock(dmabuf->resv, NULL);
	list_del(&attach->node);
	dma_resv_unlock(dmabuf->resv);
	if (dmabuf->ops->detach)
		dmabuf->ops->detach(dmabuf, attach);

	kfree(attach);
}
EXPORT_SYMBOL_NS_GPL(dma_buf_detach, DMA_BUF);

/**
 * dma_buf_pin - Lock down the DMA-buf
 * @attach:	[in]	attachment which should be pinned
 *
 * Only dynamic importers (who set up @attach with dma_buf_dynamic_attach()) may
 * call this, and only for limited use cases like scanout and not for temporary
 * pin operations. It is not permitted to allow userspace to pin arbitrary
 * amounts of buffers through this interface.
 *
 * Buffers must be unpinned by calling dma_buf_unpin().
 *
 * Returns:
 * 0 on success, negative error code on failure.
 */
int dma_buf_pin(struct dma_buf_attachment *attach)
{
	struct dma_buf *dmabuf = attach->dmabuf;
	int ret = 0;

	WARN_ON(!dma_buf_attachment_is_dynamic(attach));

	dma_resv_assert_held(dmabuf->resv);

	if (dmabuf->ops->pin)
		ret = dmabuf->ops->pin(attach);

	return ret;
}
EXPORT_SYMBOL_NS_GPL(dma_buf_pin, DMA_BUF);

/**
 * dma_buf_unpin - Unpin a DMA-buf
 * @attach:	[in]	attachment which should be unpinned
 *
 * This unpins a buffer pinned by dma_buf_pin() and allows the exporter to move
 * any mapping of @attach again and inform the importer through
 * &dma_buf_attach_ops.move_notify.
 */
void dma_buf_unpin(struct dma_buf_attachment *attach)
{
	struct dma_buf *dmabuf = attach->dmabuf;

	WARN_ON(!dma_buf_attachment_is_dynamic(attach));

	dma_resv_assert_held(dmabuf->resv);

	if (dmabuf->ops->unpin)
		dmabuf->ops->unpin(attach);
}
EXPORT_SYMBOL_NS_GPL(dma_buf_unpin, DMA_BUF);

/**
 * dma_buf_map_attachment - Returns the scatterlist table of the attachment;
 * mapped into _device_ address space. Is a wrapper for map_dma_buf() of the
 * dma_buf_ops.
 * @attach:	[in]	attachment whose scatterlist is to be returned
 * @direction:	[in]	direction of DMA transfer
 *
 * Returns sg_table containing the scatterlist to be returned; returns ERR_PTR
 * on error. May return -EINTR if it is interrupted by a signal.
 *
 * On success, the DMA addresses and lengths in the returned scatterlist are
 * PAGE_SIZE aligned.
 *
 * A mapping must be unmapped by using dma_buf_unmap_attachment(). Note that
 * the underlying backing storage is pinned for as long as a mapping exists,
 * therefore users/importers should not hold onto a mapping for undue amounts of
 * time.
 *
 * Important: Dynamic importers must wait for the exclusive fence of the struct
 * dma_resv attached to the DMA-BUF first.
 */
struct sg_table *dma_buf_map_attachment(struct dma_buf_attachment *attach,
					enum dma_data_direction direction)
{
	struct sg_table *sg_table;
	int r;

	might_sleep();

	if (WARN_ON(!attach || !attach->dmabuf))
		return ERR_PTR(-EINVAL);

	if (dma_buf_attachment_is_dynamic(attach))
		dma_resv_assert_held(attach->dmabuf->resv);

	if (attach->sgt) {
		/*
		 * Two mappings with different directions for the same
		 * attachment are not allowed.
		 */
		if (attach->dir != direction &&
		    attach->dir != DMA_BIDIRECTIONAL)
			return ERR_PTR(-EBUSY);

		return attach->sgt;
	}

	if (dma_buf_is_dynamic(attach->dmabuf)) {
		dma_resv_assert_held(attach->dmabuf->resv);
		if (!IS_ENABLED(CONFIG_DMABUF_MOVE_NOTIFY)) {
			r = attach->dmabuf->ops->pin(attach);
			if (r)
				return ERR_PTR(r);
		}
	}

	sg_table = __map_dma_buf(attach, direction);
	if (!sg_table)
		sg_table = ERR_PTR(-ENOMEM);

	if (IS_ERR(sg_table) && dma_buf_is_dynamic(attach->dmabuf) &&
	     !IS_ENABLED(CONFIG_DMABUF_MOVE_NOTIFY))
		attach->dmabuf->ops->unpin(attach);

	if (!IS_ERR(sg_table) && attach->dmabuf->ops->cache_sgt_mapping) {
		attach->sgt = sg_table;
		attach->dir = direction;
	}

#ifdef CONFIG_DMA_API_DEBUG
	if (!IS_ERR(sg_table)) {
		struct scatterlist *sg;
		u64 addr;
		int len;
		int i;

		for_each_sgtable_dma_sg(sg_table, sg, i) {
			addr = sg_dma_address(sg);
			len = sg_dma_len(sg);
			if (!PAGE_ALIGNED(addr) || !PAGE_ALIGNED(len)) {
				pr_debug("%s: addr %llx or len %x is not page aligned!\n",
					 __func__, addr, len);
			}
		}
	}
#endif /* CONFIG_DMA_API_DEBUG */
	return sg_table;
}
EXPORT_SYMBOL_NS_GPL(dma_buf_map_attachment, DMA_BUF);

/**
 * dma_buf_unmap_attachment - unmaps and decreases usecount of the buffer;might
 * deallocate the scatterlist associated. Is a wrapper for unmap_dma_buf() of
 * dma_buf_ops.
 * @attach:	[in]	attachment to unmap buffer from
 * @sg_table:	[in]	scatterlist info of the buffer to unmap
 * @direction:  [in]    direction of DMA transfer
 *
 * This unmaps a DMA mapping for @attached obtained by dma_buf_map_attachment().
 */
void dma_buf_unmap_attachment(struct dma_buf_attachment *attach,
				struct sg_table *sg_table,
				enum dma_data_direction direction)
{
	might_sleep();

	if (WARN_ON(!attach || !attach->dmabuf || !sg_table))
		return;

	if (dma_buf_attachment_is_dynamic(attach))
		dma_resv_assert_held(attach->dmabuf->resv);

	if (attach->sgt == sg_table)
		return;

	if (dma_buf_is_dynamic(attach->dmabuf))
		dma_resv_assert_held(attach->dmabuf->resv);

	__unmap_dma_buf(attach, sg_table, direction);

	if (dma_buf_is_dynamic(attach->dmabuf) &&
	    !IS_ENABLED(CONFIG_DMABUF_MOVE_NOTIFY))
		dma_buf_unpin(attach);
}
EXPORT_SYMBOL_NS_GPL(dma_buf_unmap_attachment, DMA_BUF);

/**
 * dma_buf_move_notify - notify attachments that DMA-buf is moving
 *
 * @dmabuf:	[in]	buffer which is moving
 *
 * Informs all attachmenst that they need to destroy and recreated all their
 * mappings.
 */
void dma_buf_move_notify(struct dma_buf *dmabuf)
{
	struct dma_buf_attachment *attach;

	dma_resv_assert_held(dmabuf->resv);

	list_for_each_entry(attach, &dmabuf->attachments, node)
		if (attach->importer_ops)
			attach->importer_ops->move_notify(attach);
}
EXPORT_SYMBOL_NS_GPL(dma_buf_move_notify, DMA_BUF);

/**
 * DOC: cpu access
 *
 * There are mutliple reasons for supporting CPU access to a dma buffer object:
 *
 * - Fallback operations in the kernel, for example when a device is connected
 *   over USB and the kernel needs to shuffle the data around first before
 *   sending it away. Cache coherency is handled by braketing any transactions
 *   with calls to dma_buf_begin_cpu_access() and dma_buf_end_cpu_access()
 *   access.
 *
 *   Since for most kernel internal dma-buf accesses need the entire buffer, a
 *   vmap interface is introduced. Note that on very old 32-bit architectures
 *   vmalloc space might be limited and result in vmap calls failing.
 *
 *   Interfaces::
 *
 *      void \*dma_buf_vmap(struct dma_buf \*dmabuf, struct iosys_map \*map)
 *      void dma_buf_vunmap(struct dma_buf \*dmabuf, struct iosys_map \*map)
 *
 *   The vmap call can fail if there is no vmap support in the exporter, or if
 *   it runs out of vmalloc space. Note that the dma-buf layer keeps a reference
 *   count for all vmap access and calls down into the exporter's vmap function
 *   only when no vmapping exists, and only unmaps it once. Protection against
 *   concurrent vmap/vunmap calls is provided by taking the &dma_buf.lock mutex.
 *
 * - For full compatibility on the importer side with existing userspace
 *   interfaces, which might already support mmap'ing buffers. This is needed in
 *   many processing pipelines (e.g. feeding a software rendered image into a
 *   hardware pipeline, thumbnail creation, snapshots, ...). Also, Android's ION
 *   framework already supported this and for DMA buffer file descriptors to
 *   replace ION buffers mmap support was needed.
 *
 *   There is no special interfaces, userspace simply calls mmap on the dma-buf
 *   fd. But like for CPU access there's a need to braket the actual access,
 *   which is handled by the ioctl (DMA_BUF_IOCTL_SYNC). Note that
 *   DMA_BUF_IOCTL_SYNC can fail with -EAGAIN or -EINTR, in which case it must
 *   be restarted.
 *
 *   Some systems might need some sort of cache coherency management e.g. when
 *   CPU and GPU domains are being accessed through dma-buf at the same time.
 *   To circumvent this problem there are begin/end coherency markers, that
 *   forward directly to existing dma-buf device drivers vfunc hooks. Userspace
 *   can make use of those markers through the DMA_BUF_IOCTL_SYNC ioctl. The
 *   sequence would be used like following:
 *
 *     - mmap dma-buf fd
 *     - for each drawing/upload cycle in CPU 1. SYNC_START ioctl, 2. read/write
 *       to mmap area 3. SYNC_END ioctl. This can be repeated as often as you
 *       want (with the new data being consumed by say the GPU or the scanout
 *       device)
 *     - munmap once you don't need the buffer any more
 *
 *    For correctness and optimal performance, it is always required to use
 *    SYNC_START and SYNC_END before and after, respectively, when accessing the
 *    mapped address. Userspace cannot rely on coherent access, even when there
 *    are systems where it just works without calling these ioctls.
 *
 * - And as a CPU fallback in userspace processing pipelines.
 *
 *   Similar to the motivation for kernel cpu access it is again important that
 *   the userspace code of a given importing subsystem can use the same
 *   interfaces with a imported dma-buf buffer object as with a native buffer
 *   object. This is especially important for drm where the userspace part of
 *   contemporary OpenGL, X, and other drivers is huge, and reworking them to
 *   use a different way to mmap a buffer rather invasive.
 *
 *   The assumption in the current dma-buf interfaces is that redirecting the
 *   initial mmap is all that's needed. A survey of some of the existing
 *   subsystems shows that no driver seems to do any nefarious thing like
 *   syncing up with outstanding asynchronous processing on the device or
 *   allocating special resources at fault time. So hopefully this is good
 *   enough, since adding interfaces to intercept pagefaults and allow pte
 *   shootdowns would increase the complexity quite a bit.
 *
 *   Interface::
 *
 *      int dma_buf_mmap(struct dma_buf \*, struct vm_area_struct \*,
 *		       unsigned long);
 *
 *   If the importing subsystem simply provides a special-purpose mmap call to
 *   set up a mapping in userspace, calling do_mmap with &dma_buf.file will
 *   equally achieve that for a dma-buf object.
 */

static int __dma_buf_begin_cpu_access(struct dma_buf *dmabuf,
				      enum dma_data_direction direction)
{
	bool write = (direction == DMA_BIDIRECTIONAL ||
		      direction == DMA_TO_DEVICE);
	struct dma_resv *resv = dmabuf->resv;
	long ret;

	/* Wait on any implicit rendering fences */
	ret = dma_resv_wait_timeout(resv, dma_resv_usage_rw(write),
				    true, MAX_SCHEDULE_TIMEOUT);
	if (ret < 0)
		return ret;

	return 0;
}

/**
 * dma_buf_begin_cpu_access - Must be called before accessing a dma_buf from the
 * cpu in the kernel context. Calls begin_cpu_access to allow exporter-specific
 * preparations. Coherency is only guaranteed in the specified range for the
 * specified access direction.
 * @dmabuf:	[in]	buffer to prepare cpu access for.
 * @direction:	[in]	length of range for cpu access.
 *
 * After the cpu access is complete the caller should call
 * dma_buf_end_cpu_access(). Only when cpu access is braketed by both calls is
 * it guaranteed to be coherent with other DMA access.
 *
 * This function will also wait for any DMA transactions tracked through
 * implicit synchronization in &dma_buf.resv. For DMA transactions with explicit
 * synchronization this function will only ensure cache coherency, callers must
 * ensure synchronization with such DMA transactions on their own.
 *
 * Can return negative error values, returns 0 on success.
 */
int dma_buf_begin_cpu_access(struct dma_buf *dmabuf,
			     enum dma_data_direction direction)
{
	int ret = 0;

	if (WARN_ON(!dmabuf))
		return -EINVAL;

	might_lock(&dmabuf->resv->lock.base);

	if (dmabuf->ops->begin_cpu_access)
		ret = dmabuf->ops->begin_cpu_access(dmabuf, direction);

	/* Ensure that all fences are waited upon - but we first allow
	 * the native handler the chance to do so more efficiently if it
	 * chooses. A double invocation here will be reasonably cheap no-op.
	 */
	if (ret == 0)
		ret = __dma_buf_begin_cpu_access(dmabuf, direction);

	return ret;
}
EXPORT_SYMBOL_NS_GPL(dma_buf_begin_cpu_access, DMA_BUF);

/**
 * dma_buf_end_cpu_access - Must be called after accessing a dma_buf from the
 * cpu in the kernel context. Calls end_cpu_access to allow exporter-specific
 * actions. Coherency is only guaranteed in the specified range for the
 * specified access direction.
 * @dmabuf:	[in]	buffer to complete cpu access for.
 * @direction:	[in]	length of range for cpu access.
 *
 * This terminates CPU access started with dma_buf_begin_cpu_access().
 *
 * Can return negative error values, returns 0 on success.
 */
int dma_buf_end_cpu_access(struct dma_buf *dmabuf,
			   enum dma_data_direction direction)
{
	int ret = 0;

	WARN_ON(!dmabuf);

	might_lock(&dmabuf->resv->lock.base);

	if (dmabuf->ops->end_cpu_access)
		ret = dmabuf->ops->end_cpu_access(dmabuf, direction);

	return ret;
}
EXPORT_SYMBOL_NS_GPL(dma_buf_end_cpu_access, DMA_BUF);


/**
 * dma_buf_mmap - Setup up a userspace mmap with the given vma
 * @dmabuf:	[in]	buffer that should back the vma
 * @vma:	[in]	vma for the mmap
 * @pgoff:	[in]	offset in pages where this mmap should start within the
 *			dma-buf buffer.
 *
 * This function adjusts the passed in vma so that it points at the file of the
 * dma_buf operation. It also adjusts the starting pgoff and does bounds
 * checking on the size of the vma. Then it calls the exporters mmap function to
 * set up the mapping.
 *
 * Can return negative error values, returns 0 on success.
 */
int dma_buf_mmap(struct dma_buf *dmabuf, struct vm_area_struct *vma,
		 unsigned long pgoff)
{
	if (WARN_ON(!dmabuf || !vma))
		return -EINVAL;

	/* check if buffer supports mmap */
	if (!dmabuf->ops->mmap)
		return -EINVAL;

	/* check for offset overflow */
	if (pgoff + vma_pages(vma) < pgoff)
		return -EOVERFLOW;

	/* check for overflowing the buffer's size */
	if (pgoff + vma_pages(vma) >
	    dmabuf->size >> PAGE_SHIFT)
		return -EINVAL;

	/* readjust the vma */
	vma_set_file(vma, dmabuf->file);
	vma->vm_pgoff = pgoff;

	return dmabuf->ops->mmap(dmabuf, vma);
}
EXPORT_SYMBOL_NS_GPL(dma_buf_mmap, DMA_BUF);

/**
 * dma_buf_vmap - Create virtual mapping for the buffer object into kernel
 * address space. Same restrictions as for vmap and friends apply.
 * @dmabuf:	[in]	buffer to vmap
 * @map:	[out]	returns the vmap pointer
 *
 * This call may fail due to lack of virtual mapping address space.
 * These calls are optional in drivers. The intended use for them
 * is for mapping objects linear in kernel space for high use objects.
 *
 * To ensure coherency users must call dma_buf_begin_cpu_access() and
 * dma_buf_end_cpu_access() around any cpu access performed through this
 * mapping.
 *
 * Returns 0 on success, or a negative errno code otherwise.
 */
int dma_buf_vmap(struct dma_buf *dmabuf, struct iosys_map *map)
{
	struct iosys_map ptr;
	int ret = 0;

	iosys_map_clear(map);

	if (WARN_ON(!dmabuf))
		return -EINVAL;

	if (!dmabuf->ops->vmap)
		return -EINVAL;

	mutex_lock(&dmabuf->lock);
	if (dmabuf->vmapping_counter) {
		dmabuf->vmapping_counter++;
		BUG_ON(iosys_map_is_null(&dmabuf->vmap_ptr));
		*map = dmabuf->vmap_ptr;
		goto out_unlock;
	}

	BUG_ON(iosys_map_is_set(&dmabuf->vmap_ptr));

	ret = dmabuf->ops->vmap(dmabuf, &ptr);
	if (WARN_ON_ONCE(ret))
		goto out_unlock;

	dmabuf->vmap_ptr = ptr;
	dmabuf->vmapping_counter = 1;

	*map = dmabuf->vmap_ptr;

out_unlock:
	mutex_unlock(&dmabuf->lock);
	return ret;
}
EXPORT_SYMBOL_NS_GPL(dma_buf_vmap, DMA_BUF);

/**
 * dma_buf_vunmap - Unmap a vmap obtained by dma_buf_vmap.
 * @dmabuf:	[in]	buffer to vunmap
 * @map:	[in]	vmap pointer to vunmap
 */
void dma_buf_vunmap(struct dma_buf *dmabuf, struct iosys_map *map)
{
	if (WARN_ON(!dmabuf))
		return;

	BUG_ON(iosys_map_is_null(&dmabuf->vmap_ptr));
	BUG_ON(dmabuf->vmapping_counter == 0);
	BUG_ON(!iosys_map_is_equal(&dmabuf->vmap_ptr, map));

	mutex_lock(&dmabuf->lock);
	if (--dmabuf->vmapping_counter == 0) {
		if (dmabuf->ops->vunmap)
			dmabuf->ops->vunmap(dmabuf, map);
		iosys_map_clear(&dmabuf->vmap_ptr);
	}
	mutex_unlock(&dmabuf->lock);
}
EXPORT_SYMBOL_NS_GPL(dma_buf_vunmap, DMA_BUF);

#ifdef CONFIG_DEBUG_FS
static int dma_buf_debug_show(struct seq_file *s, void *unused)
{
	struct dma_buf *buf_obj;
	struct dma_buf_attachment *attach_obj;
	int count = 0, attach_count;
	size_t size = 0;
	int ret;

	ret = mutex_lock_interruptible(&db_list.lock);

	if (ret)
		return ret;

	seq_puts(s, "\nDma-buf Objects:\n");
	seq_printf(s, "%-8s\t%-8s\t%-8s\t%-8s\texp_name\t%-8s\tname\n",
		   "size", "flags", "mode", "count", "ino");

	list_for_each_entry(buf_obj, &db_list.head, list_node) {

		ret = dma_resv_lock_interruptible(buf_obj->resv, NULL);
		if (ret)
			goto error_unlock;


		spin_lock(&buf_obj->name_lock);
		seq_printf(s, "%08zu\t%08x\t%08x\t%08ld\t%s\t%08lu\t%s\n",
				buf_obj->size,
				buf_obj->file->f_flags, buf_obj->file->f_mode,
				file_count(buf_obj->file),
				buf_obj->exp_name,
				file_inode(buf_obj->file)->i_ino,
				buf_obj->name ?: "<none>");
		spin_unlock(&buf_obj->name_lock);

		dma_resv_describe(buf_obj->resv, s);

		seq_puts(s, "\tAttached Devices:\n");
		attach_count = 0;

		list_for_each_entry(attach_obj, &buf_obj->attachments, node) {
			seq_printf(s, "\t%s\n", dev_name(attach_obj->dev));
			attach_count++;
		}
		dma_resv_unlock(buf_obj->resv);

		seq_printf(s, "Total %d devices attached\n\n",
				attach_count);

		count++;
		size += buf_obj->size;
	}

	seq_printf(s, "\nTotal %d objects, %zu bytes\n", count, size);

	mutex_unlock(&db_list.lock);
	return 0;

error_unlock:
	mutex_unlock(&db_list.lock);
	return ret;
}

DEFINE_SHOW_ATTRIBUTE(dma_buf_debug);

static struct dentry *dma_buf_debugfs_dir;

static int dma_buf_init_debugfs(void)
{
	struct dentry *d;
	int err = 0;

	d = debugfs_create_dir("dma_buf", NULL);
	if (IS_ERR(d))
		return PTR_ERR(d);

	dma_buf_debugfs_dir = d;

	d = debugfs_create_file("bufinfo", S_IRUGO, dma_buf_debugfs_dir,
				NULL, &dma_buf_debug_fops);
	if (IS_ERR(d)) {
		pr_debug("dma_buf: debugfs: failed to create node bufinfo\n");
		debugfs_remove_recursive(dma_buf_debugfs_dir);
		dma_buf_debugfs_dir = NULL;
		err = PTR_ERR(d);
	}

	return err;
}

static void dma_buf_uninit_debugfs(void)
{
	debugfs_remove_recursive(dma_buf_debugfs_dir);
}
#else
static inline int dma_buf_init_debugfs(void)
{
	return 0;
}
static inline void dma_buf_uninit_debugfs(void)
{
}
#endif

static int __init dma_buf_init(void)
{
	int ret;

	ret = dma_buf_init_sysfs_statistics();
	if (ret)
		return ret;

	dma_buf_mnt = kern_mount(&dma_buf_fs_type);
	if (IS_ERR(dma_buf_mnt))
		return PTR_ERR(dma_buf_mnt);

	mutex_init(&db_list.lock);
	INIT_LIST_HEAD(&db_list.head);
	dma_buf_init_debugfs();
	return 0;
}
subsys_initcall(dma_buf_init);

static void __exit dma_buf_deinit(void)
{
	dma_buf_uninit_debugfs();
	kern_unmount(dma_buf_mnt);
	dma_buf_uninit_sysfs_statistics();
}
__exitcall(dma_buf_deinit);<|MERGE_RESOLUTION|>--- conflicted
+++ resolved
@@ -43,32 +43,6 @@
 
 static struct dma_buf_list db_list;
 
-<<<<<<< HEAD
-=======
-/*
- * This function helps in traversing the db_list and calls the
- * callback function which can extract required info out of each
- * dmabuf.
- */
-int get_each_dmabuf(int (*callback)(const struct dma_buf *dmabuf,
-		    void *private), void *private)
-{
-	struct dma_buf *buf;
-	int ret = mutex_lock_interruptible(&db_list.lock);
-
-	if (ret)
-		return ret;
-
-	list_for_each_entry(buf, &db_list.head, list_node) {
-		ret = callback(buf, private);
-		if (ret)
-			break;
-	}
-	mutex_unlock(&db_list.lock);
-	return ret;
-}
-EXPORT_SYMBOL_GPL(get_each_dmabuf);
-
 #if IS_ENABLED(CONFIG_RK_DMABUF_DEBUG)
 static size_t db_total_size;
 static size_t db_peak_size;
@@ -106,7 +80,6 @@
 EXPORT_SYMBOL_GPL(dma_buf_get_total_size);
 #endif
 
->>>>>>> 52f971ee
 static char *dmabuffs_dname(struct dentry *dentry, char *buffer, int buflen)
 {
 	struct dma_buf *dmabuf;
@@ -169,21 +142,14 @@
 		return -EINVAL;
 
 	dmabuf = file->private_data;
-<<<<<<< HEAD
 	if (dmabuf) {
 		mutex_lock(&db_list.lock);
+#if IS_ENABLED(CONFIG_RK_DMABUF_DEBUG)
+		db_total_size -= dmabuf->size;
+#endif
 		list_del(&dmabuf->list_node);
 		mutex_unlock(&db_list.lock);
 	}
-=======
-
-	mutex_lock(&db_list.lock);
-#if IS_ENABLED(CONFIG_RK_DMABUF_DEBUG)
-	db_total_size -= dmabuf->size;
-#endif
-	list_del(&dmabuf->list_node);
-	mutex_unlock(&db_list.lock);
->>>>>>> 52f971ee
 
 	return 0;
 }
@@ -526,7 +492,6 @@
 {
 	struct dma_buf *dmabuf;
 	struct dma_buf_sync sync;
-	struct dma_buf_sync_partial sync_p;
 	enum dma_data_direction direction;
 	int ret;
 
@@ -572,7 +537,10 @@
 		return dma_buf_import_sync_file(dmabuf, (const void __user *)arg);
 #endif
 
-	case DMA_BUF_IOCTL_SYNC_PARTIAL:
+#ifdef CONFIG_DMABUF_PARTIAL
+	case DMA_BUF_IOCTL_SYNC_PARTIAL: {
+		struct dma_buf_sync_partial sync_p;
+
 		if (copy_from_user(&sync_p, (void __user *) arg, sizeof(sync_p)))
 			return -EFAULT;
 
@@ -609,6 +577,8 @@
 							       sync_p.len);
 
 		return ret;
+	}
+#endif /* CONFIG_DMABUF_PARTIAL */
 
 	default:
 		return -ENOTTY;
@@ -818,16 +788,9 @@
 #endif
 	mutex_unlock(&db_list.lock);
 
-<<<<<<< HEAD
-=======
-	ret = dma_buf_stats_setup(dmabuf);
-	if (ret)
-		goto err_sysfs;
-
 	if (IS_ENABLED(CONFIG_RK_DMABUF_DEBUG))
 		dma_buf_set_default_name(dmabuf);
 
->>>>>>> 52f971ee
 	return dmabuf;
 
 err_dmabuf:
