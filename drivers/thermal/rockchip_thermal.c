--- conflicted
+++ resolved
@@ -12,6 +12,7 @@
 #include <linux/of.h>
 #include <linux/of_address.h>
 #include <linux/of_irq.h>
+#include <linux/panic_notifier.h>
 #include <linux/platform_device.h>
 #include <linux/regmap.h>
 #include <linux/reset.h>
@@ -276,18 +277,12 @@
 #define TSADCV3_Q_MAX_VAL			0x7ff /* 11bit 2047 */
 #define TSADCV12_Q_MAX_VAL			0xfff /* 12bit 4095 */
 
-#define TSADCV5_AUTO_PERIOD_TIME		1622 /* 2.5ms */
-#define TSADCV5_AUTO_PERIOD_HT_TIME		1622 /* 2.5ms */
-
 #define TSADCV2_USER_INTER_PD_SOC		0x340 /* 13 clocks */
 #define TSADCV5_USER_INTER_PD_SOC		0xfc0 /* 97us, at least 90us */
-<<<<<<< HEAD
-=======
 
 #define TSADCV9_AUTO_SRC			(0x10001 << 0)
 #define TSADCV9_PD_MODE				(0x10001 << 4)
 #define TSADCV9_Q_MAX_VAL			(0xffff0400 << 0)
->>>>>>> 52f971ee
 
 #define GRF_SARADC_TESTBIT			0x0e644
 #define GRF_TSADC_TESTBIT_L			0x0e648
@@ -296,23 +291,18 @@
 #define PX30_GRF_SOC_CON0			0x0400
 #define PX30_GRF_SOC_CON2			0x0408
 
-<<<<<<< HEAD
-=======
 #define RK1808_BUS_GRF_SOC_CON0			0x0400
 
 #define RK3528_GRF_TSADC_CON			0x40030
 
 #define RK3562_GRF_TSADC_CON			0x0580
 
->>>>>>> 52f971ee
 #define RK3568_GRF_TSADC_CON			0x0600
 #define RK3568_GRF_TSADC_ANA_REG0		(0x10001 << 0)
 #define RK3568_GRF_TSADC_ANA_REG1		(0x10001 << 1)
 #define RK3568_GRF_TSADC_ANA_REG2		(0x10001 << 2)
 #define RK3568_GRF_TSADC_TSEN			(0x10001 << 8)
 
-<<<<<<< HEAD
-=======
 #define RV1106_VOGRF_TSADC_CON			0x6000C
 #define RV1106_VOGRF_TSADC_TSEN			(0x10001 << 8)
 #define RV1106_VOGRF_TSADC_ANA			(0xff0007 << 0)
@@ -323,7 +313,6 @@
 #define RV1126_GRF0_TSADC_SHUT_2CRU		(0x30003 << 10)
 #define RV1126_GRF0_TSADC_SHUT_2GPIO		(0x70007 << 12)
 
->>>>>>> 52f971ee
 #define GRF_SARADC_TESTBIT_ON			(0x10001 << 2)
 #define GRF_TSADC_TESTBIT_H_ON			(0x10001 << 2)
 #define GRF_TSADC_BANDGAP_CHOPPER_EN		(0x10001 << 2)
@@ -789,45 +778,6 @@
 	{TSADCV4_DATA_MASK, MAX_TEMP},
 };
 
-static const struct tsadc_table rk3568_code_table[] = {
-	{0, -40000},
-	{1584, -40000},
-	{1620, -35000},
-	{1652, -30000},
-	{1688, -25000},
-	{1720, -20000},
-	{1756, -15000},
-	{1788, -10000},
-	{1824, -5000},
-	{1856, 0},
-	{1892, 5000},
-	{1924, 10000},
-	{1956, 15000},
-	{1992, 20000},
-	{2024, 25000},
-	{2060, 30000},
-	{2092, 35000},
-	{2128, 40000},
-	{2160, 45000},
-	{2196, 50000},
-	{2228, 55000},
-	{2264, 60000},
-	{2300, 65000},
-	{2332, 70000},
-	{2368, 75000},
-	{2400, 80000},
-	{2436, 85000},
-	{2468, 90000},
-	{2500, 95000},
-	{2536, 100000},
-	{2572, 105000},
-	{2604, 110000},
-	{2636, 115000},
-	{2672, 120000},
-	{2704, 125000},
-	{TSADCV2_DATA_MASK, 125000},
-};
-
 static u32 rk_tsadcv2_temp_to_code(const struct chip_tsadc_table *table,
 				   int temp)
 {
@@ -1065,8 +1015,6 @@
 	regmap_write(grf, PX30_GRF_SOC_CON2, GRF_CON_TSADC_CH_INV);
 }
 
-<<<<<<< HEAD
-=======
 static void rk_tsadcv5_initialize(struct regmap *grf, void __iomem *regs,
 				  enum tshut_polarity tshut_polarity)
 {
@@ -1102,7 +1050,6 @@
 			     RV1126_GRF0_TSADC_TRM);
 }
 
->>>>>>> 52f971ee
 static void rk_tsadcv7_initialize(struct regmap *grf, void __iomem *regs,
 				  enum tshut_polarity tshut_polarity)
 {
@@ -1146,8 +1093,6 @@
 	}
 }
 
-<<<<<<< HEAD
-=======
 static void rk_tsadcv8_initialize(struct regmap *grf, void __iomem *regs,
 				  enum tshut_polarity tshut_polarity)
 {
@@ -1268,7 +1213,6 @@
 	}
 }
 
->>>>>>> 52f971ee
 static void rk_tsadcv2_irq_ack(void __iomem *regs)
 {
 	u32 val;
@@ -1902,8 +1846,6 @@
 	},
 };
 
-<<<<<<< HEAD
-=======
 static const struct rockchip_tsadc_chip rk3528_tsadc_data = {
 	.chn_id[SENSOR_CPU] = 0, /* cpu sensor is channel 0 */
 	.chn_num = 1, /* one channels for tsadc */
@@ -1952,17 +1894,12 @@
 	},
 };
 
->>>>>>> 52f971ee
 static const struct rockchip_tsadc_chip rk3568_tsadc_data = {
 	.chn_id[SENSOR_CPU] = 0, /* cpu sensor is channel 0 */
 	.chn_id[SENSOR_GPU] = 1, /* gpu sensor is channel 1 */
 	.chn_num = 2, /* two channels for tsadc */
 
-<<<<<<< HEAD
-	.tshut_mode = TSHUT_MODE_GPIO, /* default TSHUT via GPIO give PMIC */
-=======
 	.tshut_mode = TSHUT_MODE_OTP, /* default TSHUT via GPIO give PMIC */
->>>>>>> 52f971ee
 	.tshut_polarity = TSHUT_LOW_ACTIVE, /* default TSHUT LOW ACTIVE */
 	.tshut_temp = 95000,
 
@@ -1973,11 +1910,8 @@
 	.set_alarm_temp = rk_tsadcv2_alarm_temp,
 	.set_tshut_temp = rk_tsadcv2_tshut_temp,
 	.set_tshut_mode = rk_tsadcv2_tshut_mode,
-<<<<<<< HEAD
-=======
 	.get_trim_code = rk_tsadcv2_get_trim_code,
 	.trim_slope = 147,
->>>>>>> 52f971ee
 
 	.table = {
 		.id = rk3568_code_table,
@@ -1987,8 +1921,6 @@
 	},
 };
 
-<<<<<<< HEAD
-=======
 static const struct rockchip_tsadc_chip rk3588_tsadc_data = {
 	/* top, big_core0, big_core1, little_core, center, gpu, npu */
 	.chn_id = {0, 1, 2, 3, 4, 5, 6},
@@ -2011,7 +1943,6 @@
 	},
 };
 
->>>>>>> 52f971ee
 static const struct of_device_id of_rockchip_thermal_match[] = {
 #ifdef CONFIG_CPU_PX30
 	{	.compatible = "rockchip,px30-tsadc",
@@ -2090,8 +2021,6 @@
 		.compatible = "rockchip,rk3399-tsadc",
 		.data = (void *)&rk3399_tsadc_data,
 	},
-<<<<<<< HEAD
-=======
 #endif
 #ifdef CONFIG_CPU_RK3528
 	{
@@ -2106,13 +2035,10 @@
 	},
 #endif
 #ifdef CONFIG_CPU_RK3568
->>>>>>> 52f971ee
 	{
 		.compatible = "rockchip,rk3568-tsadc",
 		.data = (void *)&rk3568_tsadc_data,
 	},
-<<<<<<< HEAD
-=======
 #endif
 #ifdef CONFIG_CPU_RK3588
 	{
@@ -2120,7 +2046,6 @@
 		.data = (void *)&rk3588_tsadc_data,
 	},
 #endif
->>>>>>> 52f971ee
 	{ /* end */ },
 };
 MODULE_DEVICE_TABLE(of, of_rockchip_thermal_match);
