--- conflicted
+++ resolved
@@ -28,8 +28,6 @@
 
 	  If unsure, say N.
 
-<<<<<<< HEAD
-=======
 config HWSPINLOCK_ROCKCHIP
 	tristate "Rockchip Hardware Spinlock device"
 	depends on ARCH_ROCKCHIP || COMPILE_TEST
@@ -40,18 +38,6 @@
 
 	  If unsure, say N.
 
-config HWSPINLOCK_SIRF
-	tristate "SIRF Hardware Spinlock device"
-	depends on ARCH_SIRF || COMPILE_TEST
-	help
-	  Say y here to support the SIRF Hardware Spinlock device, which
-	  provides a synchronisation mechanism for the various processors
-	  on the SoC.
-
-	  It's safe to say n here if you're not interested in SIRF hardware
-	  spinlock or just want a bare minimum kernel.
-
->>>>>>> 52f971ee
 config HWSPINLOCK_SPRD
 	tristate "SPRD Hardware Spinlock device"
 	depends on ARCH_SPRD || COMPILE_TEST
