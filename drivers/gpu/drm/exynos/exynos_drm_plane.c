/*
 * Copyright (C) 2011 Samsung Electronics Co.Ltd
 * Authors: Joonyoung Shim <jy0922.shim@samsung.com>
 *
 * This program is free software; you can redistribute  it and/or modify it
 * under  the terms of  the GNU General  Public License as published by the
 * Free Software Foundation;  either version 2 of the  License, or (at your
 * option) any later version.
 *
 */

#include <drm/drmP.h>

#include <drm/exynos_drm.h>
#include <drm/drm_plane_helper.h>
#include "exynos_drm_drv.h"
#include "exynos_drm_crtc.h"
#include "exynos_drm_fb.h"
#include "exynos_drm_gem.h"
#include "exynos_drm_plane.h"

static const uint32_t formats[] = {
	DRM_FORMAT_XRGB8888,
	DRM_FORMAT_ARGB8888,
	DRM_FORMAT_NV12,
};

/*
 * This function is to get X or Y size shown via screen. This needs length and
 * start position of CRTC.
 *
 *      <--- length --->
 * CRTC ----------------
 *      ^ start        ^ end
 *
 * There are six cases from a to f.
 *
 *             <----- SCREEN ----->
 *             0                 last
 *   ----------|------------------|----------
 * CRTCs
 * a -------
 *        b -------
 *        c --------------------------
 *                 d --------
 *                           e -------
 *                                  f -------
 */
static int exynos_plane_get_size(int start, unsigned length, unsigned last)
{
	int end = start + length;
	int size = 0;

	if (start <= 0) {
		if (end > 0)
			size = min_t(unsigned, end, last);
	} else if (start <= last) {
		size = min_t(unsigned, last - start, length);
	}

	return size;
}

int exynos_check_plane(struct drm_plane *plane, struct drm_framebuffer *fb)
{
	struct exynos_drm_plane *exynos_plane = to_exynos_plane(plane);
	int nr;
	int i;

	nr = exynos_drm_fb_get_buf_cnt(fb);
	for (i = 0; i < nr; i++) {
		struct exynos_drm_gem_buf *buffer = exynos_drm_fb_buffer(fb, i);

		if (!buffer) {
			DRM_DEBUG_KMS("buffer is null\n");
			return -EFAULT;
		}

		exynos_plane->dma_addr[i] = buffer->dma_addr;

		DRM_DEBUG_KMS("buffer: %d, dma_addr = 0x%lx\n",
				i, (unsigned long)exynos_plane->dma_addr[i]);
	}

	return 0;
}

void exynos_plane_mode_set(struct drm_plane *plane, struct drm_crtc *crtc,
			  struct drm_framebuffer *fb, int crtc_x, int crtc_y,
			  unsigned int crtc_w, unsigned int crtc_h,
			  uint32_t src_x, uint32_t src_y,
			  uint32_t src_w, uint32_t src_h)
{
	struct exynos_drm_plane *exynos_plane = to_exynos_plane(plane);
	struct exynos_drm_crtc *exynos_crtc = to_exynos_crtc(crtc);
	unsigned int actual_w;
	unsigned int actual_h;

	actual_w = exynos_plane_get_size(crtc_x, crtc_w, crtc->mode.hdisplay);
	actual_h = exynos_plane_get_size(crtc_y, crtc_h, crtc->mode.vdisplay);

	if (crtc_x < 0) {
		if (actual_w)
			src_x -= crtc_x;
		crtc_x = 0;
	}

	if (crtc_y < 0) {
		if (actual_h)
			src_y -= crtc_y;
		crtc_y = 0;
	}

	/* set drm framebuffer data. */
	exynos_plane->fb_x = src_x;
	exynos_plane->fb_y = src_y;
	exynos_plane->fb_width = fb->width;
	exynos_plane->fb_height = fb->height;
	exynos_plane->src_width = src_w;
	exynos_plane->src_height = src_h;
	exynos_plane->bpp = fb->bits_per_pixel;
	exynos_plane->pitch = fb->pitches[0];
	exynos_plane->pixel_format = fb->pixel_format;

	/* set plane range to be displayed. */
	exynos_plane->crtc_x = crtc_x;
	exynos_plane->crtc_y = crtc_y;
	exynos_plane->crtc_width = actual_w;
	exynos_plane->crtc_height = actual_h;

	/* set drm mode data. */
	exynos_plane->mode_width = crtc->mode.hdisplay;
	exynos_plane->mode_height = crtc->mode.vdisplay;
	exynos_plane->refresh = crtc->mode.vrefresh;
	exynos_plane->scan_flag = crtc->mode.flags;

	DRM_DEBUG_KMS("plane : offset_x/y(%d,%d), width/height(%d,%d)",
			exynos_plane->crtc_x, exynos_plane->crtc_y,
			exynos_plane->crtc_width, exynos_plane->crtc_height);

	plane->crtc = crtc;

	if (exynos_crtc->ops->win_mode_set)
		exynos_crtc->ops->win_mode_set(exynos_crtc, exynos_plane);
}

int
exynos_update_plane(struct drm_plane *plane, struct drm_crtc *crtc,
		     struct drm_framebuffer *fb, int crtc_x, int crtc_y,
		     unsigned int crtc_w, unsigned int crtc_h,
		     uint32_t src_x, uint32_t src_y,
		     uint32_t src_w, uint32_t src_h)
{

	struct exynos_drm_crtc *exynos_crtc = to_exynos_crtc(crtc);
	struct exynos_drm_plane *exynos_plane = to_exynos_plane(plane);
	int ret;

	ret = exynos_check_plane(plane, fb);
	if (ret < 0)
		return ret;

	exynos_plane_mode_set(plane, crtc, fb, crtc_x, crtc_y,
			      crtc_w, crtc_h, src_x >> 16, src_y >> 16,
			      src_w >> 16, src_h >> 16);

	if (exynos_crtc->ops->win_commit)
		exynos_crtc->ops->win_commit(exynos_crtc, exynos_plane->zpos);

	return 0;
}

static int exynos_disable_plane(struct drm_plane *plane)
{
	struct exynos_drm_plane *exynos_plane = to_exynos_plane(plane);
	struct exynos_drm_crtc *exynos_crtc = to_exynos_crtc(plane->crtc);

<<<<<<< HEAD
	if (exynos_crtc->ops->win_disable)
=======
	if (exynos_crtc && exynos_crtc->ops->win_disable)
>>>>>>> d525211f
		exynos_crtc->ops->win_disable(exynos_crtc,
					      exynos_plane->zpos);

	return 0;
}

static void exynos_plane_destroy(struct drm_plane *plane)
{
	struct exynos_drm_plane *exynos_plane = to_exynos_plane(plane);

	exynos_disable_plane(plane);
	drm_plane_cleanup(plane);
	kfree(exynos_plane);
}

static int exynos_plane_set_property(struct drm_plane *plane,
				     struct drm_property *property,
				     uint64_t val)
{
	struct drm_device *dev = plane->dev;
	struct exynos_drm_plane *exynos_plane = to_exynos_plane(plane);
	struct exynos_drm_private *dev_priv = dev->dev_private;

	if (property == dev_priv->plane_zpos_property) {
		exynos_plane->zpos = val;
		return 0;
	}

	return -EINVAL;
}

static struct drm_plane_funcs exynos_plane_funcs = {
	.update_plane	= exynos_update_plane,
	.disable_plane	= exynos_disable_plane,
	.destroy	= exynos_plane_destroy,
	.set_property	= exynos_plane_set_property,
};

static void exynos_plane_attach_zpos_property(struct drm_plane *plane)
{
	struct drm_device *dev = plane->dev;
	struct exynos_drm_private *dev_priv = dev->dev_private;
	struct drm_property *prop;

	prop = dev_priv->plane_zpos_property;
	if (!prop) {
		prop = drm_property_create_range(dev, 0, "zpos", 0,
						 MAX_PLANE - 1);
		if (!prop)
			return;

		dev_priv->plane_zpos_property = prop;
	}

	drm_object_attach_property(&plane->base, prop, 0);
}

struct drm_plane *exynos_plane_init(struct drm_device *dev,
				    unsigned long possible_crtcs,
				    enum drm_plane_type type)
{
	struct exynos_drm_plane *exynos_plane;
	int err;

	exynos_plane = kzalloc(sizeof(struct exynos_drm_plane), GFP_KERNEL);
	if (!exynos_plane)
		return ERR_PTR(-ENOMEM);

	err = drm_universal_plane_init(dev, &exynos_plane->base, possible_crtcs,
				       &exynos_plane_funcs, formats,
				       ARRAY_SIZE(formats), type);
	if (err) {
		DRM_ERROR("failed to initialize plane\n");
		kfree(exynos_plane);
		return ERR_PTR(err);
	}

	if (type == DRM_PLANE_TYPE_PRIMARY)
		exynos_plane->zpos = DEFAULT_ZPOS;
	else
		exynos_plane_attach_zpos_property(&exynos_plane->base);

	return &exynos_plane->base;
}<|MERGE_RESOLUTION|>--- conflicted
+++ resolved
@@ -175,11 +175,7 @@
 	struct exynos_drm_plane *exynos_plane = to_exynos_plane(plane);
 	struct exynos_drm_crtc *exynos_crtc = to_exynos_crtc(plane->crtc);
 
-<<<<<<< HEAD
-	if (exynos_crtc->ops->win_disable)
-=======
 	if (exynos_crtc && exynos_crtc->ops->win_disable)
->>>>>>> d525211f
 		exynos_crtc->ops->win_disable(exynos_crtc,
 					      exynos_plane->zpos);
 
