--- conflicted
+++ resolved
@@ -100,20 +100,8 @@
 {
 	unsigned long flags, address, data;
 	u32 r;
-<<<<<<< HEAD
-	const struct nbio_pcie_index_data *nbio_pcie_id;
-
-	if (adev->flags & AMD_IS_APU)
-		nbio_pcie_id = &nbio_v7_0_pcie_index_data;
-	else
-		nbio_pcie_id = &nbio_v6_1_pcie_index_data;
-
-	address = nbio_pcie_id->index_offset;
-	data = nbio_pcie_id->data_offset;
-=======
 	address = adev->nbio_funcs->get_pcie_index_offset(adev);
 	data = adev->nbio_funcs->get_pcie_data_offset(adev);
->>>>>>> 661e50bc
 
 	spin_lock_irqsave(&adev->pcie_idx_lock, flags);
 	WREG32(address, reg);
@@ -126,10 +114,6 @@
 static void soc15_pcie_wreg(struct amdgpu_device *adev, u32 reg, u32 v)
 {
 	unsigned long flags, address, data;
-<<<<<<< HEAD
-	const struct nbio_pcie_index_data *nbio_pcie_id;
-=======
->>>>>>> 661e50bc
 
 	address = adev->nbio_funcs->get_pcie_index_offset(adev);
 	data = adev->nbio_funcs->get_pcie_data_offset(adev);
@@ -383,8 +367,6 @@
 	return -EINVAL;
 }
 
-<<<<<<< HEAD
-=======
 
 /**
  * soc15_program_register_sequence - program an array of registers.
@@ -422,7 +404,6 @@
 }
 
 
->>>>>>> 661e50bc
 static int soc15_asic_reset(struct amdgpu_device *adev)
 {
 	u32 i;
@@ -560,19 +541,6 @@
 		if (!amdgpu_sriov_vf(adev))
 			amdgpu_device_ip_block_add(adev, &amdgpu_pp_ip_block);
 		if (adev->enable_virtual_display || amdgpu_sriov_vf(adev))
-<<<<<<< HEAD
-			amdgpu_ip_block_add(adev, &dce_virtual_ip_block);
-#if defined(CONFIG_DRM_AMD_DC)
-		else if (amdgpu_device_has_dc_support(adev))
-			amdgpu_ip_block_add(adev, &dm_ip_block);
-#else
-#	warning "Enable CONFIG_DRM_AMD_DC for display support on SOC15."
-#endif
-		amdgpu_ip_block_add(adev, &gfx_v9_0_ip_block);
-		amdgpu_ip_block_add(adev, &sdma_v4_0_ip_block);
-		amdgpu_ip_block_add(adev, &uvd_v7_0_ip_block);
-		amdgpu_ip_block_add(adev, &vce_v4_0_ip_block);
-=======
 			amdgpu_device_ip_block_add(adev, &dce_virtual_ip_block);
 #if defined(CONFIG_DRM_AMD_DC)
 		else if (amdgpu_device_has_dc_support(adev))
@@ -584,7 +552,6 @@
 		amdgpu_device_ip_block_add(adev, &sdma_v4_0_ip_block);
 		amdgpu_device_ip_block_add(adev, &uvd_v7_0_ip_block);
 		amdgpu_device_ip_block_add(adev, &vce_v4_0_ip_block);
->>>>>>> 661e50bc
 		break;
 	case CHIP_RAVEN:
 		amdgpu_device_ip_block_add(adev, &vega10_common_ip_block);
@@ -593,18 +560,6 @@
 		amdgpu_device_ip_block_add(adev, &psp_v10_0_ip_block);
 		amdgpu_device_ip_block_add(adev, &amdgpu_pp_ip_block);
 		if (adev->enable_virtual_display || amdgpu_sriov_vf(adev))
-<<<<<<< HEAD
-			amdgpu_ip_block_add(adev, &dce_virtual_ip_block);
-#if defined(CONFIG_DRM_AMD_DC)
-		else if (amdgpu_device_has_dc_support(adev))
-			amdgpu_ip_block_add(adev, &dm_ip_block);
-#else
-#	warning "Enable CONFIG_DRM_AMD_DC for display support on SOC15."
-#endif
-		amdgpu_ip_block_add(adev, &gfx_v9_0_ip_block);
-		amdgpu_ip_block_add(adev, &sdma_v4_0_ip_block);
-		amdgpu_ip_block_add(adev, &vcn_v1_0_ip_block);
-=======
 			amdgpu_device_ip_block_add(adev, &dce_virtual_ip_block);
 #if defined(CONFIG_DRM_AMD_DC)
 		else if (amdgpu_device_has_dc_support(adev))
@@ -615,7 +570,6 @@
 		amdgpu_device_ip_block_add(adev, &gfx_v9_0_ip_block);
 		amdgpu_device_ip_block_add(adev, &sdma_v4_0_ip_block);
 		amdgpu_device_ip_block_add(adev, &vcn_v1_0_ip_block);
->>>>>>> 661e50bc
 		break;
 	default:
 		return -EINVAL;
