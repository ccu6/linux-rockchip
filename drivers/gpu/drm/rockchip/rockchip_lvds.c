--- conflicted
+++ resolved
@@ -12,17 +12,8 @@
 #include <linux/phy/phy.h>
 #include <linux/of_platform.h>
 #include <linux/regmap.h>
-<<<<<<< HEAD
-#include <linux/reset.h>
-
-#include <drm/display/drm_dp_helper.h>
 #include <drm/drm_atomic_helper.h>
 #include <drm/drm_bridge.h>
-#include <drm/drm_bridge_connector.h>
-=======
-#include <drm/drm_atomic_helper.h>
-#include <drm/drm_bridge.h>
->>>>>>> 52f971ee
 #include <drm/drm_of.h>
 #include <drm/drm_panel.h>
 #include <drm/drm_probe_helper.h>
@@ -100,21 +91,10 @@
 
 struct rockchip_lvds;
 
-<<<<<<< HEAD
-/**
- * struct rockchip_lvds_soc_data - rockchip lvds Soc private data
- * @probe: LVDS platform probe function
- * @helper_funcs: LVDS connector helper functions
- */
-struct rockchip_lvds_soc_data {
-	int (*probe)(struct platform_device *pdev, struct rockchip_lvds *lvds);
-	const struct drm_encoder_helper_funcs *helper_funcs;
-=======
 struct rockchip_lvds_funcs {
 	int (*probe)(struct rockchip_lvds *lvds);
 	void (*enable)(struct rockchip_lvds *lvds);
 	void (*disable)(struct rockchip_lvds *lvds);
->>>>>>> 52f971ee
 };
 
 struct rockchip_lvds {
@@ -135,33 +115,12 @@
 	struct drm_panel *panel;
 	struct drm_bridge *bridge;
 	struct drm_connector connector;
-<<<<<<< HEAD
-	struct rockchip_encoder encoder;
-	struct dev_pin_info *pins;
-};
-
-static inline struct rockchip_lvds *connector_to_lvds(struct drm_connector *connector)
-{
-	return container_of(connector, struct rockchip_lvds, connector);
-}
-
-static inline struct rockchip_lvds *encoder_to_lvds(struct drm_encoder *encoder)
-{
-	struct rockchip_encoder *rkencoder = to_rockchip_encoder(encoder);
-
-	return container_of(rkencoder, struct rockchip_lvds, encoder);
-}
-
-static inline void rk3288_writel(struct rockchip_lvds *lvds, u32 offset,
-				 u32 val)
-=======
 	struct drm_encoder encoder;
 	struct drm_display_mode mode;
 	struct rockchip_drm_sub_dev sub_dev;
 };
 
 static inline struct rockchip_lvds *connector_to_lvds(struct drm_connector *c)
->>>>>>> 52f971ee
 {
 	return container_of(c, struct rockchip_lvds, connector);
 }
@@ -216,67 +175,6 @@
 				      struct drm_crtc_state *crtc_state,
 				      struct drm_connector_state *conn_state)
 {
-<<<<<<< HEAD
-	int ret;
-	u32 val;
-
-	ret = clk_enable(lvds->pclk);
-	if (ret < 0) {
-		DRM_DEV_ERROR(lvds->dev, "failed to enable lvds pclk %d\n", ret);
-		return ret;
-	}
-	ret = pm_runtime_resume_and_get(lvds->dev);
-	if (ret < 0) {
-		DRM_DEV_ERROR(lvds->dev, "failed to get pm runtime: %d\n", ret);
-		clk_disable(lvds->pclk);
-		return ret;
-	}
-	val = RK3288_LVDS_CH0_REG0_LANE4_EN | RK3288_LVDS_CH0_REG0_LANE3_EN |
-		RK3288_LVDS_CH0_REG0_LANE2_EN | RK3288_LVDS_CH0_REG0_LANE1_EN |
-		RK3288_LVDS_CH0_REG0_LANE0_EN;
-	if (lvds->output == DISPLAY_OUTPUT_RGB) {
-		val |= RK3288_LVDS_CH0_REG0_TTL_EN |
-			RK3288_LVDS_CH0_REG0_LANECK_EN;
-		rk3288_writel(lvds, RK3288_LVDS_CH0_REG0, val);
-		rk3288_writel(lvds, RK3288_LVDS_CH0_REG2,
-			      RK3288_LVDS_PLL_FBDIV_REG2(0x46));
-		rk3288_writel(lvds, RK3288_LVDS_CH0_REG4,
-			      RK3288_LVDS_CH0_REG4_LANECK_TTL_MODE |
-			      RK3288_LVDS_CH0_REG4_LANE4_TTL_MODE |
-			      RK3288_LVDS_CH0_REG4_LANE3_TTL_MODE |
-			      RK3288_LVDS_CH0_REG4_LANE2_TTL_MODE |
-			      RK3288_LVDS_CH0_REG4_LANE1_TTL_MODE |
-			      RK3288_LVDS_CH0_REG4_LANE0_TTL_MODE);
-		rk3288_writel(lvds, RK3288_LVDS_CH0_REG5,
-			      RK3288_LVDS_CH0_REG5_LANECK_TTL_DATA |
-			      RK3288_LVDS_CH0_REG5_LANE4_TTL_DATA |
-			      RK3288_LVDS_CH0_REG5_LANE3_TTL_DATA |
-			      RK3288_LVDS_CH0_REG5_LANE2_TTL_DATA |
-			      RK3288_LVDS_CH0_REG5_LANE1_TTL_DATA |
-			      RK3288_LVDS_CH0_REG5_LANE0_TTL_DATA);
-	} else {
-		val |= RK3288_LVDS_CH0_REG0_LVDS_EN |
-			    RK3288_LVDS_CH0_REG0_LANECK_EN;
-		rk3288_writel(lvds, RK3288_LVDS_CH0_REG0, val);
-		rk3288_writel(lvds, RK3288_LVDS_CH0_REG1,
-			      RK3288_LVDS_CH0_REG1_LANECK_BIAS |
-			      RK3288_LVDS_CH0_REG1_LANE4_BIAS |
-			      RK3288_LVDS_CH0_REG1_LANE3_BIAS |
-			      RK3288_LVDS_CH0_REG1_LANE2_BIAS |
-			      RK3288_LVDS_CH0_REG1_LANE1_BIAS |
-			      RK3288_LVDS_CH0_REG1_LANE0_BIAS);
-		rk3288_writel(lvds, RK3288_LVDS_CH0_REG2,
-			      RK3288_LVDS_CH0_REG2_RESERVE_ON |
-			      RK3288_LVDS_CH0_REG2_LANECK_LVDS_MODE |
-			      RK3288_LVDS_CH0_REG2_LANE4_LVDS_MODE |
-			      RK3288_LVDS_CH0_REG2_LANE3_LVDS_MODE |
-			      RK3288_LVDS_CH0_REG2_LANE2_LVDS_MODE |
-			      RK3288_LVDS_CH0_REG2_LANE1_LVDS_MODE |
-			      RK3288_LVDS_CH0_REG2_LANE0_LVDS_MODE |
-			      RK3288_LVDS_PLL_FBDIV_REG2(0x46));
-		rk3288_writel(lvds, RK3288_LVDS_CH0_REG4, 0x00);
-		rk3288_writel(lvds, RK3288_LVDS_CH0_REG5, 0x00);
-=======
 	struct rockchip_lvds *lvds = encoder_to_lvds(encoder);
 	struct drm_connector *connector = &lvds->connector;
 	struct drm_display_info *info = &connector->display_info;
@@ -302,7 +200,6 @@
 	default:
 		lvds->format = LVDS_8BIT_MODE_FORMAT_1;
 		break;
->>>>>>> 52f971ee
 	}
 
 	if (lvds->secondary)
@@ -400,40 +297,6 @@
 	if (lvds->funcs->disable)
 		lvds->funcs->disable(lvds);
 
-<<<<<<< HEAD
-	drm_panel_disable(lvds->panel);
-	rk3288_lvds_poweroff(lvds);
-	drm_panel_unprepare(lvds->panel);
-}
-
-static int px30_lvds_poweron(struct rockchip_lvds *lvds)
-{
-	int ret;
-
-	ret = pm_runtime_resume_and_get(lvds->dev);
-	if (ret < 0) {
-		DRM_DEV_ERROR(lvds->dev, "failed to get pm runtime: %d\n", ret);
-		return ret;
-	}
-
-	/* Enable LVDS mode */
-	ret = regmap_update_bits(lvds->grf, PX30_LVDS_GRF_PD_VO_CON1,
-				  PX30_LVDS_MODE_EN(1) | PX30_LVDS_P2S_EN(1),
-				  PX30_LVDS_MODE_EN(1) | PX30_LVDS_P2S_EN(1));
-	if (ret)
-		pm_runtime_put(lvds->dev);
-
-	return ret;
-}
-
-static void px30_lvds_poweroff(struct rockchip_lvds *lvds)
-{
-	regmap_update_bits(lvds->grf, PX30_LVDS_GRF_PD_VO_CON1,
-			   PX30_LVDS_MODE_EN(1) | PX30_LVDS_P2S_EN(1),
-			   PX30_LVDS_MODE_EN(0) | PX30_LVDS_P2S_EN(0));
-
-	pm_runtime_put(lvds->dev);
-=======
 	if (lvds->phy && lvds->phy_enabled) {
 		phy_power_off(lvds->phy);
 		lvds->phy_enabled = false;
@@ -441,7 +304,6 @@
 
 	if (lvds->secondary)
 		rockchip_lvds_disable(lvds->secondary);
->>>>>>> 52f971ee
 }
 
 static void rockchip_lvds_encoder_enable(struct drm_encoder *encoder)
@@ -506,48 +368,8 @@
 
 static int rockchip_lvds_match_by_id(struct device *dev, const void *data)
 {
-<<<<<<< HEAD
-	int ret;
-
-	lvds->regs = devm_platform_ioremap_resource(pdev, 0);
-	if (IS_ERR(lvds->regs))
-		return PTR_ERR(lvds->regs);
-
-	lvds->pclk = devm_clk_get(lvds->dev, "pclk_lvds");
-	if (IS_ERR(lvds->pclk)) {
-		DRM_DEV_ERROR(lvds->dev, "could not get pclk_lvds\n");
-		return PTR_ERR(lvds->pclk);
-	}
-
-	lvds->pins = devm_kzalloc(lvds->dev, sizeof(*lvds->pins),
-				  GFP_KERNEL);
-	if (!lvds->pins)
-		return -ENOMEM;
-
-	lvds->pins->p = devm_pinctrl_get(lvds->dev);
-	if (IS_ERR(lvds->pins->p)) {
-		DRM_DEV_ERROR(lvds->dev, "no pinctrl handle\n");
-		devm_kfree(lvds->dev, lvds->pins);
-		lvds->pins = NULL;
-	} else {
-		lvds->pins->default_state =
-			pinctrl_lookup_state(lvds->pins->p, "lcdc");
-		if (IS_ERR(lvds->pins->default_state)) {
-			DRM_DEV_ERROR(lvds->dev, "no default pinctrl state\n");
-			devm_kfree(lvds->dev, lvds->pins);
-			lvds->pins = NULL;
-		}
-	}
-
-	ret = clk_prepare(lvds->pclk);
-	if (ret < 0) {
-		DRM_DEV_ERROR(lvds->dev, "failed to prepare pclk_lvds\n");
-		return ret;
-	}
-=======
 	struct rockchip_lvds *lvds = dev_get_drvdata(dev);
 	unsigned int *id = (unsigned int *)data;
->>>>>>> 52f971ee
 
 	return lvds->id == *id;
 }
@@ -563,6 +385,186 @@
 
 	return dev_get_drvdata(dev);
 }
+
+static void px30_lvds_enable(struct rockchip_lvds *lvds)
+{
+	int pipe = drm_of_encoder_active_endpoint_id(lvds->dev->of_node,
+						     &lvds->encoder);
+
+	regmap_write(lvds->grf, PX30_GRF_PD_VO_CON1,
+		     PX30_LVDS_SELECT(lvds->format) |
+		     PX30_LVDS_MODE_EN(1) | PX30_LVDS_MSBSEL(1) |
+		     PX30_LVDS_P2S_EN(1) | PX30_LVDS_VOP_SEL(pipe));
+}
+
+static void px30_lvds_disable(struct rockchip_lvds *lvds)
+{
+	regmap_write(lvds->grf, PX30_GRF_PD_VO_CON1,
+		     PX30_LVDS_MODE_EN(0) | PX30_LVDS_P2S_EN(0));
+}
+
+static const struct rockchip_lvds_funcs px30_lvds_funcs = {
+	.enable = px30_lvds_enable,
+	.disable = px30_lvds_disable,
+};
+
+static void rk3126_lvds_enable(struct rockchip_lvds *lvds)
+{
+	regmap_write(lvds->grf, RK3126_GRF_LVDS_CON0,
+		     RK3126_LVDS_P2S_EN(1) | RK3126_LVDS_MODE_EN(1) |
+		     RK3126_LVDS_MSBSEL(1) | RK3126_LVDS_SELECT(lvds->format));
+}
+
+static void rk3126_lvds_disable(struct rockchip_lvds *lvds)
+{
+	regmap_write(lvds->grf, RK3126_GRF_LVDS_CON0,
+		     RK3126_LVDS_P2S_EN(0) | RK3126_LVDS_MODE_EN(0));
+}
+
+static const struct rockchip_lvds_funcs rk3126_lvds_funcs = {
+	.enable = rk3126_lvds_enable,
+	.disable = rk3126_lvds_disable,
+};
+
+static void rk3288_lvds_enable(struct rockchip_lvds *lvds)
+{
+	struct drm_display_mode *mode = &lvds->mode;
+	int pipe;
+	u32 val;
+
+	pipe = drm_of_encoder_active_endpoint_id(lvds->dev->of_node,
+						 &lvds->encoder);
+	regmap_write(lvds->grf, RK3288_GRF_SOC_CON6,
+		     RK3288_LVDS_LCDC_SEL(pipe));
+
+	val = RK3288_LVDS_PWRDWN(0) | RK3288_LVDS_CON_CLKINV(0) |
+	      RK3288_LVDS_CON_CHASEL(lvds->dual_channel) |
+	      RK3288_LVDS_CON_SELECT(lvds->format);
+
+	if (lvds->dual_channel) {
+		u32 h_bp = mode->htotal - mode->hsync_start;
+
+		val |= RK3288_LVDS_CON_ENABLE_2(1) |
+		       RK3288_LVDS_CON_ENABLE_1(1) |
+		       RK3288_LVDS_CON_STARTSEL(lvds->data_swap);
+
+		if (h_bp % 2)
+			val |= RK3288_LVDS_CON_STARTPHASE(1);
+		else
+			val |= RK3288_LVDS_CON_STARTPHASE(0);
+
+	} else {
+		val |= RK3288_LVDS_CON_ENABLE_2(0) |
+		       RK3288_LVDS_CON_ENABLE_1(1);
+	}
+
+	regmap_write(lvds->grf, RK3288_GRF_SOC_CON7, val);
+
+	phy_set_bus_width(lvds->phy, lvds->dual_channel ? 2 : 1);
+}
+
+static void rk3288_lvds_disable(struct rockchip_lvds *lvds)
+{
+	regmap_write(lvds->grf, RK3288_GRF_SOC_CON7, RK3288_LVDS_PWRDWN(1));
+}
+
+static const struct rockchip_lvds_funcs rk3288_lvds_funcs = {
+	.enable = rk3288_lvds_enable,
+	.disable = rk3288_lvds_disable,
+};
+
+static void rk3368_lvds_enable(struct rockchip_lvds *lvds)
+{
+	regmap_write(lvds->grf, RK3368_GRF_SOC_CON7,
+		     RK3368_LVDS_SELECT(lvds->format) |
+		     RK3368_LVDS_MODE_EN(1) | RK3368_LVDS_MSBSEL(1) |
+		     RK3368_LVDS_P2S_EN(1));
+}
+
+static void rk3368_lvds_disable(struct rockchip_lvds *lvds)
+{
+	regmap_write(lvds->grf, RK3368_GRF_SOC_CON7,
+		     RK3368_LVDS_MODE_EN(0) | RK3368_LVDS_P2S_EN(0));
+}
+
+static const struct rockchip_lvds_funcs rk3368_lvds_funcs = {
+	.enable = rk3368_lvds_enable,
+	.disable = rk3368_lvds_disable,
+};
+
+static int __maybe_unused rockchip_secondary_lvds_probe(struct rockchip_lvds *lvds)
+{
+	if (lvds->dual_channel) {
+		struct rockchip_lvds *secondary = NULL;
+		struct device_node *port0, *port1;
+		int pixel_order;
+
+		secondary = rockchip_lvds_find_by_id(lvds->dev->driver, 1);
+		if (!secondary)
+			return -EPROBE_DEFER;
+
+		port0 = of_graph_get_port_by_id(lvds->dev->of_node, 1);
+		port1 = of_graph_get_port_by_id(secondary->dev->of_node, 1);
+		pixel_order = drm_of_lvds_get_dual_link_pixel_order(port0, port1);
+		of_node_put(port1);
+		of_node_put(port0);
+
+		secondary->primary = lvds;
+		lvds->secondary = secondary;
+		lvds->pixel_order = pixel_order >= 0 ? pixel_order : 0;
+	}
+
+	return 0;
+}
+
+static void rk3562_lvds_enable(struct rockchip_lvds *lvds)
+{
+	regmap_write(lvds->grf, RK3562_GRF_VO_CON1,
+		     RK3568_LVDS0_MODE_EN(1) | RK3568_LVDS0_P2S_EN(1) |
+		     RK3568_LVDS0_DCLK_INV_SEL(1));
+	regmap_write(lvds->grf, RK3562_GRF_VO_CON0,
+		     RK3568_LVDS0_SELECT(lvds->format) | RK3568_LVDS0_MSBSEL(1));
+}
+
+static void rk3562_lvds_disable(struct rockchip_lvds *lvds)
+{
+	regmap_write(lvds->grf, RK3562_GRF_VO_CON1, RK3568_LVDS0_MODE_EN(0));
+}
+
+static const struct rockchip_lvds_funcs rk3562_lvds_funcs = {
+	.enable = rk3562_lvds_enable,
+	.disable = rk3562_lvds_disable,
+};
+
+static void rk3568_lvds_enable(struct rockchip_lvds *lvds)
+{
+	regmap_write(lvds->grf, RK3568_GRF_VO_CON2,
+		     RK3568_LVDS0_MODE_EN(1) | RK3568_LVDS0_P2S_EN(1) |
+		     RK3568_LVDS0_DCLK_INV_SEL(1));
+	regmap_write(lvds->grf, RK3568_GRF_VO_CON0,
+		     RK3568_LVDS0_SELECT(lvds->format) | RK3568_LVDS0_MSBSEL(1));
+}
+
+static void rk3568_lvds_disable(struct rockchip_lvds *lvds)
+{
+	regmap_write(lvds->grf, RK3568_GRF_VO_CON2, RK3568_LVDS0_MODE_EN(0));
+}
+
+static const struct rockchip_lvds_funcs rk3568_lvds_funcs = {
+	.enable = rk3568_lvds_enable,
+	.disable = rk3568_lvds_disable,
+};
+
+static const struct of_device_id rockchip_lvds_dt_ids[] = {
+	{ .compatible = "rockchip,px30-lvds", .data = &px30_lvds_funcs },
+	{ .compatible = "rockchip,rk3126-lvds", .data = &rk3126_lvds_funcs },
+	{ .compatible = "rockchip,rk3288-lvds", .data = &rk3288_lvds_funcs },
+	{ .compatible = "rockchip,rk3368-lvds", .data = &rk3368_lvds_funcs },
+	{ .compatible = "rockchip,rk3562-lvds", .data = &rk3562_lvds_funcs },
+	{ .compatible = "rockchip,rk3568-lvds", .data = &rk3568_lvds_funcs },
+	{}
+};
+MODULE_DEVICE_TABLE(of, rockchip_lvds_dt_ids);
 
 static int rockchip_lvds_bind(struct device *dev, struct device *master,
 			      void *data)
@@ -584,14 +586,8 @@
 	if (ret)
 		return ret;
 
-<<<<<<< HEAD
-	encoder = &lvds->encoder.encoder;
-	encoder->possible_crtcs = drm_of_find_possible_crtcs(drm_dev,
-							     dev->of_node);
-=======
 	encoder->possible_crtcs = rockchip_drm_of_find_possible_crtcs(drm_dev,
 								      dev->of_node);
->>>>>>> 52f971ee
 
 	ret = drm_encoder_init(drm_dev, encoder, &rockchip_lvds_encoder_funcs,
 			       DRM_MODE_ENCODER_LVDS, NULL);
@@ -601,19 +597,11 @@
 		return ret;
 	}
 
-<<<<<<< HEAD
-	drm_encoder_helper_add(encoder, lvds->soc_data->helper_funcs);
-	connector = &lvds->connector;
-
-	if (lvds->panel) {
-		connector->dpms = DRM_MODE_DPMS_OFF;
-=======
 	drm_encoder_helper_add(encoder, &rockchip_lvds_encoder_helper_funcs);
 
 	if (lvds->panel) {
 		struct rockchip_drm_private *private = drm_dev->dev_private;
 
->>>>>>> 52f971ee
 		ret = drm_connector_init(drm_dev, connector,
 					 &rockchip_lvds_connector_funcs,
 					 DRM_MODE_CONNECTOR_LVDS);
@@ -625,20 +613,6 @@
 
 		drm_connector_helper_add(connector,
 					 &rockchip_lvds_connector_helper_funcs);
-<<<<<<< HEAD
-	} else {
-		ret = drm_bridge_attach(encoder, lvds->bridge, NULL,
-					DRM_BRIDGE_ATTACH_NO_CONNECTOR);
-		if (ret)
-			goto err_free_encoder;
-
-		connector = drm_bridge_connector_init(lvds->drm_dev, encoder);
-		if (IS_ERR(connector)) {
-			DRM_DEV_ERROR(drm_dev->dev,
-				      "failed to initialize bridge connector: %pe\n",
-				      connector);
-			ret = PTR_ERR(connector);
-=======
 
 		ret = drm_connector_attach_encoder(connector, encoder);
 		if (ret < 0) {
@@ -657,25 +631,10 @@
 		if (ret) {
 			DRM_DEV_ERROR(lvds->dev,
 				      "failed to attach bridge: %d\n", ret);
->>>>>>> 52f971ee
 			goto err_free_encoder;
 		}
 	}
 
-<<<<<<< HEAD
-	ret = drm_connector_attach_encoder(connector, encoder);
-	if (ret < 0) {
-		DRM_DEV_ERROR(drm_dev->dev,
-			      "failed to attach encoder: %d\n", ret);
-		goto err_free_connector;
-	}
-
-	pm_runtime_enable(dev);
-	of_node_put(remote);
-	of_node_put(port);
-
-=======
->>>>>>> 52f971ee
 	return 0;
 
 err_free_connector:
@@ -690,13 +649,6 @@
 {
 	struct rockchip_lvds *lvds = dev_get_drvdata(dev);
 
-<<<<<<< HEAD
-	encoder_funcs = lvds->soc_data->helper_funcs;
-	encoder_funcs->disable(&lvds->encoder.encoder);
-	pm_runtime_disable(dev);
-	drm_connector_cleanup(&lvds->connector);
-	drm_encoder_cleanup(&lvds->encoder.encoder);
-=======
 	if (lvds->sub_dev.connector)
 		rockchip_drm_unregister_sub_dev(&lvds->sub_dev);
 	if (lvds->panel)
@@ -704,7 +656,6 @@
 
 	if (lvds->encoder.dev)
 		drm_encoder_cleanup(&lvds->encoder);
->>>>>>> 52f971ee
 }
 
 static const struct component_ops rockchip_lvds_component_ops = {
@@ -768,190 +719,6 @@
 
 	return 0;
 }
-
-static void px30_lvds_enable(struct rockchip_lvds *lvds)
-{
-	int pipe = drm_of_encoder_active_endpoint_id(lvds->dev->of_node,
-						     &lvds->encoder);
-
-	regmap_write(lvds->grf, PX30_GRF_PD_VO_CON1,
-		     PX30_LVDS_SELECT(lvds->format) |
-		     PX30_LVDS_MODE_EN(1) | PX30_LVDS_MSBSEL(1) |
-		     PX30_LVDS_P2S_EN(1) | PX30_LVDS_VOP_SEL(pipe));
-}
-
-static void px30_lvds_disable(struct rockchip_lvds *lvds)
-{
-	regmap_write(lvds->grf, PX30_GRF_PD_VO_CON1,
-		     PX30_LVDS_MODE_EN(0) | PX30_LVDS_P2S_EN(0));
-}
-
-static const struct rockchip_lvds_funcs px30_lvds_funcs = {
-	.enable = px30_lvds_enable,
-	.disable = px30_lvds_disable,
-};
-
-static void rk3126_lvds_enable(struct rockchip_lvds *lvds)
-{
-	regmap_write(lvds->grf, RK3126_GRF_LVDS_CON0,
-		     RK3126_LVDS_P2S_EN(1) | RK3126_LVDS_MODE_EN(1) |
-		     RK3126_LVDS_MSBSEL(1) | RK3126_LVDS_SELECT(lvds->format));
-}
-
-static void rk3126_lvds_disable(struct rockchip_lvds *lvds)
-{
-	regmap_write(lvds->grf, RK3126_GRF_LVDS_CON0,
-		     RK3126_LVDS_P2S_EN(0) | RK3126_LVDS_MODE_EN(0));
-}
-
-static const struct rockchip_lvds_funcs rk3126_lvds_funcs = {
-	.enable = rk3126_lvds_enable,
-	.disable = rk3126_lvds_disable,
-};
-
-static void rk3288_lvds_enable(struct rockchip_lvds *lvds)
-{
-	struct drm_display_mode *mode = &lvds->mode;
-	int pipe;
-	u32 val;
-
-	pipe = drm_of_encoder_active_endpoint_id(lvds->dev->of_node,
-						 &lvds->encoder);
-	regmap_write(lvds->grf, RK3288_GRF_SOC_CON6,
-		     RK3288_LVDS_LCDC_SEL(pipe));
-
-	val = RK3288_LVDS_PWRDWN(0) | RK3288_LVDS_CON_CLKINV(0) |
-	      RK3288_LVDS_CON_CHASEL(lvds->dual_channel) |
-	      RK3288_LVDS_CON_SELECT(lvds->format);
-
-	if (lvds->dual_channel) {
-		u32 h_bp = mode->htotal - mode->hsync_start;
-
-		val |= RK3288_LVDS_CON_ENABLE_2(1) |
-		       RK3288_LVDS_CON_ENABLE_1(1) |
-		       RK3288_LVDS_CON_STARTSEL(lvds->data_swap);
-
-		if (h_bp % 2)
-			val |= RK3288_LVDS_CON_STARTPHASE(1);
-		else
-			val |= RK3288_LVDS_CON_STARTPHASE(0);
-
-	} else {
-		val |= RK3288_LVDS_CON_ENABLE_2(0) |
-		       RK3288_LVDS_CON_ENABLE_1(1);
-	}
-
-	regmap_write(lvds->grf, RK3288_GRF_SOC_CON7, val);
-
-	phy_set_bus_width(lvds->phy, lvds->dual_channel ? 2 : 1);
-}
-
-static void rk3288_lvds_disable(struct rockchip_lvds *lvds)
-{
-<<<<<<< HEAD
-	struct rockchip_lvds *lvds = platform_get_drvdata(pdev);
-=======
-	regmap_write(lvds->grf, RK3288_GRF_SOC_CON7, RK3288_LVDS_PWRDWN(1));
-}
->>>>>>> 52f971ee
-
-static const struct rockchip_lvds_funcs rk3288_lvds_funcs = {
-	.enable = rk3288_lvds_enable,
-	.disable = rk3288_lvds_disable,
-};
-
-static void rk3368_lvds_enable(struct rockchip_lvds *lvds)
-{
-	regmap_write(lvds->grf, RK3368_GRF_SOC_CON7,
-		     RK3368_LVDS_SELECT(lvds->format) |
-		     RK3368_LVDS_MODE_EN(1) | RK3368_LVDS_MSBSEL(1) |
-		     RK3368_LVDS_P2S_EN(1));
-}
-
-static void rk3368_lvds_disable(struct rockchip_lvds *lvds)
-{
-	regmap_write(lvds->grf, RK3368_GRF_SOC_CON7,
-		     RK3368_LVDS_MODE_EN(0) | RK3368_LVDS_P2S_EN(0));
-}
-
-static const struct rockchip_lvds_funcs rk3368_lvds_funcs = {
-	.enable = rk3368_lvds_enable,
-	.disable = rk3368_lvds_disable,
-};
-
-static int __maybe_unused rockchip_secondary_lvds_probe(struct rockchip_lvds *lvds)
-{
-	if (lvds->dual_channel) {
-		struct rockchip_lvds *secondary = NULL;
-		struct device_node *port0, *port1;
-		int pixel_order;
-
-		secondary = rockchip_lvds_find_by_id(lvds->dev->driver, 1);
-		if (!secondary)
-			return -EPROBE_DEFER;
-
-		port0 = of_graph_get_port_by_id(lvds->dev->of_node, 1);
-		port1 = of_graph_get_port_by_id(secondary->dev->of_node, 1);
-		pixel_order = drm_of_lvds_get_dual_link_pixel_order(port0, port1);
-		of_node_put(port1);
-		of_node_put(port0);
-
-		secondary->primary = lvds;
-		lvds->secondary = secondary;
-		lvds->pixel_order = pixel_order >= 0 ? pixel_order : 0;
-	}
-
-	return 0;
-}
-
-static void rk3562_lvds_enable(struct rockchip_lvds *lvds)
-{
-	regmap_write(lvds->grf, RK3562_GRF_VO_CON1,
-		     RK3568_LVDS0_MODE_EN(1) | RK3568_LVDS0_P2S_EN(1) |
-		     RK3568_LVDS0_DCLK_INV_SEL(1));
-	regmap_write(lvds->grf, RK3562_GRF_VO_CON0,
-		     RK3568_LVDS0_SELECT(lvds->format) | RK3568_LVDS0_MSBSEL(1));
-}
-
-static void rk3562_lvds_disable(struct rockchip_lvds *lvds)
-{
-	regmap_write(lvds->grf, RK3562_GRF_VO_CON1, RK3568_LVDS0_MODE_EN(0));
-}
-
-static const struct rockchip_lvds_funcs rk3562_lvds_funcs = {
-	.enable = rk3562_lvds_enable,
-	.disable = rk3562_lvds_disable,
-};
-
-static void rk3568_lvds_enable(struct rockchip_lvds *lvds)
-{
-	regmap_write(lvds->grf, RK3568_GRF_VO_CON2,
-		     RK3568_LVDS0_MODE_EN(1) | RK3568_LVDS0_P2S_EN(1) |
-		     RK3568_LVDS0_DCLK_INV_SEL(1));
-	regmap_write(lvds->grf, RK3568_GRF_VO_CON0,
-		     RK3568_LVDS0_SELECT(lvds->format) | RK3568_LVDS0_MSBSEL(1));
-}
-
-static void rk3568_lvds_disable(struct rockchip_lvds *lvds)
-{
-	regmap_write(lvds->grf, RK3568_GRF_VO_CON2, RK3568_LVDS0_MODE_EN(0));
-}
-
-static const struct rockchip_lvds_funcs rk3568_lvds_funcs = {
-	.enable = rk3568_lvds_enable,
-	.disable = rk3568_lvds_disable,
-};
-
-static const struct of_device_id rockchip_lvds_dt_ids[] = {
-	{ .compatible = "rockchip,px30-lvds", .data = &px30_lvds_funcs },
-	{ .compatible = "rockchip,rk3126-lvds", .data = &rk3126_lvds_funcs },
-	{ .compatible = "rockchip,rk3288-lvds", .data = &rk3288_lvds_funcs },
-	{ .compatible = "rockchip,rk3368-lvds", .data = &rk3368_lvds_funcs },
-	{ .compatible = "rockchip,rk3562-lvds", .data = &rk3562_lvds_funcs },
-	{ .compatible = "rockchip,rk3568-lvds", .data = &rk3568_lvds_funcs },
-	{}
-};
-MODULE_DEVICE_TABLE(of, rockchip_lvds_dt_ids);
 
 struct platform_driver rockchip_lvds_driver = {
 	.probe = rockchip_lvds_probe,
