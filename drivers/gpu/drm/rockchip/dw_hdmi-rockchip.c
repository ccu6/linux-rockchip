// SPDX-License-Identifier: GPL-2.0-or-later
/*
 * Copyright (c) 2014, Fuzhou Rockchip Electronics Co., Ltd
 */

#include <linux/clk.h>
#include <linux/gpio/consumer.h>
#include <linux/mfd/syscon.h>
#include <linux/module.h>
#include <linux/of_gpio.h>
#include <linux/platform_device.h>
#include <linux/phy/phy.h>
#include <linux/regmap.h>
<<<<<<< HEAD
#include <linux/regulator/consumer.h>
=======
#include <linux/pm_runtime.h>
>>>>>>> 52f971ee

#include <drm/drm_of.h>
#include <drm/drm_crtc_helper.h>
#include <drm/drm_dsc.h>
#include <drm/drm_edid.h>
#include <drm/bridge/dw_hdmi.h>
#include <drm/drm_edid.h>
#include <drm/drm_of.h>
#include <drm/drm_probe_helper.h>
#include <drm/drm_simple_kms_helper.h>

#include <uapi/linux/videodev2.h>

#include "rockchip_drm_drv.h"
#include "rockchip_drm_vop.h"

#define HIWORD_UPDATE(val, mask)	(val | (mask) << 16)

#define RK3228_GRF_SOC_CON2		0x0408
#define RK3228_HDMI_SDAIN_MSK		BIT(14)
#define RK3228_HDMI_SCLIN_MSK		BIT(13)
#define RK3228_GRF_SOC_CON6		0x0418
#define RK3228_HDMI_HPD_VSEL		BIT(6)
#define RK3228_HDMI_SDA_VSEL		BIT(5)
#define RK3228_HDMI_SCL_VSEL		BIT(4)

#define RK3288_GRF_SOC_CON6		0x025C
#define RK3288_HDMI_LCDC_SEL		BIT(4)
#define RK3288_GRF_SOC_CON16		0x03a8
#define RK3288_HDMI_LCDC0_YUV420	BIT(2)
#define RK3288_HDMI_LCDC1_YUV420	BIT(3)

#define RK3328_GRF_SOC_CON2		0x0408
#define RK3328_HDMI_SDAIN_MSK		BIT(11)
#define RK3328_HDMI_SCLIN_MSK		BIT(10)
#define RK3328_HDMI_HPD_IOE		BIT(2)
#define RK3328_GRF_SOC_CON3		0x040c
/* need to be unset if hdmi or i2c should control voltage */
#define RK3328_HDMI_SDA5V_GRF		BIT(15)
#define RK3328_HDMI_SCL5V_GRF		BIT(14)
#define RK3328_HDMI_HPD5V_GRF		BIT(13)
#define RK3328_HDMI_CEC5V_GRF		BIT(12)
#define RK3328_GRF_SOC_CON4		0x0410
#define RK3328_HDMI_HPD_SARADC		BIT(13)
#define RK3328_HDMI_CEC_5V		BIT(11)
#define RK3328_HDMI_SDA_5V		BIT(10)
#define RK3328_HDMI_SCL_5V		BIT(9)
#define RK3328_HDMI_HPD_5V		BIT(8)

#define RK3399_GRF_SOC_CON20		0x6250
#define RK3399_HDMI_LCDC_SEL		BIT(6)

<<<<<<< HEAD
=======
#define RK3528_VO_GRF_HDMI_MASK		0x60014
#define RK3528_HDMI_SNKDET_SEL		BIT(6)
#define RK3528_HDMI_SNKDET		BIT(5)
#define RK3528_HDMI_CECIN_MSK		BIT(2)
#define RK3528_HDMI_SDAIN_MSK		BIT(1)
#define RK3528_HDMI_SCLIN_MSK		BIT(0)

#define RK3528PMU_GRF_SOC_CON6		0x70018
#define RK3528_HDMI_SDA5V_GRF		BIT(6)
#define RK3528_HDMI_SCL5V_GRF		BIT(5)
#define RK3528_HDMI_CEC5V_GRF		BIT(4)
#define RK3528_HDMI_HPD5V_GRF		BIT(3)

#define RK3528_GPIO_SWPORT_DR_L		0x0000
#define RK3528_GPIO0_A2_DR		BIT(2)

>>>>>>> 52f971ee
#define RK3568_GRF_VO_CON1		0x0364
#define RK3568_HDMI_SDAIN_MSK		BIT(15)
#define RK3568_HDMI_SCLIN_MSK		BIT(14)

<<<<<<< HEAD
#define HIWORD_UPDATE(val, mask)	(val | (mask) << 16)
=======
#define RK3588_GRF_SOC_CON2		0x0308
#define RK3588_HDMI1_HPD_INT_MSK	BIT(15)
#define RK3588_HDMI1_HPD_INT_CLR	BIT(14)
#define RK3588_HDMI0_HPD_INT_MSK	BIT(13)
#define RK3588_HDMI0_HPD_INT_CLR	BIT(12)
#define RK3588_GRF_SOC_CON7		0x031c
#define RK3588_SET_HPD_PATH_MASK	(0x3 << 12)
#define RK3588_GRF_SOC_STATUS1		0x0384
#define RK3588_HDMI0_LOW_MORETHAN100MS	BIT(20)
#define RK3588_HDMI0_HPD_PORT_LEVEL	BIT(19)
#define RK3588_HDMI0_IHPD_PORT		BIT(18)
#define RK3588_HDMI0_OHPD_INT		BIT(17)
#define RK3588_HDMI0_LEVEL_INT		BIT(16)
#define RK3588_HDMI0_INTR_CHANGE_CNT	(0x7 << 13)
#define RK3588_HDMI1_LOW_MORETHAN100MS	BIT(28)
#define RK3588_HDMI1_HPD_PORT_LEVEL	BIT(27)
#define RK3588_HDMI1_IHPD_PORT		BIT(26)
#define RK3588_HDMI1_OHPD_INT		BIT(25)
#define RK3588_HDMI1_LEVEL_INT		BIT(24)
#define RK3588_HDMI1_INTR_CHANGE_CNT	(0x7 << 21)

#define RK3588_GRF_VO1_CON3		0x000c
#define RK3588_COLOR_FORMAT_MASK	0xf
#define RK3588_RGB			0
#define RK3588_YUV422			0x1
#define RK3588_YUV444			0x2
#define RK3588_YUV420			0x3
#define RK3588_COMPRESSED_DATA		0xb
#define RK3588_COLOR_DEPTH_MASK		(0xf << 4)
#define RK3588_8BPC			0
#define RK3588_10BPC			(0x6 << 4)
#define RK3588_CECIN_MASK		BIT(8)
#define RK3588_SCLIN_MASK		BIT(9)
#define RK3588_SDAIN_MASK		BIT(10)
#define RK3588_MODE_MASK		BIT(11)
#define RK3588_COMPRESS_MODE_MASK	BIT(12)
#define RK3588_I2S_SEL_MASK		BIT(13)
#define RK3588_SPDIF_SEL_MASK		BIT(14)
#define RK3588_GRF_VO1_CON4		0x0010
#define RK3588_HDMI21_MASK		BIT(0)
#define RK3588_GRF_VO1_CON9		0x0024
#define RK3588_HDMI0_GRANT_SEL		BIT(10)
#define RK3588_HDMI0_GRANT_SW		BIT(11)
#define RK3588_HDMI1_GRANT_SEL		BIT(12)
#define RK3588_HDMI1_GRANT_SW		BIT(13)
#define RK3588_GRF_VO1_CON6		0x0018
#define RK3588_GRF_VO1_CON7		0x001c

#define COLOR_DEPTH_10BIT		BIT(31)
#define HDMI_FRL_MODE			BIT(30)
#define HDMI_EARC_MODE			BIT(29)
#define DATA_RATE_MASK			0xFFFFFFF

#define HDMI20_MAX_RATE			600000
#define HDMI_8K60_RATE			2376000
>>>>>>> 52f971ee

/**
 * struct rockchip_hdmi_chip_data - splite the grf setting of kind of chips
 * @lcdsel_grf_reg: grf register offset of lcdc select
 * @ddc_en_reg: grf register offset of hdmi ddc enable
 * @lcdsel_big: reg value of selecting vop big for HDMI
 * @lcdsel_lit: reg value of selecting vop little for HDMI
 */
struct rockchip_hdmi_chip_data {
	int	lcdsel_grf_reg;
	int	ddc_en_reg;
	u32	lcdsel_big;
	u32	lcdsel_lit;
	bool	split_mode;
};

enum hdmi_frl_rate_per_lane {
	FRL_12G_PER_LANE = 12,
	FRL_10G_PER_LANE = 10,
	FRL_8G_PER_LANE = 8,
	FRL_6G_PER_LANE = 6,
	FRL_3G_PER_LANE = 3,
};

struct rockchip_hdmi {
	struct device *dev;
	struct regmap *regmap;
<<<<<<< HEAD
	struct rockchip_encoder encoder;
	const struct rockchip_hdmi_chip_data *chip_data;
	struct clk *ref_clk;
=======
	struct regmap *vo1_regmap;
	void __iomem *gpio_base;
	struct drm_encoder encoder;
	struct drm_device *drm_dev;
	const struct rockchip_hdmi_chip_data *chip_data;
	struct dw_hdmi_plat_data *plat_data;
	struct clk *aud_clk;
	struct clk *phyref_clk;
>>>>>>> 52f971ee
	struct clk *grf_clk;
	struct clk *hclk_vio;
	struct clk *hclk_vo1;
	struct clk *hclk_vop;
	struct clk *hpd_clk;
	struct clk *pclk;
	struct clk *earc_clk;
	struct clk *hdmitx_ref;
	struct clk *link_clk;
	struct dw_hdmi *hdmi;
<<<<<<< HEAD
	struct regulator *avdd_0v9;
	struct regulator *avdd_1v8;
=======
	struct dw_hdmi_qp *hdmi_qp;

>>>>>>> 52f971ee
	struct phy *phy;

	u32 max_tmdsclk;
	bool unsupported_yuv_input;
	bool unsupported_deep_color;
	bool skip_check_420_mode;
	bool hpd_wake_en;
	u8 force_output;
	u8 id;
	bool hpd_stat;
	bool is_hdmi_qp;
	bool user_split_mode;

	unsigned long bus_format;
	unsigned long output_bus_format;
	unsigned long enc_out_encoding;
	unsigned long prev_bus_format;
	int color_changed;
	int hpd_irq;

	struct drm_property *color_depth_property;
	struct drm_property *hdmi_output_property;
	struct drm_property *colordepth_capacity;
	struct drm_property *outputmode_capacity;
	struct drm_property *quant_range;
	struct drm_property *hdr_panel_metadata_property;
	struct drm_property *next_hdr_sink_data_property;
	struct drm_property *output_hdmi_dvi;
	struct drm_property *output_type_capacity;
	struct drm_property *user_split_mode_prop;
	struct drm_property *allm_capacity;
	struct drm_property *allm_enable;

	struct drm_property_blob *hdr_panel_blob_ptr;
	struct drm_property_blob *next_hdr_data_ptr;

	unsigned int colordepth;
	unsigned int colorimetry;
	unsigned int hdmi_quant_range;
	unsigned int phy_bus_width;
	unsigned int enable_allm;
	enum rk_if_color_format hdmi_output;
	struct rockchip_drm_sub_dev sub_dev;

	u8 max_frl_rate_per_lane;
	u8 max_lanes;
	u8 add_func;
	u8 edid_colorimetry;
	struct rockchip_drm_dsc_cap dsc_cap;
	struct next_hdr_sink_data next_hdr_data;
	struct dw_hdmi_link_config link_cfg;
	struct gpio_desc *enable_gpio;

	struct delayed_work work;
	struct workqueue_struct *workqueue;
	struct gpio_desc *hpd_gpiod;
	struct pinctrl *p;
	struct pinctrl_state *idle_state;
	struct pinctrl_state *default_state;
};

static struct rockchip_hdmi *to_rockchip_hdmi(struct drm_encoder *encoder)
{
	struct rockchip_encoder *rkencoder = to_rockchip_encoder(encoder);

	return container_of(rkencoder, struct rockchip_hdmi, encoder);
}

/*
 * There are some rates that would be ranged for better clock jitter at
 * Chrome OS tree, like 25.175Mhz would range to 25.170732Mhz. But due
 * to the clock is aglined to KHz in struct drm_display_mode, this would
 * bring some inaccurate error if we still run the compute_n math, so
 * let's just code an const table for it until we can actually get the
 * right clock rate.
 */
static const struct dw_hdmi_audio_tmds_n rockchip_werid_tmds_n_table[] = {
	/* 25176471 for 25.175 MHz = 428000000 / 17. */
	{ .tmds = 25177000, .n_32k = 4352, .n_44k1 = 14994, .n_48k = 6528, },
	/* 57290323 for 57.284 MHz */
	{ .tmds = 57291000, .n_32k = 3968, .n_44k1 = 4557, .n_48k = 5952, },
	/* 74437500 for 74.44 MHz = 297750000 / 4 */
	{ .tmds = 74438000, .n_32k = 8192, .n_44k1 = 18816, .n_48k = 4096, },
	/* 118666667 for 118.68 MHz */
	{ .tmds = 118667000, .n_32k = 4224, .n_44k1 = 5292, .n_48k = 6336, },
	/* 121714286 for 121.75 MHz */
	{ .tmds = 121715000, .n_32k = 4480, .n_44k1 = 6174, .n_48k = 6272, },
	/* 136800000 for 136.75 MHz */
	{ .tmds = 136800000, .n_32k = 4096, .n_44k1 = 5684, .n_48k = 6144, },
	/* End of table */
	{ .tmds = 0,         .n_32k = 0,    .n_44k1 = 0,    .n_48k = 0, },
};

static const struct dw_hdmi_mpll_config rockchip_mpll_cfg[] = {
	{
		30666000, {
			{ 0x00b3, 0x0000 },
			{ 0x2153, 0x0000 },
			{ 0x40f3, 0x0000 },
		},
	},  {
		36800000, {
			{ 0x00b3, 0x0000 },
			{ 0x2153, 0x0000 },
			{ 0x40a2, 0x0001 },
		},
	},  {
		46000000, {
			{ 0x00b3, 0x0000 },
			{ 0x2142, 0x0001 },
			{ 0x40a2, 0x0001 },
		},
	},  {
		61333000, {
			{ 0x0072, 0x0001 },
			{ 0x2142, 0x0001 },
			{ 0x40a2, 0x0001 },
		},
	},  {
		73600000, {
			{ 0x0072, 0x0001 },
			{ 0x2142, 0x0001 },
			{ 0x4061, 0x0002 },
		},
	},  {
		92000000, {
			{ 0x0072, 0x0001 },
			{ 0x2145, 0x0002 },
			{ 0x4061, 0x0002 },
		},
	},  {
		122666000, {
			{ 0x0051, 0x0002 },
			{ 0x2145, 0x0002 },
			{ 0x4061, 0x0002 },
		},
	},  {
		147200000, {
			{ 0x0051, 0x0002 },
			{ 0x2145, 0x0002 },
			{ 0x4064, 0x0003 },
		},
	},  {
		184000000, {
			{ 0x0051, 0x0002 },
			{ 0x214c, 0x0003 },
			{ 0x4064, 0x0003 },
		},
	},  {
		226666000, {
			{ 0x0040, 0x0003 },
			{ 0x214c, 0x0003 },
			{ 0x4064, 0x0003 },
		},
	},  {
		272000000, {
			{ 0x0040, 0x0003 },
			{ 0x214c, 0x0003 },
			{ 0x5a64, 0x0003 },
		},
	},  {
		340000000, {
			{ 0x0040, 0x0003 },
			{ 0x3b4c, 0x0003 },
			{ 0x5a64, 0x0003 },
		},
	},  {
		600000000, {
			{ 0x1a40, 0x0003 },
			{ 0x3b4c, 0x0003 },
			{ 0x5a64, 0x0003 },
		},
	},  {
		~0UL, {
			{ 0x0000, 0x0000 },
			{ 0x0000, 0x0000 },
			{ 0x0000, 0x0000 },
		},
	}
};

static const struct dw_hdmi_mpll_config rockchip_mpll_cfg_420[] = {
	{
		30666000, {
			{ 0x00b7, 0x0000 },
			{ 0x2157, 0x0000 },
			{ 0x40f7, 0x0000 },
		},
	},  {
		92000000, {
			{ 0x00b7, 0x0000 },
			{ 0x2143, 0x0001 },
			{ 0x40a3, 0x0001 },
		},
	},  {
		184000000, {
			{ 0x0073, 0x0001 },
			{ 0x2146, 0x0002 },
			{ 0x4062, 0x0002 },
		},
	},  {
		340000000, {
			{ 0x0052, 0x0003 },
			{ 0x214d, 0x0003 },
			{ 0x4065, 0x0003 },
		},
	},  {
		600000000, {
			{ 0x0041, 0x0003 },
			{ 0x3b4d, 0x0003 },
			{ 0x5a65, 0x0003 },
		},
	},  {
		~0UL, {
			{ 0x0000, 0x0000 },
			{ 0x0000, 0x0000 },
			{ 0x0000, 0x0000 },
		},
	}
};

static const struct dw_hdmi_mpll_config rockchip_rk3288w_mpll_cfg_420[] = {
	{
		30666000, {
			{ 0x00b7, 0x0000 },
			{ 0x2157, 0x0000 },
			{ 0x40f7, 0x0000 },
		},
	},  {
		92000000, {
			{ 0x00b7, 0x0000 },
			{ 0x2143, 0x0001 },
			{ 0x40a3, 0x0001 },
		},
	},  {
		184000000, {
			{ 0x0073, 0x0001 },
			{ 0x2146, 0x0002 },
			{ 0x4062, 0x0002 },
		},
	},  {
		340000000, {
			{ 0x0052, 0x0003 },
			{ 0x214d, 0x0003 },
			{ 0x4065, 0x0003 },
		},
	},  {
		600000000, {
			{ 0x0040, 0x0003 },
			{ 0x3b4c, 0x0003 },
			{ 0x5a65, 0x0003 },
		},
	},  {
		~0UL, {
			{ 0x0000, 0x0000 },
			{ 0x0000, 0x0000 },
			{ 0x0000, 0x0000 },
		},
	}
};

static const struct dw_hdmi_curr_ctrl rockchip_cur_ctr[] = {
	/*      pixelclk    bpp8    bpp10   bpp12 */
	{
		600000000, { 0x0000, 0x0000, 0x0000 },
	},  {
		~0UL,      { 0x0000, 0x0000, 0x0000},
	}
};

static struct dw_hdmi_phy_config rockchip_phy_config[] = {
	/*pixelclk   symbol   term   vlev*/
	{ 74250000,  0x8009, 0x0004, 0x0272},
	{ 165000000, 0x802b, 0x0004, 0x0209},
	{ 297000000, 0x8039, 0x0005, 0x028d},
	{ 594000000, 0x8039, 0x0000, 0x019d},
	{ ~0UL,	     0x0000, 0x0000, 0x0000},
	{ ~0UL,      0x0000, 0x0000, 0x0000},
};

enum ROW_INDEX_BPP {
	ROW_INDEX_6BPP = 0,
	ROW_INDEX_8BPP,
	ROW_INDEX_10BPP,
	ROW_INDEX_12BPP,
	ROW_INDEX_23BPP,
	MAX_ROW_INDEX
};

enum COLUMN_INDEX_BPC {
	COLUMN_INDEX_8BPC = 0,
	COLUMN_INDEX_10BPC,
	COLUMN_INDEX_12BPC,
	COLUMN_INDEX_14BPC,
	COLUMN_INDEX_16BPC,
	MAX_COLUMN_INDEX
};

#define PPS_TABLE_LEN 8
#define PPS_BPP_LEN 4
#define PPS_BPC_LEN 2

struct pps_data {
	u32 pic_width;
	u32 pic_height;
	u32 slice_width;
	u32 slice_height;
	bool convert_rgb;
	u8 bpc;
	u8 bpp;
	u8 raw_pps[128];
};

/*
 * Selected Rate Control Related Parameter Recommended Values
 * from DSC_v1.11 spec & C Model release: DSC_model_20161212
 */
static struct pps_data pps_datas[PPS_TABLE_LEN] = {
	{
		/* 7680x4320/960X96 rgb 8bpc 12bpp */
		7680, 4320, 960, 96, 1, 8, 192,
		{
			0x12, 0x00, 0x00, 0x8d, 0x30, 0xc0, 0x10, 0xe0,
			0x1e, 0x00, 0x00, 0x60, 0x03, 0xc0, 0x05, 0xa0,
			0x01, 0x55, 0x03, 0x90, 0x00, 0x0a, 0x05, 0xc9,
			0x00, 0xa0, 0x00, 0x0f, 0x01, 0x44, 0x01, 0xaa,
			0x08, 0x00, 0x10, 0xf4, 0x03, 0x0c, 0x20, 0x00,
			0x06, 0x0b, 0x0b, 0x33, 0x0e, 0x1c, 0x2a, 0x38,
			0x46, 0x54, 0x62, 0x69, 0x70, 0x77, 0x79, 0x7b,
			0x7d, 0x7e, 0x00, 0x82, 0x00, 0xc0, 0x09, 0x00,
			0x09, 0x7e, 0x19, 0xbc, 0x19, 0xba, 0x19, 0xf8,
			0x1a, 0x38, 0x1a, 0x38, 0x1a, 0x76, 0x2a, 0x76,
			0x2a, 0x76, 0x2a, 0x74, 0x3a, 0xb4, 0x52, 0xf4,
			0x00, 0x00, 0x00, 0x00, 0x00, 0x00, 0x00, 0x00,
			0x00, 0x00, 0x00, 0x00, 0x00, 0x00, 0x00, 0x00,
			0x00, 0x00, 0x00, 0x00, 0x00, 0x00, 0x00, 0x00,
			0x00, 0x00, 0x00, 0x00, 0x00, 0x00, 0x00, 0x00,
			0x00, 0x00, 0x00, 0x00, 0x00, 0x00, 0x00, 0x00
		},
	},
	{
		/* 7680x4320/960X96 rgb 8bpc 11bpp */
		7680, 4320, 960, 96, 1, 8, 176,
		{
			0x12, 0x00, 0x00, 0x8d, 0x30, 0xb0, 0x10, 0xe0,
			0x1e, 0x00, 0x00, 0x60, 0x03, 0xc0, 0x05, 0x28,
			0x01, 0x74, 0x03, 0x40, 0x00, 0x0f, 0x06, 0xe0,
			0x00, 0x2d, 0x00, 0x0f, 0x01, 0x44, 0x01, 0x33,
			0x0f, 0x00, 0x10, 0xf4, 0x03, 0x0c, 0x20, 0x00,
			0x06, 0x0b, 0x0b, 0x33, 0x0e, 0x1c, 0x2a, 0x38,
			0x46, 0x54, 0x62, 0x69, 0x70, 0x77, 0x79, 0x7b,
			0x7d, 0x7e, 0x00, 0x82, 0x01, 0x00, 0x09, 0x40,
			0x09, 0xbe, 0x19, 0xfc, 0x19, 0xfa, 0x19, 0xf8,
			0x1a, 0x38, 0x1a, 0x38, 0x1a, 0x76, 0x2a, 0x76,
			0x2a, 0x76, 0x2a, 0xb4, 0x3a, 0xb4, 0x52, 0xf4,
			0x00, 0x00, 0x00, 0x00, 0x00, 0x00, 0x00, 0x00,
			0x00, 0x00, 0x00, 0x00, 0x00, 0x00, 0x00, 0x00,
			0x00, 0x00, 0x00, 0x00, 0x00, 0x00, 0x00, 0x00,
			0x00, 0x00, 0x00, 0x00, 0x00, 0x00, 0x00, 0x00,
			0x00, 0x00, 0x00, 0x00, 0x00, 0x00, 0x00, 0x00
		},
	},
	{
		/* 7680x4320/960X96 rgb 8bpc 10bpp */
		7680, 4320, 960, 96, 1, 8, 160,
		{
			0x12, 0x00, 0x00, 0x8d, 0x30, 0xa0, 0x10, 0xe0,
			0x1e, 0x00, 0x00, 0x60, 0x03, 0xc0, 0x04, 0xb0,
			0x01, 0x9a, 0x02, 0xe0, 0x00, 0x19, 0x09, 0xb0,
			0x00, 0x12, 0x00, 0x0f, 0x01, 0x44, 0x00, 0xbb,
			0x16, 0x00, 0x10, 0xec, 0x03, 0x0c, 0x20, 0x00,
			0x06, 0x0b, 0x0b, 0x33, 0x0e, 0x1c, 0x2a, 0x38,
			0x46, 0x54, 0x62, 0x69, 0x70, 0x77, 0x79, 0x7b,
			0x7d, 0x7e, 0x00, 0xc2, 0x01, 0x00, 0x09, 0x40,
			0x09, 0xbe, 0x19, 0xfc, 0x19, 0xfa, 0x19, 0xf8,
			0x1a, 0x38, 0x1a, 0x78, 0x1a, 0x76, 0x2a, 0xb6,
			0x2a, 0xb6, 0x2a, 0xf4, 0x3a, 0xf4, 0x5b, 0x34,
			0x00, 0x00, 0x00, 0x00, 0x00, 0x00, 0x00, 0x00,
			0x00, 0x00, 0x00, 0x00, 0x00, 0x00, 0x00, 0x00,
			0x00, 0x00, 0x00, 0x00, 0x00, 0x00, 0x00, 0x00,
			0x00, 0x00, 0x00, 0x00, 0x00, 0x00, 0x00, 0x00,
			0x00, 0x00, 0x00, 0x00, 0x00, 0x00, 0x00, 0x00
		},
	},
	{
		/* 7680x4320/960X96 rgb 8bpc 9bpp */
		7680, 4320, 960, 96, 1, 8, 144,
		{
			0x12, 0x00, 0x00, 0x8d, 0x30, 0x90, 0x10, 0xe0,
			0x1e, 0x00, 0x00, 0x60, 0x03, 0xc0, 0x04, 0x38,
			0x01, 0xc7, 0x03, 0x16, 0x00, 0x1c, 0x08, 0xc7,
			0x00, 0x10, 0x00, 0x0f, 0x01, 0x44, 0x00, 0xaa,
			0x17, 0x00, 0x10, 0xf1, 0x03, 0x0c, 0x20, 0x00,
			0x06, 0x0b, 0x0b, 0x33, 0x0e, 0x1c, 0x2a, 0x38,
			0x46, 0x54, 0x62, 0x69, 0x70, 0x77, 0x79, 0x7b,
			0x7d, 0x7e, 0x00, 0xc2, 0x01, 0x00, 0x09, 0x40,
			0x09, 0xbe, 0x19, 0xfc, 0x19, 0xfa, 0x19, 0xf8,
			0x1a, 0x38, 0x1a, 0x78, 0x1a, 0x76, 0x2a, 0xb6,
			0x2a, 0xb6, 0x2a, 0xf4, 0x3a, 0xf4, 0x63, 0x74,
			0x00, 0x00, 0x00, 0x00, 0x00, 0x00, 0x00, 0x00,
			0x00, 0x00, 0x00, 0x00, 0x00, 0x00, 0x00, 0x00,
			0x00, 0x00, 0x00, 0x00, 0x00, 0x00, 0x00, 0x00,
			0x00, 0x00, 0x00, 0x00, 0x00, 0x00, 0x00, 0x00,
			0x00, 0x00, 0x00, 0x00, 0x00, 0x00, 0x00, 0x00
		},
	},
	{
		/* 7680x4320/960X96 rgb 10bpc 12bpp */
		7680, 4320, 960, 96, 1, 10, 192,
		{
			0x12, 0x00, 0x00, 0xad, 0x30, 0xc0, 0x10, 0xe0,
			0x1e, 0x00, 0x00, 0x60, 0x03, 0xc0, 0x05, 0xa0,
			0x01, 0x55, 0x03, 0x90, 0x00, 0x0a, 0x05, 0xc9,
			0x00, 0xa0, 0x00, 0x0f, 0x01, 0x44, 0x01, 0xaa,
			0x08, 0x00, 0x10, 0xf4, 0x07, 0x10, 0x20, 0x00,
			0x06, 0x0f, 0x0f, 0x33, 0x0e, 0x1c, 0x2a, 0x38,
			0x46, 0x54, 0x62, 0x69, 0x70, 0x77, 0x79, 0x7b,
			0x7d, 0x7e, 0x01, 0x02, 0x11, 0x80, 0x22, 0x00,
			0x22, 0x7e, 0x32, 0xbc, 0x32, 0xba, 0x3a, 0xf8,
			0x3b, 0x38, 0x3b, 0x38, 0x3b, 0x76, 0x4b, 0x76,
			0x4b, 0x76, 0x4b, 0x74, 0x5b, 0xb4, 0x73, 0xf4,
			0x00, 0x00, 0x00, 0x00, 0x00, 0x00, 0x00, 0x00,
			0x00, 0x00, 0x00, 0x00, 0x00, 0x00, 0x00, 0x00,
			0x00, 0x00, 0x00, 0x00, 0x00, 0x00, 0x00, 0x00,
			0x00, 0x00, 0x00, 0x00, 0x00, 0x00, 0x00, 0x00,
			0x00, 0x00, 0x00, 0x00, 0x00, 0x00, 0x00, 0x00
		},
	},
	{
		/* 7680x4320/960X96 rgb 10bpc 11bpp */
		7680, 4320, 960, 96, 1, 10, 176,
		{
			0x12, 0x00, 0x00, 0xad, 0x30, 0xb0, 0x10, 0xe0,
			0x1e, 0x00, 0x00, 0x60, 0x03, 0xc0, 0x05, 0x28,
			0x01, 0x74, 0x03, 0x40, 0x00, 0x0f, 0x06, 0xe0,
			0x00, 0x2d, 0x00, 0x0f, 0x01, 0x44, 0x01, 0x33,
			0x0f, 0x00, 0x10, 0xf4, 0x07, 0x10, 0x20, 0x00,
			0x06, 0x0f, 0x0f, 0x33, 0x0e, 0x1c, 0x2a, 0x38,
			0x46, 0x54, 0x62, 0x69, 0x70, 0x77, 0x79, 0x7b,
			0x7d, 0x7e, 0x01, 0x42, 0x19, 0xc0, 0x2a, 0x40,
			0x2a, 0xbe, 0x3a, 0xfc, 0x3a, 0xfa, 0x3a, 0xf8,
			0x3b, 0x38, 0x3b, 0x38, 0x3b, 0x76, 0x4b, 0x76,
			0x4b, 0x76, 0x4b, 0xb4, 0x5b, 0xb4, 0x73, 0xf4,
			0x00, 0x00, 0x00, 0x00, 0x00, 0x00, 0x00, 0x00,
			0x00, 0x00, 0x00, 0x00, 0x00, 0x00, 0x00, 0x00,
			0x00, 0x00, 0x00, 0x00, 0x00, 0x00, 0x00, 0x00,
			0x00, 0x00, 0x00, 0x00, 0x00, 0x00, 0x00, 0x00,
			0x00, 0x00, 0x00, 0x00, 0x00, 0x00, 0x00, 0x00
		},
	},
	{
		/* 7680x4320/960X96 rgb 10bpc 10bpp */
		7680, 4320, 960, 96, 1, 10, 160,
		{
			0x12, 0x00, 0x00, 0xad, 0x30, 0xa0, 0x10, 0xe0,
			0x1e, 0x00, 0x00, 0x60, 0x03, 0xc0, 0x04, 0xb0,
			0x01, 0x9a, 0x02, 0xe0, 0x00, 0x19, 0x09, 0xb0,
			0x00, 0x12, 0x00, 0x0f, 0x01, 0x44, 0x00, 0xbb,
			0x16, 0x00, 0x10, 0xec, 0x07, 0x10, 0x20, 0x00,
			0x06, 0x0f, 0x0f, 0x33, 0x0e, 0x1c, 0x2a, 0x38,
			0x46, 0x54, 0x62, 0x69, 0x70, 0x77, 0x79, 0x7b,
			0x7d, 0x7e, 0x01, 0xc2, 0x22, 0x00, 0x2a, 0x40,
			0x2a, 0xbe, 0x3a, 0xfc, 0x3a, 0xfa, 0x3a, 0xf8,
			0x3b, 0x38, 0x3b, 0x78, 0x3b, 0x76, 0x4b, 0xb6,
			0x4b, 0xb6, 0x4b, 0xf4, 0x63, 0xf4, 0x7c, 0x34,
			0x00, 0x00, 0x00, 0x00, 0x00, 0x00, 0x00, 0x00,
			0x00, 0x00, 0x00, 0x00, 0x00, 0x00, 0x00, 0x00,
			0x00, 0x00, 0x00, 0x00, 0x00, 0x00, 0x00, 0x00,
			0x00, 0x00, 0x00, 0x00, 0x00, 0x00, 0x00, 0x00,
			0x00, 0x00, 0x00, 0x00, 0x00, 0x00, 0x00, 0x00
		},
	},
	{
		/* 7680x4320/960X96 rgb 10bpc 9bpp */
		7680, 4320, 960, 96, 1, 10, 144,
		{
			0x12, 0x00, 0x00, 0xad, 0x30, 0x90, 0x10, 0xe0,
			0x1e, 0x00, 0x00, 0x60, 0x03, 0xc0, 0x04, 0x38,
			0x01, 0xc7, 0x03, 0x16, 0x00, 0x1c, 0x08, 0xc7,
			0x00, 0x10, 0x00, 0x0f, 0x01, 0x44, 0x00, 0xaa,
			0x17, 0x00, 0x10, 0xf1, 0x07, 0x10, 0x20, 0x00,
			0x06, 0x0f, 0x0f, 0x33, 0x0e, 0x1c, 0x2a, 0x38,
			0x46, 0x54, 0x62, 0x69, 0x70, 0x77, 0x79, 0x7b,
			0x7d, 0x7e, 0x01, 0xc2, 0x22, 0x00, 0x2a, 0x40,
			0x2a, 0xbe, 0x3a, 0xfc, 0x3a, 0xfa, 0x3a, 0xf8,
			0x3b, 0x38, 0x3b, 0x78, 0x3b, 0x76, 0x4b, 0xb6,
			0x4b, 0xb6, 0x4b, 0xf4, 0x63, 0xf4, 0x84, 0x74,
			0x00, 0x00, 0x00, 0x00, 0x00, 0x00, 0x00, 0x00,
			0x00, 0x00, 0x00, 0x00, 0x00, 0x00, 0x00, 0x00,
			0x00, 0x00, 0x00, 0x00, 0x00, 0x00, 0x00, 0x00,
			0x00, 0x00, 0x00, 0x00, 0x00, 0x00, 0x00, 0x00,
			0x00, 0x00, 0x00, 0x00, 0x00, 0x00, 0x00, 0x00
		},
	},
};

static bool hdmi_bus_fmt_is_rgb(unsigned int bus_format)
{
	switch (bus_format) {
	case MEDIA_BUS_FMT_RGB888_1X24:
	case MEDIA_BUS_FMT_RGB101010_1X30:
	case MEDIA_BUS_FMT_RGB121212_1X36:
	case MEDIA_BUS_FMT_RGB161616_1X48:
		return true;

	default:
		return false;
	}
}

static bool hdmi_bus_fmt_is_yuv444(unsigned int bus_format)
{
	switch (bus_format) {
	case MEDIA_BUS_FMT_YUV8_1X24:
	case MEDIA_BUS_FMT_YUV10_1X30:
	case MEDIA_BUS_FMT_YUV12_1X36:
	case MEDIA_BUS_FMT_YUV16_1X48:
		return true;

	default:
		return false;
	}
}

static bool hdmi_bus_fmt_is_yuv422(unsigned int bus_format)
{
	switch (bus_format) {
	case MEDIA_BUS_FMT_UYVY8_1X16:
	case MEDIA_BUS_FMT_UYVY10_1X20:
	case MEDIA_BUS_FMT_UYVY12_1X24:
	case MEDIA_BUS_FMT_YUYV8_1X16:
	case MEDIA_BUS_FMT_YUYV10_1X20:
	case MEDIA_BUS_FMT_YUYV12_1X24:
		return true;

	default:
		return false;
	}
}

<<<<<<< HEAD
	hdmi->ref_clk = devm_clk_get_optional(hdmi->dev, "ref");
	if (!hdmi->ref_clk)
		hdmi->ref_clk = devm_clk_get_optional(hdmi->dev, "vpll");

	if (PTR_ERR(hdmi->ref_clk) == -EPROBE_DEFER) {
		return -EPROBE_DEFER;
	} else if (IS_ERR(hdmi->ref_clk)) {
		DRM_DEV_ERROR(hdmi->dev, "failed to get reference clock\n");
		return PTR_ERR(hdmi->ref_clk);
=======
static bool hdmi_bus_fmt_is_yuv420(unsigned int bus_format)
{
	switch (bus_format) {
	case MEDIA_BUS_FMT_UYYVYY8_0_5X24:
	case MEDIA_BUS_FMT_UYYVYY10_0_5X30:
	case MEDIA_BUS_FMT_UYYVYY12_0_5X36:
	case MEDIA_BUS_FMT_UYYVYY16_0_5X48:
		return true;

	default:
	return false;
>>>>>>> 52f971ee
	}
}

static int hdmi_bus_fmt_color_depth(unsigned int bus_format)
{
	switch (bus_format) {
	case MEDIA_BUS_FMT_RGB888_1X24:
	case MEDIA_BUS_FMT_YUV8_1X24:
	case MEDIA_BUS_FMT_UYVY8_1X16:
	case MEDIA_BUS_FMT_YUYV8_1X16:
	case MEDIA_BUS_FMT_UYYVYY8_0_5X24:
		return 8;

	case MEDIA_BUS_FMT_RGB101010_1X30:
	case MEDIA_BUS_FMT_YUV10_1X30:
	case MEDIA_BUS_FMT_UYVY10_1X20:
	case MEDIA_BUS_FMT_YUYV10_1X20:
	case MEDIA_BUS_FMT_UYYVYY10_0_5X30:
		return 10;

	case MEDIA_BUS_FMT_RGB121212_1X36:
	case MEDIA_BUS_FMT_YUV12_1X36:
	case MEDIA_BUS_FMT_UYVY12_1X24:
	case MEDIA_BUS_FMT_YUYV12_1X24:
	case MEDIA_BUS_FMT_UYYVYY12_0_5X36:
		return 12;

	case MEDIA_BUS_FMT_RGB161616_1X48:
	case MEDIA_BUS_FMT_YUV16_1X48:
	case MEDIA_BUS_FMT_UYYVYY16_0_5X48:
		return 16;

	default:
		return 0;
	}
}

static int hdmi_bus_fmt_to_color_format(unsigned int bus_format)
{
	switch (bus_format) {
	case MEDIA_BUS_FMT_UYYVYY8_0_5X24:
	case MEDIA_BUS_FMT_UYYVYY10_0_5X30:
	case MEDIA_BUS_FMT_UYYVYY12_0_5X36:
	case MEDIA_BUS_FMT_UYYVYY16_0_5X48:
		return RK_IF_FORMAT_YCBCR420;

	case MEDIA_BUS_FMT_YUV8_1X24:
	case MEDIA_BUS_FMT_YUV10_1X30:
	case MEDIA_BUS_FMT_YUV12_1X36:
	case MEDIA_BUS_FMT_YUV16_1X48:
		return RK_IF_FORMAT_YCBCR444;

	case MEDIA_BUS_FMT_UYVY8_1X16:
	case MEDIA_BUS_FMT_UYVY10_1X20:
	case MEDIA_BUS_FMT_UYVY12_1X24:
		return RK_IF_FORMAT_YCBCR422;

	case MEDIA_BUS_FMT_RGB888_1X24:
	case MEDIA_BUS_FMT_RGB101010_1X30:
	case MEDIA_BUS_FMT_RGB121212_1X36:
	case MEDIA_BUS_FMT_RGB161616_1X48:
	default:
		return RK_IF_FORMAT_RGB;
	}
}

static unsigned int
hdmi_get_tmdsclock(struct rockchip_hdmi *hdmi, unsigned long pixelclock)
{
	unsigned int tmdsclock = pixelclock;
	unsigned int depth =
		hdmi_bus_fmt_color_depth(hdmi->output_bus_format);

	if (!hdmi_bus_fmt_is_yuv422(hdmi->output_bus_format)) {
		switch (depth) {
		case 16:
			tmdsclock = pixelclock * 2;
			break;
		case 12:
			tmdsclock = pixelclock * 3 / 2;
			break;
		case 10:
			tmdsclock = pixelclock * 5 / 4;
			break;
		default:
			break;
		}
	}

	return tmdsclock;
}

static int rockchip_hdmi_match_by_id(struct device *dev, const void *data)
{
	struct rockchip_hdmi *hdmi = dev_get_drvdata(dev);
	const unsigned int *id = data;

	return hdmi->id == *id;
}

static struct rockchip_hdmi *
rockchip_hdmi_find_by_id(struct device_driver *drv, unsigned int id)
{
	struct device *dev;

	dev = driver_find_device(drv, NULL, &id, rockchip_hdmi_match_by_id);
	if (!dev)
		return NULL;

	return dev_get_drvdata(dev);
}

static void hdmi_select_link_config(struct rockchip_hdmi *hdmi,
				    struct drm_crtc_state *crtc_state,
				    unsigned int tmdsclk)
{
	struct drm_display_mode mode;
	int max_lanes, max_rate_per_lane;
	int max_dsc_lanes, max_dsc_rate_per_lane;
	unsigned long max_frl_rate;

	drm_mode_copy(&mode, &crtc_state->mode);
	if (hdmi->plat_data->split_mode)
		drm_mode_convert_to_origin_mode(&mode);

	max_lanes = hdmi->max_lanes;
	max_rate_per_lane = hdmi->max_frl_rate_per_lane;
	max_frl_rate = max_lanes * max_rate_per_lane * 1000000;

	hdmi->link_cfg.dsc_mode = false;
	hdmi->link_cfg.frl_lanes = max_lanes;
	hdmi->link_cfg.rate_per_lane = max_rate_per_lane;
	hdmi->link_cfg.add_func = hdmi->add_func;

	if (!max_frl_rate || (tmdsclk < HDMI20_MAX_RATE && mode.clock < HDMI20_MAX_RATE)) {
		dev_info(hdmi->dev, "use tmds mode\n");
		hdmi->link_cfg.frl_mode = false;
		return;
	}

	hdmi->link_cfg.frl_mode = true;

	if (!hdmi->dsc_cap.v_1p2)
		return;

	max_dsc_lanes = hdmi->dsc_cap.max_lanes;
	max_dsc_rate_per_lane =
		hdmi->dsc_cap.max_frl_rate_per_lane;

	if (mode.clock >= HDMI_8K60_RATE &&
	    !hdmi_bus_fmt_is_yuv420(hdmi->bus_format) &&
	    !hdmi_bus_fmt_is_yuv422(hdmi->bus_format)) {
		hdmi->link_cfg.dsc_mode = true;
		hdmi->link_cfg.frl_lanes = max_dsc_lanes;
		hdmi->link_cfg.rate_per_lane = max_dsc_rate_per_lane;
	} else {
		hdmi->link_cfg.dsc_mode = false;
		hdmi->link_cfg.frl_lanes = max_lanes;
		hdmi->link_cfg.rate_per_lane = max_rate_per_lane;
	}
}

/////////////////////////////////////////////////////////////////////////////////////

static int hdmi_dsc_get_slice_height(int vactive)
{
	int slice_height;

	/*
	 * Slice Height determination : HDMI2.1 Section 7.7.5.2
	 * Select smallest slice height >=96, that results in a valid PPS and
	 * requires minimum padding lines required for final slice.
	 *
	 * Assumption : Vactive is even.
	 */
	for (slice_height = 96; slice_height <= vactive; slice_height += 2)
		if (vactive % slice_height == 0)
			return slice_height;

	hdmi->avdd_0v9 = devm_regulator_get(hdmi->dev, "avdd-0v9");
	if (IS_ERR(hdmi->avdd_0v9))
		return PTR_ERR(hdmi->avdd_0v9);

	hdmi->avdd_1v8 = devm_regulator_get(hdmi->dev, "avdd-1v8");
	if (IS_ERR(hdmi->avdd_1v8))
		return PTR_ERR(hdmi->avdd_1v8);

	return 0;
}

static int hdmi_dsc_get_num_slices(struct rockchip_hdmi *hdmi,
				   struct drm_crtc_state *crtc_state,
				   int src_max_slices, int src_max_slice_width,
				   int hdmi_max_slices, int hdmi_throughput)
{
/* Pixel rates in KPixels/sec */
#define HDMI_DSC_PEAK_PIXEL_RATE		2720000
/*
 * Rates at which the source and sink are required to process pixels in each
 * slice, can be two levels: either at least 340000KHz or at least 40000KHz.
 */
#define HDMI_DSC_MAX_ENC_THROUGHPUT_0		340000
#define HDMI_DSC_MAX_ENC_THROUGHPUT_1		400000

/* Spec limits the slice width to 2720 pixels */
#define MAX_HDMI_SLICE_WIDTH			2720
	int kslice_adjust;
	int adjusted_clk_khz;
	int min_slices;
	int target_slices;
	int max_throughput; /* max clock freq. in khz per slice */
	int max_slice_width;
	int slice_width;
	int pixel_clock = crtc_state->mode.clock;

	if (!hdmi_throughput)
		return 0;

	/*
	 * Slice Width determination : HDMI2.1 Section 7.7.5.1
	 * kslice_adjust factor for 4:2:0, and 4:2:2 formats is 0.5, where as
	 * for 4:4:4 is 1.0. Multiplying these factors by 10 and later
	 * dividing adjusted clock value by 10.
	 */
	if (hdmi_bus_fmt_is_yuv444(hdmi->output_bus_format) ||
	    hdmi_bus_fmt_is_rgb(hdmi->output_bus_format))
		kslice_adjust = 10;
	else
		kslice_adjust = 5;

	/*
	 * As per spec, the rate at which the source and the sink process
	 * the pixels per slice are at two levels: at least 340Mhz or 400Mhz.
	 * This depends upon the pixel clock rate and output formats
	 * (kslice adjust).
	 * If pixel clock * kslice adjust >= 2720MHz slices can be processed
	 * at max 340MHz, otherwise they can be processed at max 400MHz.
	 */

	adjusted_clk_khz = DIV_ROUND_UP(kslice_adjust * pixel_clock, 10);

	if (adjusted_clk_khz <= HDMI_DSC_PEAK_PIXEL_RATE)
		max_throughput = HDMI_DSC_MAX_ENC_THROUGHPUT_0;
	else
		max_throughput = HDMI_DSC_MAX_ENC_THROUGHPUT_1;

	/*
	 * Taking into account the sink's capability for maximum
	 * clock per slice (in MHz) as read from HF-VSDB.
	 */
	max_throughput = min(max_throughput, hdmi_throughput * 1000);

	min_slices = DIV_ROUND_UP(adjusted_clk_khz, max_throughput);
	max_slice_width = min(MAX_HDMI_SLICE_WIDTH, src_max_slice_width);

	/*
	 * Keep on increasing the num of slices/line, starting from min_slices
	 * per line till we get such a number, for which the slice_width is
	 * just less than max_slice_width. The slices/line selected should be
	 * less than or equal to the max horizontal slices that the combination
	 * of PCON encoder and HDMI decoder can support.
	 */
	do {
		if (min_slices <= 1 && src_max_slices >= 1 && hdmi_max_slices >= 1)
			target_slices = 1;
		else if (min_slices <= 2 && src_max_slices >= 2 && hdmi_max_slices >= 2)
			target_slices = 2;
		else if (min_slices <= 4 && src_max_slices >= 4 && hdmi_max_slices >= 4)
			target_slices = 4;
		else if (min_slices <= 8 && src_max_slices >= 8 && hdmi_max_slices >= 8)
			target_slices = 8;
		else if (min_slices <= 12 && src_max_slices >= 12 && hdmi_max_slices >= 12)
			target_slices = 12;
		else if (min_slices <= 16 && src_max_slices >= 16 && hdmi_max_slices >= 16)
			target_slices = 16;
		else
			return 0;

		slice_width = DIV_ROUND_UP(crtc_state->mode.hdisplay, target_slices);
		if (slice_width > max_slice_width)
			min_slices = target_slices + 1;
	} while (slice_width > max_slice_width);

	return target_slices;
}

static int hdmi_dsc_slices(struct rockchip_hdmi *hdmi,
			   struct drm_crtc_state *crtc_state)
{
	int hdmi_throughput = hdmi->dsc_cap.clk_per_slice;
	int hdmi_max_slices = hdmi->dsc_cap.max_slices;
	int rk_max_slices = 8;
	int rk_max_slice_width = 2048;

	return hdmi_dsc_get_num_slices(hdmi, crtc_state, rk_max_slices,
				       rk_max_slice_width,
				       hdmi_max_slices, hdmi_throughput);
}

static int
hdmi_dsc_get_bpp(struct rockchip_hdmi *hdmi, int src_fractional_bpp,
		 int slice_width, int num_slices, bool hdmi_all_bpp,
		 int hdmi_max_chunk_bytes)
{
	int max_dsc_bpp, min_dsc_bpp;
	int target_bytes;
	bool bpp_found = false;
	int bpp_decrement_x16;
	int bpp_target;
	int bpp_target_x16;

	/*
	 * Get min bpp and max bpp as per Table 7.23, in HDMI2.1 spec
	 * Start with the max bpp and keep on decrementing with
	 * fractional bpp, if supported by PCON DSC encoder
	 *
	 * for each bpp we check if no of bytes can be supported by HDMI sink
	 */

	/* only 9\10\12 bpp was tested */
	min_dsc_bpp = 9;
	max_dsc_bpp = 12;

	/*
	 * Taking into account if all dsc_all_bpp supported by HDMI2.1 sink
	 * Section 7.7.34 : Source shall not enable compressed Video
	 * Transport with bpp_target settings above 12 bpp unless
	 * DSC_all_bpp is set to 1.
	 */
	if (!hdmi_all_bpp)
		max_dsc_bpp = min(max_dsc_bpp, 12);

	/*
	 * The Sink has a limit of compressed data in bytes for a scanline,
	 * as described in max_chunk_bytes field in HFVSDB block of edid.
	 * The no. of bytes depend on the target bits per pixel that the
	 * source configures. So we start with the max_bpp and calculate
	 * the target_chunk_bytes. We keep on decrementing the target_bpp,
	 * till we get the target_chunk_bytes just less than what the sink's
	 * max_chunk_bytes, or else till we reach the min_dsc_bpp.
	 *
	 * The decrement is according to the fractional support from PCON DSC
	 * encoder. For fractional BPP we use bpp_target as a multiple of 16.
	 *
	 * bpp_target_x16 = bpp_target * 16
	 * So we need to decrement by {1, 2, 4, 8, 16} for fractional bpps
	 * {1/16, 1/8, 1/4, 1/2, 1} respectively.
	 */

	bpp_target = max_dsc_bpp;

	/* src does not support fractional bpp implies decrement by 16 for bppx16 */
	if (!src_fractional_bpp)
		src_fractional_bpp = 1;
	bpp_decrement_x16 = DIV_ROUND_UP(16, src_fractional_bpp);
	bpp_target_x16 = bpp_target * 16;

	while (bpp_target_x16 > (min_dsc_bpp * 16)) {
		int bpp;

		bpp = DIV_ROUND_UP(bpp_target_x16, 16);
		target_bytes = DIV_ROUND_UP((num_slices * slice_width * bpp), 8);
		if (target_bytes <= hdmi_max_chunk_bytes) {
			bpp_found = true;
			break;
		}
		bpp_target_x16 -= bpp_decrement_x16;
	}
	if (bpp_found)
		return bpp_target_x16;

	return 0;
}

static int
dw_hdmi_dsc_bpp(struct rockchip_hdmi *hdmi,
		int num_slices, int slice_width)
{
	bool hdmi_all_bpp = hdmi->dsc_cap.all_bpp;
	int fractional_bpp = 0;
	int hdmi_max_chunk_bytes = hdmi->dsc_cap.total_chunk_kbytes * 1024;

	return hdmi_dsc_get_bpp(hdmi, fractional_bpp, slice_width,
				num_slices, hdmi_all_bpp,
				hdmi_max_chunk_bytes);
}

static int dw_hdmi_qp_set_link_cfg(struct rockchip_hdmi *hdmi,
				   u16 pic_width, u16 pic_height,
				   u16 slice_width, u16 slice_height,
				   u16 bits_per_pixel, u8 bits_per_component)
{
	int i;

	for (i = 0; i < PPS_TABLE_LEN; i++)
		if (pic_width == pps_datas[i].pic_width &&
		    pic_height == pps_datas[i].pic_height &&
		    slice_width == pps_datas[i].slice_width &&
		    slice_height == pps_datas[i].slice_height &&
		    bits_per_component == pps_datas[i].bpc &&
		    bits_per_pixel == pps_datas[i].bpp &&
		    hdmi_bus_fmt_is_rgb(hdmi->output_bus_format) == pps_datas[i].convert_rgb)
			break;

	if (i == PPS_TABLE_LEN) {
		dev_err(hdmi->dev, "can't find pps cfg!\n");
		return -EINVAL;
	}

	memcpy(hdmi->link_cfg.pps_payload, pps_datas[i].raw_pps, 128);
	hdmi->link_cfg.hcactive = DIV_ROUND_UP(slice_width * (bits_per_pixel / 16), 8) *
		(pic_width / slice_width);

	return 0;
}

static void dw_hdmi_qp_dsc_configure(struct rockchip_hdmi *hdmi,
				     struct rockchip_crtc_state *s,
				     struct drm_crtc_state *crtc_state)
{
	int ret;
	int slice_height;
	int slice_width;
	int bits_per_pixel;
	int slice_count;
	bool hdmi_is_dsc_1_2;
	unsigned int depth = hdmi_bus_fmt_color_depth(hdmi->output_bus_format);

	if (!crtc_state)
		return;

	hdmi_is_dsc_1_2 = hdmi->dsc_cap.v_1p2;

	if (!hdmi_is_dsc_1_2)
		return;

	slice_height = hdmi_dsc_get_slice_height(crtc_state->mode.vdisplay);
	if (!slice_height)
		return;

	slice_count = hdmi_dsc_slices(hdmi, crtc_state);
	if (!slice_count)
		return;

	slice_width = DIV_ROUND_UP(crtc_state->mode.hdisplay, slice_count);

<<<<<<< HEAD
	clk_set_rate(hdmi->ref_clk, adj_mode->clock * 1000);
=======
	bits_per_pixel = dw_hdmi_dsc_bpp(hdmi, slice_count, slice_width);
	if (!bits_per_pixel)
		return;

	ret = dw_hdmi_qp_set_link_cfg(hdmi, crtc_state->mode.hdisplay,
				      crtc_state->mode.vdisplay, slice_width,
				      slice_height, bits_per_pixel, depth);

	if (ret) {
		dev_err(hdmi->dev, "set vdsc cfg failed\n");
		return;
	}
	dev_info(hdmi->dev, "dsc_enable\n");
	s->dsc_enable = 1;
	s->dsc_sink_cap.version_major = 1;
	s->dsc_sink_cap.version_minor = 2;
	s->dsc_sink_cap.slice_width = slice_width;
	s->dsc_sink_cap.slice_height = slice_height;
	s->dsc_sink_cap.target_bits_per_pixel_x16 = bits_per_pixel;
	s->dsc_sink_cap.block_pred = 1;
	s->dsc_sink_cap.native_420 = 0;

	memcpy(&s->pps, hdmi->link_cfg.pps_payload, 128);
>>>>>>> 52f971ee
}
/////////////////////////////////////////////////////////////////////////////////////////

static int rockchip_hdmi_update_phy_table(struct rockchip_hdmi *hdmi,
					  u32 *config,
					  int phy_table_size)
{
	int i;

	if (phy_table_size > ARRAY_SIZE(rockchip_phy_config)) {
		dev_err(hdmi->dev, "phy table array number is out of range\n");
		return -E2BIG;
	}

	for (i = 0; i < phy_table_size; i++) {
		if (config[i * 4] != 0)
			rockchip_phy_config[i].mpixelclock = (u64)config[i * 4];
		else
			rockchip_phy_config[i].mpixelclock = ~0UL;
		rockchip_phy_config[i].sym_ctr = (u16)config[i * 4 + 1];
		rockchip_phy_config[i].term = (u16)config[i * 4 + 2];
		rockchip_phy_config[i].vlev_ctr = (u16)config[i * 4 + 3];
	}

	return 0;
}

static void repo_hpd_event(struct work_struct *p_work)
{
	struct rockchip_hdmi *hdmi = container_of(p_work, struct rockchip_hdmi, work.work);
	bool change;

	change = drm_helper_hpd_irq_event(hdmi->drm_dev);
	if (change) {
		dev_dbg(hdmi->dev, "hpd stat changed:%d\n", hdmi->hpd_stat);
		dw_hdmi_qp_cec_set_hpd(hdmi->hdmi_qp, hdmi->hpd_stat, change);
	}
}

static irqreturn_t rockchip_hdmi_hardirq(int irq, void *dev_id)
{
	struct rockchip_hdmi *hdmi = dev_id;
	u32 intr_stat, val;

	regmap_read(hdmi->regmap, RK3588_GRF_SOC_STATUS1, &intr_stat);

	if (intr_stat) {
		dev_dbg(hdmi->dev, "hpd irq %#x\n", intr_stat);

		if (!hdmi->id)
			val = HIWORD_UPDATE(RK3588_HDMI0_HPD_INT_MSK,
					    RK3588_HDMI0_HPD_INT_MSK);
		else
			val = HIWORD_UPDATE(RK3588_HDMI1_HPD_INT_MSK,
					    RK3588_HDMI1_HPD_INT_MSK);
		regmap_write(hdmi->regmap, RK3588_GRF_SOC_CON2, val);
		return IRQ_WAKE_THREAD;
	}

	return IRQ_NONE;
}

static irqreturn_t rockchip_hdmi_irq(int irq, void *dev_id)
{
	struct rockchip_hdmi *hdmi = dev_id;
	u32 intr_stat, val;
	int msecs;
	bool stat;

	regmap_read(hdmi->regmap, RK3588_GRF_SOC_STATUS1, &intr_stat);

	if (!intr_stat)
		return IRQ_NONE;

	if (!hdmi->id) {
		val = HIWORD_UPDATE(RK3588_HDMI0_HPD_INT_CLR,
				    RK3588_HDMI0_HPD_INT_CLR);
		if (intr_stat & RK3588_HDMI0_LEVEL_INT)
			stat = true;
		else
			stat = false;
	} else {
		val = HIWORD_UPDATE(RK3588_HDMI1_HPD_INT_CLR,
				    RK3588_HDMI1_HPD_INT_CLR);
		if (intr_stat & RK3588_HDMI1_LEVEL_INT)
			stat = true;
		else
			stat = false;
	}

	regmap_write(hdmi->regmap, RK3588_GRF_SOC_CON2, val);

	if (stat) {
		hdmi->hpd_stat = true;
		msecs = 150;
	} else {
		hdmi->hpd_stat = false;
		msecs = 20;
	}
	mod_delayed_work(hdmi->workqueue, &hdmi->work, msecs_to_jiffies(msecs));

	if (!hdmi->id) {
		val = HIWORD_UPDATE(RK3588_HDMI0_HPD_INT_CLR,
				    RK3588_HDMI0_HPD_INT_CLR) |
		      HIWORD_UPDATE(0, RK3588_HDMI0_HPD_INT_MSK);
	} else {
		val = HIWORD_UPDATE(RK3588_HDMI1_HPD_INT_CLR,
				    RK3588_HDMI1_HPD_INT_CLR) |
		      HIWORD_UPDATE(0, RK3588_HDMI1_HPD_INT_MSK);
	}

	regmap_write(hdmi->regmap, RK3588_GRF_SOC_CON2, val);

	return IRQ_HANDLED;
}

static void init_hpd_work(struct rockchip_hdmi *hdmi)
{
	hdmi->workqueue = create_workqueue("hpd_queue");
	INIT_DELAYED_WORK(&hdmi->work, repo_hpd_event);
}

static irqreturn_t rockchip_hdmi_hpd_irq_handler(int irq, void *arg)
{
	u32 val;
	struct rockchip_hdmi *hdmi = arg;

	val = gpiod_get_value(hdmi->hpd_gpiod);
	if (val) {
		val = HIWORD_UPDATE(RK3528_HDMI_SNKDET, RK3528_HDMI_SNKDET);
		if (hdmi->hdmi && hdmi->hpd_wake_en && hdmi->hpd_gpiod)
			dw_hdmi_set_hpd_wake(hdmi->hdmi);
	} else {
		val = HIWORD_UPDATE(0, RK3528_HDMI_SNKDET);
	}
	regmap_write(hdmi->regmap, RK3528_VO_GRF_HDMI_MASK, val);

	return IRQ_HANDLED;
}

static void dw_hdmi_rk3528_gpio_hpd_init(struct rockchip_hdmi *hdmi)
{
	u32 val;

	if (hdmi->hpd_gpiod) {
		/* gpio0_a2's input enable is controlled by gpio output data bit */
		val = HIWORD_UPDATE(RK3528_GPIO0_A2_DR, RK3528_GPIO0_A2_DR);
		writel(val, hdmi->gpio_base + RK3528_GPIO_SWPORT_DR_L);

		val = HIWORD_UPDATE(RK3528_HDMI_SNKDET_SEL | RK3528_HDMI_SDAIN_MSK |
				    RK3528_HDMI_SCLIN_MSK,
				    RK3528_HDMI_SNKDET_SEL | RK3528_HDMI_SDAIN_MSK |
				    RK3528_HDMI_SCLIN_MSK);
	} else {
		val = HIWORD_UPDATE(RK3528_HDMI_SDAIN_MSK | RK3528_HDMI_SCLIN_MSK,
				    RK3528_HDMI_SDAIN_MSK | RK3528_HDMI_SCLIN_MSK);
	}

	regmap_write(hdmi->regmap, RK3528_VO_GRF_HDMI_MASK, val);

	val = gpiod_get_value(hdmi->hpd_gpiod);
	if (val) {
		val = HIWORD_UPDATE(RK3528_HDMI_SNKDET, RK3528_HDMI_SNKDET);
		if (hdmi->hdmi && hdmi->hpd_wake_en && hdmi->hpd_gpiod)
			dw_hdmi_set_hpd_wake(hdmi->hdmi);
	} else {
		val = HIWORD_UPDATE(0, RK3528_HDMI_SNKDET);
	}
	regmap_write(hdmi->regmap, RK3528_VO_GRF_HDMI_MASK, val);
}

static int rockchip_hdmi_parse_dt(struct rockchip_hdmi *hdmi)
{
	int ret, val, phy_table_size;
	u32 *phy_config;
	struct device_node *np = hdmi->dev->of_node;

	hdmi->regmap = syscon_regmap_lookup_by_phandle(np, "rockchip,grf");
	if (IS_ERR(hdmi->regmap)) {
		DRM_DEV_ERROR(hdmi->dev, "Unable to get rockchip,grf\n");
		return PTR_ERR(hdmi->regmap);
	}

	if (hdmi->is_hdmi_qp) {
		hdmi->vo1_regmap = syscon_regmap_lookup_by_phandle(np, "rockchip,vo1_grf");
		if (IS_ERR(hdmi->vo1_regmap)) {
			DRM_DEV_ERROR(hdmi->dev, "Unable to get rockchip,vo1_grf\n");
			return PTR_ERR(hdmi->vo1_regmap);
		}
	}

	hdmi->phyref_clk = devm_clk_get(hdmi->dev, "vpll");
	if (PTR_ERR(hdmi->phyref_clk) == -ENOENT)
		hdmi->phyref_clk = devm_clk_get(hdmi->dev, "ref");

	if (PTR_ERR(hdmi->phyref_clk) == -ENOENT) {
		hdmi->phyref_clk = NULL;
	} else if (PTR_ERR(hdmi->phyref_clk) == -EPROBE_DEFER) {
		return -EPROBE_DEFER;
	} else if (IS_ERR(hdmi->phyref_clk)) {
		DRM_DEV_ERROR(hdmi->dev, "failed to get grf clock\n");
		return PTR_ERR(hdmi->phyref_clk);
	}

	hdmi->grf_clk = devm_clk_get(hdmi->dev, "grf");
	if (PTR_ERR(hdmi->grf_clk) == -ENOENT) {
		hdmi->grf_clk = NULL;
	} else if (PTR_ERR(hdmi->grf_clk) == -EPROBE_DEFER) {
		return -EPROBE_DEFER;
	} else if (IS_ERR(hdmi->grf_clk)) {
		DRM_DEV_ERROR(hdmi->dev, "failed to get grf clock\n");
		return PTR_ERR(hdmi->grf_clk);
	}

	hdmi->hclk_vio = devm_clk_get(hdmi->dev, "hclk_vio");
	if (PTR_ERR(hdmi->hclk_vio) == -ENOENT) {
		hdmi->hclk_vio = NULL;
	} else if (PTR_ERR(hdmi->hclk_vio) == -EPROBE_DEFER) {
		return -EPROBE_DEFER;
	} else if (IS_ERR(hdmi->hclk_vio)) {
		dev_err(hdmi->dev, "failed to get hclk_vio clock\n");
		return PTR_ERR(hdmi->hclk_vio);
	}

	hdmi->hclk_vop = devm_clk_get(hdmi->dev, "hclk");
	if (PTR_ERR(hdmi->hclk_vop) == -ENOENT) {
		hdmi->hclk_vop = NULL;
	} else if (PTR_ERR(hdmi->hclk_vop) == -EPROBE_DEFER) {
		return -EPROBE_DEFER;
	} else if (IS_ERR(hdmi->hclk_vop)) {
		dev_err(hdmi->dev, "failed to get hclk_vop clock\n");
		return PTR_ERR(hdmi->hclk_vop);
	}

	hdmi->aud_clk = devm_clk_get_optional(hdmi->dev, "aud");
	if (IS_ERR(hdmi->aud_clk)) {
		dev_err_probe(hdmi->dev, PTR_ERR(hdmi->aud_clk),
			      "failed to get aud_clk clock\n");
		return PTR_ERR(hdmi->aud_clk);
	}

	hdmi->hpd_clk = devm_clk_get_optional(hdmi->dev, "hpd");
	if (IS_ERR(hdmi->hpd_clk)) {
		dev_err_probe(hdmi->dev, PTR_ERR(hdmi->hpd_clk),
			      "failed to get hpd_clk clock\n");
		return PTR_ERR(hdmi->hpd_clk);
	}

	hdmi->hclk_vo1 = devm_clk_get_optional(hdmi->dev, "hclk_vo1");
	if (IS_ERR(hdmi->hclk_vo1)) {
		dev_err_probe(hdmi->dev, PTR_ERR(hdmi->hclk_vo1),
			      "failed to get hclk_vo1 clock\n");
		return PTR_ERR(hdmi->hclk_vo1);
	}

	hdmi->earc_clk = devm_clk_get_optional(hdmi->dev, "earc");
	if (IS_ERR(hdmi->earc_clk)) {
		dev_err_probe(hdmi->dev, PTR_ERR(hdmi->earc_clk),
			      "failed to get earc_clk clock\n");
		return PTR_ERR(hdmi->earc_clk);
	}

	hdmi->hdmitx_ref = devm_clk_get_optional(hdmi->dev, "hdmitx_ref");
	if (IS_ERR(hdmi->hdmitx_ref)) {
		dev_err_probe(hdmi->dev, PTR_ERR(hdmi->hdmitx_ref),
			      "failed to get hdmitx_ref clock\n");
		return PTR_ERR(hdmi->hdmitx_ref);
	}

	hdmi->pclk = devm_clk_get_optional(hdmi->dev, "pclk");
	if (IS_ERR(hdmi->pclk)) {
		dev_err_probe(hdmi->dev, PTR_ERR(hdmi->pclk),
			      "failed to get pclk clock\n");
		return PTR_ERR(hdmi->pclk);
	}

	hdmi->link_clk = devm_clk_get_optional(hdmi->dev, "link_clk");
	if (IS_ERR(hdmi->link_clk)) {
		dev_err_probe(hdmi->dev, PTR_ERR(hdmi->link_clk),
			      "failed to get link_clk clock\n");
		return PTR_ERR(hdmi->link_clk);
	}

	hdmi->enable_gpio = devm_gpiod_get_optional(hdmi->dev, "enable",
						    GPIOD_OUT_HIGH);
	if (IS_ERR(hdmi->enable_gpio)) {
		ret = PTR_ERR(hdmi->enable_gpio);
		dev_err(hdmi->dev, "failed to request enable GPIO: %d\n", ret);
		return ret;
	}

	hdmi->skip_check_420_mode =
		of_property_read_bool(np, "skip-check-420-mode");

	if (of_get_property(np, "rockchip,phy-table", &val)) {
		phy_config = kmalloc(val, GFP_KERNEL);
		if (!phy_config) {
			/* use default table when kmalloc failed. */
			dev_err(hdmi->dev, "kmalloc phy table failed\n");

			return -ENOMEM;
		}
		phy_table_size = val / 16;
		of_property_read_u32_array(np, "rockchip,phy-table",
					   phy_config, val / sizeof(u32));
		ret = rockchip_hdmi_update_phy_table(hdmi, phy_config,
						     phy_table_size);
		if (ret) {
			kfree(phy_config);
			return ret;
		}
		kfree(phy_config);
	} else {
		dev_dbg(hdmi->dev, "use default hdmi phy table\n");
	}

	hdmi->hpd_gpiod = devm_gpiod_get_optional(hdmi->dev, "hpd", GPIOD_IN);

	if (IS_ERR(hdmi->hpd_gpiod)) {
		dev_err(hdmi->dev, "error getting HDP GPIO: %ld\n",
			PTR_ERR(hdmi->hpd_gpiod));
		return PTR_ERR(hdmi->hpd_gpiod);
	}

	if (hdmi->hpd_gpiod) {
		struct resource *res;
		struct platform_device *pdev = to_platform_device(hdmi->dev);

		/* gpio interrupt reflects hpd status */
		hdmi->hpd_irq = gpiod_to_irq(hdmi->hpd_gpiod);
		if (hdmi->hpd_irq < 0)
			return -EINVAL;

		res = platform_get_resource(pdev, IORESOURCE_MEM, 1);
		if (!res) {
			DRM_DEV_ERROR(hdmi->dev, "failed to get gpio regs\n");
			return -EINVAL;
		}

		hdmi->gpio_base = devm_ioremap(hdmi->dev, res->start, resource_size(res));
		if (IS_ERR(hdmi->gpio_base)) {
			DRM_DEV_ERROR(hdmi->dev, "Unable to get gpio ioregmap\n");
			return PTR_ERR(hdmi->gpio_base);
		}

		dw_hdmi_rk3528_gpio_hpd_init(hdmi);
		ret = devm_request_threaded_irq(hdmi->dev, hdmi->hpd_irq, NULL,
						rockchip_hdmi_hpd_irq_handler,
						IRQF_TRIGGER_RISING |
						IRQF_TRIGGER_FALLING |
						IRQF_ONESHOT,
						"hdmi-hpd", hdmi);
		if (ret) {
			dev_err(hdmi->dev, "failed to request hpd IRQ: %d\n", ret);
			return ret;
		}

		hdmi->hpd_wake_en = device_property_read_bool(hdmi->dev, "hpd-wake-up");
		if (hdmi->hpd_wake_en)
			enable_irq_wake(hdmi->hpd_irq);
	}

	hdmi->p = devm_pinctrl_get(hdmi->dev);
	if (IS_ERR(hdmi->p)) {
		dev_err(hdmi->dev, "could not get pinctrl\n");
		return PTR_ERR(hdmi->p);
	}

	hdmi->idle_state = pinctrl_lookup_state(hdmi->p, "idle");
	if (IS_ERR(hdmi->idle_state)) {
		dev_dbg(hdmi->dev, "idle state is not defined\n");
		return 0;
	}

	hdmi->default_state = pinctrl_lookup_state(hdmi->p, "default");
	if (IS_ERR(hdmi->default_state)) {
		dev_err(hdmi->dev, "could not find default state\n");
		return PTR_ERR(hdmi->default_state);
	}

	return 0;
}

static enum drm_mode_status
dw_hdmi_rockchip_mode_valid(struct dw_hdmi *dw_hdmi, void *data,
			    const struct drm_display_info *info,
			    const struct drm_display_mode *mode)
{
	struct drm_connector *connector = container_of(info, struct drm_connector, display_info);
	struct drm_encoder *encoder = connector->encoder;
	enum drm_mode_status status = MODE_OK;
	struct drm_device *dev = connector->dev;
	struct rockchip_drm_private *priv = dev->dev_private;
	struct drm_crtc *crtc;
	struct rockchip_hdmi *hdmi;

	/*
	 * Pixel clocks we support are always < 2GHz and so fit in an
	 * int.  We should make sure source rate does too so we don't get
	 * overflow when we multiply by 1000.
	 */
	if (mode->clock > INT_MAX / 1000)
		return MODE_BAD;

	if (!encoder) {
		const struct drm_connector_helper_funcs *funcs;

		funcs = connector->helper_private;
		if (funcs->atomic_best_encoder)
			encoder = funcs->atomic_best_encoder(connector,
							     connector->state);
		else
			encoder = funcs->best_encoder(connector);
	}

	if (!encoder || !encoder->possible_crtcs)
		return MODE_BAD;

	hdmi = to_rockchip_hdmi(encoder);

	/*
	 * If sink max TMDS clock < 340MHz, we should check the mode pixel
	 * clock > 340MHz is YCbCr420 or not and whether the platform supports
	 * YCbCr420.
	 */
	if (!hdmi->skip_check_420_mode) {
		if (mode->clock > 340000 &&
		    connector->display_info.max_tmds_clock < 340000 &&
		    (!drm_mode_is_420(&connector->display_info, mode) ||
		     !connector->ycbcr_420_allowed))
			return MODE_BAD;

		if (hdmi->max_tmdsclk <= 340000 && mode->clock > 340000 &&
		    !drm_mode_is_420(&connector->display_info, mode))
			return MODE_BAD;
	};

	if (hdmi->phy) {
		if (hdmi->is_hdmi_qp)
			phy_set_bus_width(hdmi->phy, mode->clock * 10);
		else
			phy_set_bus_width(hdmi->phy, 8);
	}

	/*
	 * ensure all drm display mode can work, if someone want support more
	 * resolutions, please limit the possible_crtc, only connect to
	 * needed crtc.
	 */
	drm_for_each_crtc(crtc, connector->dev) {
		int pipe = drm_crtc_index(crtc);
		const struct rockchip_crtc_funcs *funcs =
						priv->crtc_funcs[pipe];

		if (!(encoder->possible_crtcs & drm_crtc_mask(crtc)))
			continue;
		if (!funcs || !funcs->mode_valid)
			continue;

		status = funcs->mode_valid(crtc, mode,
					   DRM_MODE_CONNECTOR_HDMIA);
		if (status != MODE_OK)
			return status;
	}

	return status;
}

static void dw_hdmi_rockchip_encoder_disable(struct drm_encoder *encoder)
{
	struct rockchip_hdmi *hdmi = to_rockchip_hdmi(encoder);
	struct drm_crtc *crtc = encoder->crtc;
	struct rockchip_crtc_state *s = to_rockchip_crtc_state(crtc->state);

	if (WARN_ON(!crtc || !crtc->state))
		return;

	if (crtc->state->active_changed) {
		if (hdmi->plat_data->split_mode) {
			s->output_if &= ~(VOP_OUTPUT_IF_HDMI0 | VOP_OUTPUT_IF_HDMI1);
		} else {
			if (!hdmi->id)
				s->output_if &= ~VOP_OUTPUT_IF_HDMI0;
			else
				s->output_if &= ~VOP_OUTPUT_IF_HDMI1;
		}
	}
	/*
	 * when plug out hdmi it will be switch cvbs and then phy bus width
	 * must be set as 8
	 */
	if (hdmi->phy)
		phy_set_bus_width(hdmi->phy, 8);
}

static void dw_hdmi_rockchip_encoder_enable(struct drm_encoder *encoder)
{
	struct rockchip_hdmi *hdmi = to_rockchip_hdmi(encoder);
	struct drm_crtc *crtc = encoder->crtc;
	u32 val;
	int mux;
	int ret;

	if (WARN_ON(!crtc || !crtc->state))
		return;

	if (hdmi->phy)
		phy_set_bus_width(hdmi->phy, hdmi->phy_bus_width);

	clk_set_rate(hdmi->phyref_clk,
		     crtc->state->adjusted_mode.crtc_clock * 1000);

	if (hdmi->is_hdmi_qp) {
		if (hdmi->link_cfg.frl_mode)
			gpiod_set_value(hdmi->enable_gpio, 0);
		else
			gpiod_set_value(hdmi->enable_gpio, 1);
	}

	if (hdmi->chip_data->lcdsel_grf_reg < 0)
		return;

	mux = drm_of_encoder_active_endpoint_id(hdmi->dev->of_node, encoder);
	if (mux)
		val = hdmi->chip_data->lcdsel_lit;
	else
		val = hdmi->chip_data->lcdsel_big;

	ret = clk_prepare_enable(hdmi->grf_clk);
	if (ret < 0) {
		DRM_DEV_ERROR(hdmi->dev, "failed to enable grfclk %d\n", ret);
		return;
	}

	ret = regmap_write(hdmi->regmap, hdmi->chip_data->lcdsel_grf_reg, val);
	if (ret != 0)
		DRM_DEV_ERROR(hdmi->dev, "Could not write to GRF: %d\n", ret);

	if (hdmi->chip_data->lcdsel_grf_reg == RK3288_GRF_SOC_CON6) {
		struct rockchip_crtc_state *s =
				to_rockchip_crtc_state(crtc->state);
		u32 mode_mask = mux ? RK3288_HDMI_LCDC1_YUV420 :
					RK3288_HDMI_LCDC0_YUV420;

		if (s->output_mode == ROCKCHIP_OUT_MODE_YUV420)
			val = HIWORD_UPDATE(mode_mask, mode_mask);
		else
			val = HIWORD_UPDATE(0, mode_mask);

		regmap_write(hdmi->regmap, RK3288_GRF_SOC_CON16, val);
	}

	clk_disable_unprepare(hdmi->grf_clk);
	DRM_DEV_DEBUG(hdmi->dev, "vop %s output to hdmi\n",
		      ret ? "LIT" : "BIG");
}

static int _dw_hdmi_rockchip_encoder_loader_protect(struct rockchip_hdmi *hdmi, bool on)
{
	int ret;

	if (on) {
		if (hdmi->is_hdmi_qp) {
			ret = clk_prepare_enable(hdmi->link_clk);
			if (ret < 0) {
				DRM_DEV_ERROR(hdmi->dev, "failed to enable link_clk %d\n", ret);
				return ret;
			}
		}

		hdmi->phy->power_count++;
	} else {
		clk_disable_unprepare(hdmi->link_clk);
		hdmi->phy->power_count--;
	}

	return 0;
}

static int dw_hdmi_rockchip_encoder_loader_protect(struct drm_encoder *encoder, bool on)
{
	struct rockchip_hdmi *hdmi = to_rockchip_hdmi(encoder);
	struct rockchip_hdmi *secondary;

	_dw_hdmi_rockchip_encoder_loader_protect(hdmi, on);
	if (hdmi->plat_data->right) {
		secondary = rockchip_hdmi_find_by_id(hdmi->dev->driver, !hdmi->id);
		_dw_hdmi_rockchip_encoder_loader_protect(secondary, on);
	}

	return 0;
}

static void rk3588_set_link_mode(struct rockchip_hdmi *hdmi)
{
	int val;
	bool is_hdmi0;

	if (!hdmi->id)
		is_hdmi0 = true;
	else
		is_hdmi0 = false;

	if (!hdmi->link_cfg.frl_mode) {
		val = HIWORD_UPDATE(0, RK3588_HDMI21_MASK);
		if (is_hdmi0)
			regmap_write(hdmi->vo1_regmap, RK3588_GRF_VO1_CON4, val);
		else
			regmap_write(hdmi->vo1_regmap, RK3588_GRF_VO1_CON7, val);

		val = HIWORD_UPDATE(0, RK3588_COMPRESS_MODE_MASK | RK3588_COLOR_FORMAT_MASK);
		if (is_hdmi0)
			regmap_write(hdmi->vo1_regmap, RK3588_GRF_VO1_CON3, val);
		else
			regmap_write(hdmi->vo1_regmap, RK3588_GRF_VO1_CON6, val);

		return;
	}

	val = HIWORD_UPDATE(RK3588_HDMI21_MASK, RK3588_HDMI21_MASK);
	if (is_hdmi0)
		regmap_write(hdmi->vo1_regmap, RK3588_GRF_VO1_CON4, val);
	else
		regmap_write(hdmi->vo1_regmap, RK3588_GRF_VO1_CON7, val);

	if (hdmi->link_cfg.dsc_mode) {
		val = HIWORD_UPDATE(RK3588_COMPRESS_MODE_MASK | RK3588_COMPRESSED_DATA,
				    RK3588_COMPRESS_MODE_MASK | RK3588_COLOR_FORMAT_MASK);
		if (is_hdmi0)
			regmap_write(hdmi->vo1_regmap, RK3588_GRF_VO1_CON3, val);
		else
			regmap_write(hdmi->vo1_regmap, RK3588_GRF_VO1_CON6, val);
	} else {
		val = HIWORD_UPDATE(0, RK3588_COMPRESS_MODE_MASK | RK3588_COLOR_FORMAT_MASK);
		if (is_hdmi0)
			regmap_write(hdmi->vo1_regmap, RK3588_GRF_VO1_CON3, val);
		else
			regmap_write(hdmi->vo1_regmap, RK3588_GRF_VO1_CON6, val);
	}
}

static void rk3588_set_color_format(struct rockchip_hdmi *hdmi, u64 bus_format,
				    u32 depth)
{
	u32 val = 0;

	switch (bus_format) {
	case MEDIA_BUS_FMT_RGB888_1X24:
	case MEDIA_BUS_FMT_RGB101010_1X30:
		val = HIWORD_UPDATE(0, RK3588_COLOR_FORMAT_MASK);
		break;
	case MEDIA_BUS_FMT_UYYVYY8_0_5X24:
	case MEDIA_BUS_FMT_UYYVYY10_0_5X30:
		val = HIWORD_UPDATE(RK3588_YUV420, RK3588_COLOR_FORMAT_MASK);
		break;
	case MEDIA_BUS_FMT_YUV8_1X24:
	case MEDIA_BUS_FMT_YUV10_1X30:
		val = HIWORD_UPDATE(RK3588_YUV444, RK3588_COLOR_FORMAT_MASK);
		break;
	case MEDIA_BUS_FMT_YUYV10_1X20:
	case MEDIA_BUS_FMT_YUYV8_1X16:
		val = HIWORD_UPDATE(RK3588_YUV422, RK3588_COLOR_FORMAT_MASK);
		break;
	default:
		dev_err(hdmi->dev, "can't set correct color format\n");
		return;
	}

	if (hdmi->link_cfg.dsc_mode)
		val = HIWORD_UPDATE(RK3588_COMPRESSED_DATA, RK3588_COLOR_FORMAT_MASK);

	if (depth == 8 || bus_format == MEDIA_BUS_FMT_YUYV10_1X20)
		val |= HIWORD_UPDATE(RK3588_8BPC, RK3588_COLOR_DEPTH_MASK);
	else
		val |= HIWORD_UPDATE(RK3588_10BPC, RK3588_COLOR_DEPTH_MASK);

	if (!hdmi->id)
		regmap_write(hdmi->vo1_regmap, RK3588_GRF_VO1_CON3, val);
	else
		regmap_write(hdmi->vo1_regmap, RK3588_GRF_VO1_CON6, val);
}

static void rk3588_set_grf_cfg(void *data)
{
	struct rockchip_hdmi *hdmi = (struct rockchip_hdmi *)data;
	int color_depth;

	rk3588_set_link_mode(hdmi);
	color_depth = hdmi_bus_fmt_color_depth(hdmi->bus_format);
	rk3588_set_color_format(hdmi, hdmi->bus_format, color_depth);
}

static u64 rk3588_get_grf_color_fmt(void *data)
{
	struct rockchip_hdmi *hdmi = (struct rockchip_hdmi *)data;
	u32 val, depth;
	u64 bus_format;

	if (!hdmi->id)
		regmap_read(hdmi->vo1_regmap, RK3588_GRF_VO1_CON3, &val);
	else
		regmap_read(hdmi->vo1_regmap, RK3588_GRF_VO1_CON6, &val);

	depth = (val & RK3588_COLOR_DEPTH_MASK) >> 4;

	switch (val & RK3588_COLOR_FORMAT_MASK) {
	case RK3588_YUV444:
		if (!depth)
			bus_format = MEDIA_BUS_FMT_YUV8_1X24;
		else
			bus_format = MEDIA_BUS_FMT_YUV10_1X30;
		break;
	case RK3588_YUV422:
		bus_format = MEDIA_BUS_FMT_YUYV10_1X20;
		break;
	case RK3588_YUV420:
		if (!depth)
			bus_format = MEDIA_BUS_FMT_UYYVYY8_0_5X24;
		else
			bus_format = MEDIA_BUS_FMT_UYYVYY10_0_5X30;
		break;
	case RK3588_RGB:
		if (!depth)
			bus_format = MEDIA_BUS_FMT_RGB888_1X24;
		else
			bus_format = MEDIA_BUS_FMT_RGB101010_1X30;
		break;
	default:
		dev_err(hdmi->dev, "can't get correct color format\n");
		bus_format = MEDIA_BUS_FMT_YUV8_1X24;
		break;
	}

	return bus_format;
}

static void
dw_hdmi_rockchip_select_output(struct drm_connector_state *conn_state,
			       struct drm_crtc_state *crtc_state,
			       struct rockchip_hdmi *hdmi,
			       unsigned int *color_format,
			       unsigned int *output_mode,
			       unsigned long *bus_format,
			       unsigned int *bus_width,
			       unsigned long *enc_out_encoding,
			       unsigned int *eotf)
{
	struct drm_display_info *info = &conn_state->connector->display_info;
	struct drm_display_mode mode;
	struct hdr_output_metadata *hdr_metadata;
	u32 vic;
	unsigned long tmdsclock, pixclock;
	unsigned int color_depth;
	bool support_dc = false;
	bool sink_is_hdmi = true;
	bool yuv422_out = false;
	u32 max_tmds_clock = info->max_tmds_clock;
	int output_eotf;

	drm_mode_copy(&mode, &crtc_state->mode);
	pixclock = mode.crtc_clock;
	if (hdmi->plat_data->split_mode) {
		drm_mode_convert_to_origin_mode(&mode);
		pixclock /= 2;
	}

	vic = drm_match_cea_mode(&mode);

	if (!hdmi->is_hdmi_qp)
		sink_is_hdmi = dw_hdmi_get_output_whether_hdmi(hdmi->hdmi);
	else
		sink_is_hdmi = dw_hdmi_qp_get_output_whether_hdmi(hdmi->hdmi_qp);

	*color_format = RK_IF_FORMAT_RGB;

	switch (hdmi->hdmi_output) {
	case RK_IF_FORMAT_YCBCR_HQ:
		if (info->color_formats & DRM_COLOR_FORMAT_YCRCB444)
			*color_format = RK_IF_FORMAT_YCBCR444;
		else if (info->color_formats & DRM_COLOR_FORMAT_YCRCB422)
			*color_format = RK_IF_FORMAT_YCBCR422;
		else if (conn_state->connector->ycbcr_420_allowed &&
			 drm_mode_is_420(info, &mode) &&
			 (pixclock >= 594000 && !hdmi->is_hdmi_qp))
			*color_format = RK_IF_FORMAT_YCBCR420;
		break;
	case RK_IF_FORMAT_YCBCR_LQ:
		if (conn_state->connector->ycbcr_420_allowed &&
		    drm_mode_is_420(info, &mode) && pixclock >= 594000)
			*color_format = RK_IF_FORMAT_YCBCR420;
		else if (info->color_formats & DRM_COLOR_FORMAT_YCRCB422)
			*color_format = RK_IF_FORMAT_YCBCR422;
		else if (info->color_formats & DRM_COLOR_FORMAT_YCRCB444)
			*color_format = RK_IF_FORMAT_YCBCR444;
		break;
	case RK_IF_FORMAT_YCBCR420:
		if (conn_state->connector->ycbcr_420_allowed &&
		    drm_mode_is_420(info, &mode) && pixclock >= 594000)
			*color_format = RK_IF_FORMAT_YCBCR420;
		break;
	case RK_IF_FORMAT_YCBCR422:
		if (info->color_formats & DRM_COLOR_FORMAT_YCRCB422)
			*color_format = RK_IF_FORMAT_YCBCR422;
		break;
	case RK_IF_FORMAT_YCBCR444:
		if (info->color_formats & DRM_COLOR_FORMAT_YCRCB444)
			*color_format = RK_IF_FORMAT_YCBCR444;
		break;
	case RK_IF_FORMAT_RGB:
	default:
		break;
	}

	if (*color_format == RK_IF_FORMAT_RGB &&
	    info->edid_hdmi_dc_modes & DRM_EDID_HDMI_DC_30)
		support_dc = true;
	if (*color_format == RK_IF_FORMAT_YCBCR444 &&
	    info->edid_hdmi_dc_modes &
	    (DRM_EDID_HDMI_DC_Y444 | DRM_EDID_HDMI_DC_30))
		support_dc = true;
	if (*color_format == RK_IF_FORMAT_YCBCR422)
		support_dc = true;
	if (*color_format == RK_IF_FORMAT_YCBCR420 &&
	    info->hdmi.y420_dc_modes & DRM_EDID_YCBCR420_DC_30)
		support_dc = true;

	if (hdmi->colordepth > 8 && support_dc)
		color_depth = 10;
	else
		color_depth = 8;

	if (!sink_is_hdmi) {
		*color_format = RK_IF_FORMAT_RGB;
		color_depth = 8;
	}

	*eotf = HDMI_EOTF_TRADITIONAL_GAMMA_SDR;
	if (conn_state->hdr_output_metadata) {
		hdr_metadata = (struct hdr_output_metadata *)
			conn_state->hdr_output_metadata->data;
		output_eotf = hdr_metadata->hdmi_metadata_type1.eotf;
		if (output_eotf > HDMI_EOTF_TRADITIONAL_GAMMA_SDR &&
		    output_eotf <= HDMI_EOTF_BT_2100_HLG)
			*eotf = output_eotf;
	}

	hdmi->colorimetry = conn_state->colorspace;

	/* bt2020 sdr/hdr output */
	if ((hdmi->colorimetry >= DRM_MODE_COLORIMETRY_BT2020_CYCC) &&
	    (hdmi->colorimetry <= DRM_MODE_COLORIMETRY_BT2020_YCC) &&
	    hdmi->edid_colorimetry & (BIT(6) | BIT(7))) {
		*enc_out_encoding = V4L2_YCBCR_ENC_BT2020;
		yuv422_out = true;
	/* bt709 hdr output */
	} else if ((hdmi->colorimetry <= DRM_MODE_COLORIMETRY_BT2020_CYCC) &&
		   (hdmi->colorimetry >= DRM_MODE_COLORIMETRY_BT2020_YCC) &&
		   (conn_state->connector->hdr_sink_metadata.hdmi_type1.eotf & BIT(*eotf) &&
		    *eotf > HDMI_EOTF_TRADITIONAL_GAMMA_SDR)) {
		*enc_out_encoding = V4L2_YCBCR_ENC_709;
		yuv422_out = true;
	} else if ((vic == 6) || (vic == 7) || (vic == 21) || (vic == 22) ||
		   (vic == 2) || (vic == 3) || (vic == 17) || (vic == 18)) {
		*enc_out_encoding = V4L2_YCBCR_ENC_601;
	} else {
		*enc_out_encoding = V4L2_YCBCR_ENC_709;
	}

	if ((yuv422_out || hdmi->hdmi_output == RK_IF_FORMAT_YCBCR_HQ) && color_depth == 10 &&
	    (hdmi_bus_fmt_color_depth(hdmi->prev_bus_format) == 8 ||
	     hdmi_bus_fmt_to_color_format(hdmi->prev_bus_format) == RK_IF_FORMAT_YCBCR422)) {
		/* We prefer use YCbCr422 to send hdr 10bit */
		if (info->color_formats & DRM_COLOR_FORMAT_YCRCB422)
			*color_format = RK_IF_FORMAT_YCBCR422;
	}

	if (mode.flags & DRM_MODE_FLAG_DBLCLK)
		pixclock *= 2;
	if ((mode.flags & DRM_MODE_FLAG_3D_MASK) ==
		DRM_MODE_FLAG_3D_FRAME_PACKING)
		pixclock *= 2;

	if (hdmi->is_hdmi_qp && mode.clock >= 600000)
		*color_format = RK_IF_FORMAT_YCBCR420;

	if (*color_format == RK_IF_FORMAT_YCBCR422 || color_depth == 8)
		tmdsclock = pixclock;
	else
		tmdsclock = pixclock * (color_depth) / 8;

	if (*color_format == RK_IF_FORMAT_YCBCR420)
		tmdsclock /= 2;

	/* XXX: max_tmds_clock of some sink is 0, we think it is 340MHz. */
	if (!max_tmds_clock)
		max_tmds_clock = 340000;

	max_tmds_clock = min(max_tmds_clock, hdmi->max_tmdsclk);

	if (hdmi->is_hdmi_qp && hdmi->link_cfg.rate_per_lane && mode.clock > 600000)
		max_tmds_clock =
			hdmi->link_cfg.frl_lanes * hdmi->link_cfg.rate_per_lane * 1000000;

	if (tmdsclock > max_tmds_clock) {
		if (max_tmds_clock >= 594000) {
			color_depth = 8;
		} else if (max_tmds_clock > 340000) {
			if (drm_mode_is_420(info, &mode) || tmdsclock >= 594000)
				*color_format = RK_IF_FORMAT_YCBCR420;
		} else {
			color_depth = 8;
			if (drm_mode_is_420(info, &mode) || tmdsclock >= 594000)
				*color_format = RK_IF_FORMAT_YCBCR420;
		}
	}

	if (*color_format == RK_IF_FORMAT_YCBCR420) {
		*output_mode = ROCKCHIP_OUT_MODE_YUV420;
		if (color_depth > 8)
			*bus_format = MEDIA_BUS_FMT_UYYVYY10_0_5X30;
		else
			*bus_format = MEDIA_BUS_FMT_UYYVYY8_0_5X24;
		*bus_width = color_depth / 2;
	} else {
		*output_mode = ROCKCHIP_OUT_MODE_AAAA;
		if (color_depth > 8) {
			if (*color_format != RK_IF_FORMAT_RGB &&
			    !hdmi->unsupported_yuv_input)
				*bus_format = MEDIA_BUS_FMT_YUV10_1X30;
			else
				*bus_format = MEDIA_BUS_FMT_RGB101010_1X30;
		} else {
			if (*color_format != RK_IF_FORMAT_RGB &&
			    !hdmi->unsupported_yuv_input)
				*bus_format = MEDIA_BUS_FMT_YUV8_1X24;
			else
				*bus_format = MEDIA_BUS_FMT_RGB888_1X24;
		}
		if (*color_format == RK_IF_FORMAT_YCBCR422)
			*bus_width = 8;
		else
			*bus_width = color_depth;
	}

	hdmi->bus_format = *bus_format;

	if (*color_format == RK_IF_FORMAT_YCBCR422) {
		if (hdmi->is_hdmi_qp) {
			if (color_depth == 12)
				hdmi->output_bus_format = MEDIA_BUS_FMT_YUYV12_1X24;
			else if (color_depth == 10)
				hdmi->output_bus_format = MEDIA_BUS_FMT_YUYV10_1X20;
			else
				hdmi->output_bus_format = MEDIA_BUS_FMT_YUYV8_1X16;

			*bus_format = hdmi->output_bus_format;
			hdmi->bus_format = *bus_format;
			*output_mode = ROCKCHIP_OUT_MODE_YUV422;
		} else {
			if (color_depth == 12)
				hdmi->output_bus_format = MEDIA_BUS_FMT_UYVY12_1X24;
			else if (color_depth == 10)
				hdmi->output_bus_format = MEDIA_BUS_FMT_UYVY10_1X20;
			else
				hdmi->output_bus_format = MEDIA_BUS_FMT_UYVY8_1X16;
		}
	} else {
		hdmi->output_bus_format = *bus_format;
	}
}

static bool
dw_hdmi_rockchip_check_color(struct drm_connector_state *conn_state,
			     struct rockchip_hdmi *hdmi)
{
	struct drm_crtc_state *crtc_state = conn_state->crtc->state;
	unsigned int colorformat;
	unsigned long bus_format;
	unsigned long output_bus_format = hdmi->output_bus_format;
	unsigned long enc_out_encoding = hdmi->enc_out_encoding;
	unsigned int eotf, bus_width;
	unsigned int output_mode;

	dw_hdmi_rockchip_select_output(conn_state, crtc_state, hdmi,
				       &colorformat,
				       &output_mode, &bus_format, &bus_width,
				       &hdmi->enc_out_encoding, &eotf);

	if (output_bus_format != hdmi->output_bus_format ||
	    enc_out_encoding != hdmi->enc_out_encoding)
		return true;
	else
		return false;
}

static int
dw_hdmi_rockchip_encoder_atomic_check(struct drm_encoder *encoder,
				      struct drm_crtc_state *crtc_state,
				      struct drm_connector_state *conn_state)
{
	struct rockchip_crtc_state *s = to_rockchip_crtc_state(crtc_state);
	struct rockchip_hdmi *hdmi = to_rockchip_hdmi(encoder);
	unsigned int colorformat, bus_width, tmdsclk;
	struct drm_display_mode mode;
	unsigned int output_mode;
	unsigned long bus_format;
	int color_depth;
	bool secondary = false;

	/*
	 * There are two hdmi but only one encoder in split mode,
	 * so we need to check twice.
	 */
secondary:
	drm_mode_copy(&mode, &crtc_state->mode);

	if (hdmi->plat_data->split_mode)
		drm_mode_convert_to_origin_mode(&mode);

	dw_hdmi_rockchip_select_output(conn_state, crtc_state, hdmi,
				       &colorformat,
				       &output_mode, &bus_format, &bus_width,
				       &hdmi->enc_out_encoding, &s->eotf);

	s->bus_format = bus_format;
	if (hdmi->is_hdmi_qp) {
		color_depth = hdmi_bus_fmt_color_depth(bus_format);
		tmdsclk = hdmi_get_tmdsclock(hdmi, crtc_state->mode.clock);
		if (hdmi_bus_fmt_is_yuv420(hdmi->output_bus_format))
			tmdsclk /= 2;
		hdmi_select_link_config(hdmi, crtc_state, tmdsclk);

		if (hdmi->link_cfg.frl_mode) {
			/* in the current version, support max 40G frl */
			if (hdmi->link_cfg.rate_per_lane >= 10) {
				hdmi->link_cfg.frl_lanes = 4;
				hdmi->link_cfg.rate_per_lane = 10;
			}
			bus_width = hdmi->link_cfg.frl_lanes *
				hdmi->link_cfg.rate_per_lane * 1000000;
			/* 10 bit color depth and frl mode */
			if (color_depth == 10)
				bus_width |=
					COLOR_DEPTH_10BIT | HDMI_FRL_MODE;
			else
				bus_width |= HDMI_FRL_MODE;
		} else {
			bus_width = hdmi_get_tmdsclock(hdmi, mode.clock * 10);
			if (hdmi_bus_fmt_is_yuv420(hdmi->output_bus_format))
				bus_width /= 2;

			if (color_depth == 10 && !hdmi_bus_fmt_is_yuv422(hdmi->output_bus_format))
				bus_width |= COLOR_DEPTH_10BIT;
		}
	}

	hdmi->phy_bus_width = bus_width;

	if (hdmi->phy)
		phy_set_bus_width(hdmi->phy, bus_width);

	s->output_type = DRM_MODE_CONNECTOR_HDMIA;
	s->tv_state = &conn_state->tv;

	if (hdmi->plat_data->split_mode) {
		s->output_flags |= ROCKCHIP_OUTPUT_DUAL_CHANNEL_LEFT_RIGHT_MODE;
		if (hdmi->plat_data->right && hdmi->id)
			s->output_flags |= ROCKCHIP_OUTPUT_DATA_SWAP;
		s->output_if |= VOP_OUTPUT_IF_HDMI0 | VOP_OUTPUT_IF_HDMI1;
	} else {
		if (!hdmi->id)
			s->output_if |= VOP_OUTPUT_IF_HDMI0;
		else
			s->output_if |= VOP_OUTPUT_IF_HDMI1;
	}

	s->output_mode = output_mode;
	hdmi->bus_format = s->bus_format;

	if (hdmi->enc_out_encoding == V4L2_YCBCR_ENC_BT2020)
		s->color_space = V4L2_COLORSPACE_BT2020;
	else if (colorformat == RK_IF_FORMAT_RGB)
		s->color_space = V4L2_COLORSPACE_DEFAULT;
	else if (hdmi->enc_out_encoding == V4L2_YCBCR_ENC_709)
		s->color_space = V4L2_COLORSPACE_REC709;
	else
		s->color_space = V4L2_COLORSPACE_SMPTE170M;

	if (hdmi->plat_data->split_mode && !secondary) {
		hdmi = rockchip_hdmi_find_by_id(hdmi->dev->driver, !hdmi->id);
		secondary = true;
		goto secondary;
	}

	return 0;
}


static unsigned long
dw_hdmi_rockchip_get_input_bus_format(void *data)
{
	struct rockchip_hdmi *hdmi = (struct rockchip_hdmi *)data;

	return hdmi->bus_format;
}

static unsigned long
dw_hdmi_rockchip_get_output_bus_format(void *data)
{
	struct rockchip_hdmi *hdmi = (struct rockchip_hdmi *)data;

	return hdmi->output_bus_format;
}

static unsigned long
dw_hdmi_rockchip_get_enc_in_encoding(void *data)
{
	struct rockchip_hdmi *hdmi = (struct rockchip_hdmi *)data;

	return hdmi->enc_out_encoding;
}

static unsigned long
dw_hdmi_rockchip_get_enc_out_encoding(void *data)
{
	struct rockchip_hdmi *hdmi = (struct rockchip_hdmi *)data;

	return hdmi->enc_out_encoding;
}

static unsigned long
dw_hdmi_rockchip_get_quant_range(void *data)
{
	struct rockchip_hdmi *hdmi = (struct rockchip_hdmi *)data;

	return hdmi->hdmi_quant_range;
}

static struct drm_property *
dw_hdmi_rockchip_get_hdr_property(void *data)
{
	struct rockchip_hdmi *hdmi = (struct rockchip_hdmi *)data;

	return hdmi->hdr_panel_metadata_property;
}

static struct drm_property_blob *
dw_hdmi_rockchip_get_hdr_blob(void *data)
{
	struct rockchip_hdmi *hdmi = (struct rockchip_hdmi *)data;

	return hdmi->hdr_panel_blob_ptr;
}

static void dw_hdmi_rockchip_update_color_format(struct drm_connector_state *conn_state,
						 void *data)
{
	struct rockchip_hdmi *hdmi = (struct rockchip_hdmi *)data;

	dw_hdmi_rockchip_check_color(conn_state, hdmi);
}

static bool
dw_hdmi_rockchip_get_color_changed(void *data)
{
	struct rockchip_hdmi *hdmi = (struct rockchip_hdmi *)data;
	bool ret = false;

	if (hdmi->color_changed)
		ret = true;
	hdmi->color_changed = 0;

	return ret;
}

static int
dw_hdmi_rockchip_get_yuv422_format(struct drm_connector *connector,
				   struct edid *edid)
{
	if (!connector || !edid)
		return -EINVAL;

	return rockchip_drm_get_yuv422_format(connector, edid);
}

static int
dw_hdmi_rockchip_get_edid_dsc_info(void *data, struct edid *edid)
{
	struct rockchip_hdmi *hdmi = (struct rockchip_hdmi *)data;

	if (!edid)
		return -EINVAL;

	memset(&hdmi->dsc_cap, 0, sizeof(hdmi->dsc_cap));
	hdmi->max_frl_rate_per_lane = 0;
	hdmi->max_lanes = 0;
	hdmi->add_func = 0;

	return rockchip_drm_parse_cea_ext(&hdmi->dsc_cap,
					  &hdmi->max_frl_rate_per_lane,
					  &hdmi->max_lanes, &hdmi->add_func, edid);
}

static int
dw_hdmi_rockchip_get_next_hdr_data(void *data, struct edid *edid,
				   struct drm_connector *connector)
{
	int ret;
	struct rockchip_hdmi *hdmi = (struct rockchip_hdmi *)data;
	struct next_hdr_sink_data *sink_data = &hdmi->next_hdr_data;
	size_t size = sizeof(*sink_data);
	struct drm_property *property = hdmi->next_hdr_sink_data_property;
	struct drm_property_blob *blob = hdmi->hdr_panel_blob_ptr;

	if (!edid)
		return -EINVAL;

	rockchip_drm_parse_next_hdr(sink_data, edid);

	ret = drm_property_replace_global_blob(connector->dev, &blob, size, sink_data,
					       &connector->base, property);

	return ret;
};

static int dw_hdmi_rockchip_get_colorimetry(void *data, struct edid *edid)
{
	struct rockchip_hdmi *hdmi = (struct rockchip_hdmi *)data;

	return rockchip_drm_parse_colorimetry_data_block(&hdmi->edid_colorimetry, edid);
}

static
struct dw_hdmi_link_config *dw_hdmi_rockchip_get_link_cfg(void *data)
{
	struct rockchip_hdmi *hdmi = (struct rockchip_hdmi *)data;

	return &hdmi->link_cfg;
}

static int dw_hdmi_rockchip_get_vp_id(struct drm_crtc_state *crtc_state)
{
	struct rockchip_crtc_state *s;

	s = to_rockchip_crtc_state(crtc_state);

	return s->vp_id;
}

static int dw_hdmi_dclk_set(void *data, bool enable, int vp_id)
{
	struct rockchip_hdmi *hdmi = (struct rockchip_hdmi *)data;
	char clk_name[16];
	struct clk *dclk;
	int ret;

	snprintf(clk_name, sizeof(clk_name), "dclk_vp%d", vp_id);

	dclk = devm_clk_get_optional(hdmi->dev, clk_name);
	if (IS_ERR(dclk)) {
		DRM_DEV_ERROR(hdmi->dev, "failed to get %s\n", clk_name);
		return PTR_ERR(dclk);
	} else if (!dclk) {
		if (hdmi->is_hdmi_qp) {
			DRM_DEV_ERROR(hdmi->dev, "failed to get %s\n", clk_name);
			return -ENOENT;
		}

		return 0;
	}

	if (enable) {
		ret = clk_prepare_enable(dclk);
		if (ret < 0)
			DRM_DEV_ERROR(hdmi->dev, "failed to enable dclk for video port%d - %d\n",
				      vp_id, ret);
	} else {
		clk_disable_unprepare(dclk);
	}

	return 0;
}

static int dw_hdmi_link_clk_set(void *data, bool enable)
{
	struct rockchip_hdmi *hdmi = (struct rockchip_hdmi *)data;
	u64 phy_clk = hdmi->phy_bus_width;
	int ret;

	if (enable) {
		ret = clk_prepare_enable(hdmi->link_clk);
		if (ret < 0) {
			DRM_DEV_ERROR(hdmi->dev, "failed to enable link_clk %d\n", ret);
			return ret;
		}

		if (((phy_clk & DATA_RATE_MASK) <= 6000000) &&
		    (phy_clk & COLOR_DEPTH_10BIT))
			phy_clk = (phy_clk & DATA_RATE_MASK) * 10 * 8;
		else
			phy_clk = (phy_clk & DATA_RATE_MASK) * 100;

		/*
		 * To be compatible with vop dclk usage scenarios, hdmi phy pll clk
		 * is set according to dclk rate.
		 * But phy pll actual frequency will varies according to the color depth.
		 * So we should get the actual frequency or clk_set_rate may not change
		 * pll frequency when 8/10 bit switch.
		 */
		clk_get_rate(hdmi->link_clk);
		clk_set_rate(hdmi->link_clk, phy_clk);
	} else {
		clk_disable_unprepare(hdmi->link_clk);
	}
	return 0;
}

static bool
dw_hdmi_rockchip_check_hdr_color_change(struct drm_connector_state *conn_state,
					void *data)
{
	struct rockchip_hdmi *hdmi = (struct rockchip_hdmi *)data;

	if (!conn_state || !data)
		return false;

	if (dw_hdmi_rockchip_check_color(conn_state, hdmi))
		return true;

	return false;
}

static void dw_hdmi_rockchip_set_prev_bus_format(void *data, unsigned long bus_format)
{
	struct rockchip_hdmi *hdmi = (struct rockchip_hdmi *)data;

	hdmi->prev_bus_format = bus_format;
}

static void dw_hdmi_rockchip_set_ddc_io(void *data, bool enable)
{
	struct rockchip_hdmi *hdmi = (struct rockchip_hdmi *)data;

	if (!hdmi->p || !hdmi->idle_state || !hdmi->default_state)
		return;

	if (!enable) {
		if (pinctrl_select_state(hdmi->p, hdmi->idle_state))
			dev_err(hdmi->dev, "could not select idle state\n");
	} else {
		if (pinctrl_select_state(hdmi->p, hdmi->default_state))
			dev_err(hdmi->dev, "could not select default state\n");
	}
}

static const struct drm_prop_enum_list color_depth_enum_list[] = {
	{ 0, "Automatic" }, /* Prefer highest color depth */
	{ 8, "24bit" },
	{ 10, "30bit" },
};

static const struct drm_prop_enum_list drm_hdmi_output_enum_list[] = {
	{ RK_IF_FORMAT_RGB, "rgb" },
	{ RK_IF_FORMAT_YCBCR444, "ycbcr444" },
	{ RK_IF_FORMAT_YCBCR422, "ycbcr422" },
	{ RK_IF_FORMAT_YCBCR420, "ycbcr420" },
	{ RK_IF_FORMAT_YCBCR_HQ, "ycbcr_high_subsampling" },
	{ RK_IF_FORMAT_YCBCR_LQ, "ycbcr_low_subsampling" },
	{ RK_IF_FORMAT_MAX, "invalid_output" },
};

static const struct drm_prop_enum_list quant_range_enum_list[] = {
	{ HDMI_QUANTIZATION_RANGE_DEFAULT, "default" },
	{ HDMI_QUANTIZATION_RANGE_LIMITED, "limit" },
	{ HDMI_QUANTIZATION_RANGE_FULL, "full" },
};

static const struct drm_prop_enum_list output_hdmi_dvi_enum_list[] = {
	{ 0, "auto" },
	{ 1, "force_hdmi" },
	{ 2, "force_dvi" },
};

static const struct drm_prop_enum_list output_type_cap_list[] = {
	{ 0, "DVI" },
	{ 1, "HDMI" },
};

static const struct drm_prop_enum_list allm_enable_list[] = {
	{ 0, "disable" },
	{ 1, "enable" },
};

static void
dw_hdmi_rockchip_attach_properties(struct drm_connector *connector,
				   unsigned int color, int version,
				   void *data, bool allm_en)
{
	struct rockchip_hdmi *hdmi = (struct rockchip_hdmi *)data;
	struct drm_property *prop;
	struct rockchip_drm_private *private = connector->dev->dev_private;

	switch (color) {
	case MEDIA_BUS_FMT_RGB101010_1X30:
		hdmi->hdmi_output = RK_IF_FORMAT_RGB;
		hdmi->colordepth = 10;
		break;
	case MEDIA_BUS_FMT_YUV8_1X24:
		hdmi->hdmi_output = RK_IF_FORMAT_YCBCR444;
		hdmi->colordepth = 8;
		break;
	case MEDIA_BUS_FMT_YUV10_1X30:
		hdmi->hdmi_output = RK_IF_FORMAT_YCBCR444;
		hdmi->colordepth = 10;
		break;
	case MEDIA_BUS_FMT_UYVY10_1X20:
	case MEDIA_BUS_FMT_YUYV10_1X20:
		hdmi->hdmi_output = RK_IF_FORMAT_YCBCR422;
		hdmi->colordepth = 10;
		break;
	case MEDIA_BUS_FMT_UYVY8_1X16:
	case MEDIA_BUS_FMT_YUYV8_1X16:
		hdmi->hdmi_output = RK_IF_FORMAT_YCBCR422;
		hdmi->colordepth = 8;
		break;
	case MEDIA_BUS_FMT_UYYVYY8_0_5X24:
		hdmi->hdmi_output = RK_IF_FORMAT_YCBCR420;
		hdmi->colordepth = 8;
		break;
	case MEDIA_BUS_FMT_UYYVYY10_0_5X30:
		hdmi->hdmi_output = RK_IF_FORMAT_YCBCR420;
		hdmi->colordepth = 10;
		break;
	default:
		hdmi->hdmi_output = RK_IF_FORMAT_RGB;
		hdmi->colordepth = 8;
	}

	hdmi->bus_format = color;
	hdmi->prev_bus_format = color;

	if (hdmi->hdmi_output == RK_IF_FORMAT_YCBCR422) {
		if (hdmi->is_hdmi_qp) {
			if (hdmi->colordepth == 12)
				hdmi->output_bus_format = MEDIA_BUS_FMT_YUYV12_1X24;
			else if (hdmi->colordepth == 10)
				hdmi->output_bus_format = MEDIA_BUS_FMT_YUYV10_1X20;
			else
				hdmi->output_bus_format = MEDIA_BUS_FMT_YUYV8_1X16;
		} else {
			if (hdmi->colordepth == 12)
				hdmi->output_bus_format = MEDIA_BUS_FMT_UYVY12_1X24;
			else if (hdmi->colordepth == 10)
				hdmi->output_bus_format = MEDIA_BUS_FMT_UYVY10_1X20;
			else
				hdmi->output_bus_format = MEDIA_BUS_FMT_UYVY8_1X16;
		}
	} else {
		hdmi->output_bus_format = hdmi->bus_format;
	}

	/* RK3368 does not support deep color mode */
	if (!hdmi->color_depth_property && !hdmi->unsupported_deep_color) {
		prop = drm_property_create_enum(connector->dev, 0,
						RK_IF_PROP_COLOR_DEPTH,
						color_depth_enum_list,
						ARRAY_SIZE(color_depth_enum_list));
		if (prop) {
			hdmi->color_depth_property = prop;
			drm_object_attach_property(&connector->base, prop, 0);
		}
	}

	prop = drm_property_create_enum(connector->dev, 0, RK_IF_PROP_COLOR_FORMAT,
					drm_hdmi_output_enum_list,
					ARRAY_SIZE(drm_hdmi_output_enum_list));
	if (prop) {
		hdmi->hdmi_output_property = prop;
		drm_object_attach_property(&connector->base, prop, 0);
	}

	prop = drm_property_create_range(connector->dev, 0,
					 RK_IF_PROP_COLOR_DEPTH_CAPS,
					 0, 0xff);
	if (prop) {
		hdmi->colordepth_capacity = prop;
		drm_object_attach_property(&connector->base, prop, 0);
	}

	prop = drm_property_create_range(connector->dev, 0,
					 RK_IF_PROP_COLOR_FORMAT_CAPS,
					 0, 0xf);
	if (prop) {
		hdmi->outputmode_capacity = prop;
		drm_object_attach_property(&connector->base, prop, 0);
	}

	prop = drm_property_create(connector->dev,
				   DRM_MODE_PROP_BLOB |
				   DRM_MODE_PROP_IMMUTABLE,
				   "HDR_PANEL_METADATA", 0);
	if (prop) {
		hdmi->hdr_panel_metadata_property = prop;
		drm_object_attach_property(&connector->base, prop, 0);
	}

	prop = drm_property_create(connector->dev,
				   DRM_MODE_PROP_BLOB |
				   DRM_MODE_PROP_IMMUTABLE,
				   "NEXT_HDR_SINK_DATA", 0);
	if (prop) {
		hdmi->next_hdr_sink_data_property = prop;
		drm_object_attach_property(&connector->base, prop, 0);
	}

	prop = drm_property_create_bool(connector->dev, DRM_MODE_PROP_IMMUTABLE,
					"USER_SPLIT_MODE");
	if (prop) {
		hdmi->user_split_mode_prop = prop;
		drm_object_attach_property(&connector->base, prop,
					   hdmi->user_split_mode ? 1 : 0);
	}

	prop = drm_property_create_bool(connector->dev, 0, "allm_capacity");
	if (prop) {
		hdmi->allm_capacity = prop;
		drm_object_attach_property(&connector->base, prop,
					   !!(hdmi->add_func & SUPPORT_HDMI_ALLM));
	}

	prop = drm_property_create_enum(connector->dev, 0,
					"allm_enable",
					allm_enable_list,
					ARRAY_SIZE(allm_enable_list));
	if (prop) {
		hdmi->allm_enable = prop;
		drm_object_attach_property(&connector->base, prop, 0);
	}
	hdmi->enable_allm = allm_en;

	prop = drm_property_create_enum(connector->dev, 0,
					"output_hdmi_dvi",
					output_hdmi_dvi_enum_list,
					ARRAY_SIZE(output_hdmi_dvi_enum_list));
	if (prop) {
		hdmi->output_hdmi_dvi = prop;
		drm_object_attach_property(&connector->base, prop, 0);
	}

	prop = drm_property_create_enum(connector->dev, 0,
					"output_type_capacity",
					output_type_cap_list,
					ARRAY_SIZE(output_type_cap_list));
	if (prop) {
		hdmi->output_type_capacity = prop;
		drm_object_attach_property(&connector->base, prop, 0);
	}

	if (!hdmi->is_hdmi_qp) {
		prop = drm_property_create_enum(connector->dev, 0,
						"hdmi_quant_range",
						quant_range_enum_list,
						ARRAY_SIZE(quant_range_enum_list));
		if (prop) {
			hdmi->quant_range = prop;
			drm_object_attach_property(&connector->base, prop, 0);
		}
	}

	prop = connector->dev->mode_config.hdr_output_metadata_property;
	if (version >= 0x211a || hdmi->is_hdmi_qp)
		drm_object_attach_property(&connector->base, prop, 0);

	if (!drm_mode_create_hdmi_colorspace_property(connector))
		drm_object_attach_property(&connector->base,
					   connector->colorspace_property, 0);
	drm_object_attach_property(&connector->base, private->connector_id_prop, hdmi->id);
}

static void
dw_hdmi_rockchip_destroy_properties(struct drm_connector *connector,
				    void *data)
{
	struct rockchip_hdmi *hdmi = (struct rockchip_hdmi *)data;

	if (hdmi->color_depth_property) {
		drm_property_destroy(connector->dev,
				     hdmi->color_depth_property);
		hdmi->color_depth_property = NULL;
	}

	if (hdmi->hdmi_output_property) {
		drm_property_destroy(connector->dev,
				     hdmi->hdmi_output_property);
		hdmi->hdmi_output_property = NULL;
	}

	if (hdmi->colordepth_capacity) {
		drm_property_destroy(connector->dev,
				     hdmi->colordepth_capacity);
		hdmi->colordepth_capacity = NULL;
	}

	if (hdmi->outputmode_capacity) {
		drm_property_destroy(connector->dev,
				     hdmi->outputmode_capacity);
		hdmi->outputmode_capacity = NULL;
	}

	if (hdmi->quant_range) {
		drm_property_destroy(connector->dev,
				     hdmi->quant_range);
		hdmi->quant_range = NULL;
	}

	if (hdmi->hdr_panel_metadata_property) {
		drm_property_destroy(connector->dev,
				     hdmi->hdr_panel_metadata_property);
		hdmi->hdr_panel_metadata_property = NULL;
	}

	if (hdmi->next_hdr_sink_data_property) {
		drm_property_destroy(connector->dev,
				     hdmi->next_hdr_sink_data_property);
		hdmi->next_hdr_sink_data_property = NULL;
	}

	if (hdmi->output_hdmi_dvi) {
		drm_property_destroy(connector->dev,
				     hdmi->output_hdmi_dvi);
		hdmi->output_hdmi_dvi = NULL;
	}

	if (hdmi->output_type_capacity) {
		drm_property_destroy(connector->dev,
				     hdmi->output_type_capacity);
		hdmi->output_type_capacity = NULL;
	}

	if (hdmi->user_split_mode_prop) {
		drm_property_destroy(connector->dev,
				     hdmi->user_split_mode_prop);
		hdmi->user_split_mode_prop = NULL;
	}

	if (hdmi->allm_capacity) {
		drm_property_destroy(connector->dev,
				     hdmi->allm_capacity);
		hdmi->allm_capacity = NULL;
	}

	if (hdmi->allm_enable) {
		drm_property_destroy(connector->dev, hdmi->allm_enable);
		hdmi->allm_enable = NULL;
	}
}

static int
dw_hdmi_rockchip_set_property(struct drm_connector *connector,
			      struct drm_connector_state *state,
			      struct drm_property *property,
			      u64 val,
			      void *data)
{
	struct rockchip_hdmi *hdmi = (struct rockchip_hdmi *)data;
	struct drm_mode_config *config = &connector->dev->mode_config;

	if (property == hdmi->color_depth_property) {
		hdmi->colordepth = val;
		/* If hdmi is disconnected, state->crtc is null */
		if (!state->crtc)
			return 0;
		if (dw_hdmi_rockchip_check_color(state, hdmi))
			hdmi->color_changed++;
		return 0;
	} else if (property == hdmi->hdmi_output_property) {
		hdmi->hdmi_output = val;
		if (!state->crtc)
			return 0;
		if (dw_hdmi_rockchip_check_color(state, hdmi))
			hdmi->color_changed++;
		return 0;
	} else if (property == hdmi->quant_range) {
		u64 quant_range = hdmi->hdmi_quant_range;

		hdmi->hdmi_quant_range = val;
		if (quant_range != hdmi->hdmi_quant_range)
			dw_hdmi_set_quant_range(hdmi->hdmi);
		return 0;
	} else if (property == config->hdr_output_metadata_property) {
		return 0;
	} else if (property == hdmi->output_hdmi_dvi) {
		if (!hdmi->is_hdmi_qp) {
			if (hdmi->force_output != val)
				hdmi->color_changed++;
			hdmi->force_output = val;
			dw_hdmi_set_output_type(hdmi->hdmi, val);
		} else {
			hdmi->force_output = val;
			dw_hdmi_qp_set_output_type(hdmi->hdmi_qp, val);
		}
		return 0;
	} else if (property == hdmi->colordepth_capacity) {
		return 0;
	} else if (property == hdmi->outputmode_capacity) {
		return 0;
	} else if (property == hdmi->output_type_capacity) {
		return 0;
	} else if (property == hdmi->allm_capacity) {
		return 0;
	} else if (property == hdmi->allm_enable) {
		u64 allm_enable = hdmi->enable_allm;

		hdmi->enable_allm = val;
		if (allm_enable != hdmi->enable_allm)
			dw_hdmi_qp_set_allm_enable(hdmi->hdmi_qp, hdmi->enable_allm);
		return 0;
	}

	DRM_ERROR("Unknown property [PROP:%d:%s]\n",
		  property->base.id, property->name);

	return -EINVAL;
}

static int
dw_hdmi_rockchip_get_property(struct drm_connector *connector,
			      const struct drm_connector_state *state,
			      struct drm_property *property,
			      u64 *val,
			      void *data)
{
	struct rockchip_hdmi *hdmi = (struct rockchip_hdmi *)data;
	struct drm_display_info *info = &connector->display_info;
	struct drm_mode_config *config = &connector->dev->mode_config;

	if (property == hdmi->color_depth_property) {
		*val = hdmi->colordepth;
		return 0;
	} else if (property == hdmi->hdmi_output_property) {
		*val = hdmi->hdmi_output;
		return 0;
	} else if (property == hdmi->colordepth_capacity) {
		*val = BIT(RK_IF_DEPTH_8);
		/* RK3368 only support 8bit */
		if (hdmi->unsupported_deep_color)
			return 0;
		if (info->edid_hdmi_dc_modes & DRM_EDID_HDMI_DC_30)
			*val |= BIT(RK_IF_DEPTH_10);
		if (info->edid_hdmi_dc_modes & DRM_EDID_HDMI_DC_36)
			*val |= BIT(RK_IF_DEPTH_12);
		if (info->edid_hdmi_dc_modes & DRM_EDID_HDMI_DC_48)
			*val |= BIT(RK_IF_DEPTH_16);
		if (info->hdmi.y420_dc_modes & DRM_EDID_YCBCR420_DC_30)
			*val |= BIT(RK_IF_DEPTH_420_10);
		if (info->hdmi.y420_dc_modes & DRM_EDID_YCBCR420_DC_36)
			*val |= BIT(RK_IF_DEPTH_420_12);
		if (info->hdmi.y420_dc_modes & DRM_EDID_YCBCR420_DC_48)
			*val |= BIT(RK_IF_DEPTH_420_16);
		return 0;
	} else if (property == hdmi->outputmode_capacity) {
		*val = BIT(RK_IF_FORMAT_RGB);
		if (info->color_formats & DRM_COLOR_FORMAT_YCRCB444)
			*val |= BIT(RK_IF_FORMAT_YCBCR444);
		if (info->color_formats & DRM_COLOR_FORMAT_YCRCB422)
			*val |= BIT(RK_IF_FORMAT_YCBCR422);
		if (connector->ycbcr_420_allowed &&
		    info->color_formats & DRM_COLOR_FORMAT_YCRCB420)
			*val |= BIT(RK_IF_FORMAT_YCBCR420);
		return 0;
	} else if (property == hdmi->quant_range) {
		*val = hdmi->hdmi_quant_range;
		return 0;
	} else if (property == config->hdr_output_metadata_property) {
		*val = state->hdr_output_metadata ?
			state->hdr_output_metadata->base.id : 0;
		return 0;
	} else if (property == hdmi->output_hdmi_dvi) {
		*val = hdmi->force_output;
		return 0;
	} else if (property == hdmi->output_type_capacity) {
		if (!hdmi->is_hdmi_qp)
			*val = dw_hdmi_get_output_type_cap(hdmi->hdmi);
		else
			*val = dw_hdmi_qp_get_output_type_cap(hdmi->hdmi_qp);
		return 0;
	} else if (property == hdmi->user_split_mode_prop) {
		*val = hdmi->user_split_mode;
		return 0;
	} else if (property == hdmi->allm_capacity) {
		*val = !!(hdmi->add_func & SUPPORT_HDMI_ALLM);
		return 0;
	} else if (property == hdmi->allm_enable) {
		*val = hdmi->enable_allm;
		return 0;
	}

	DRM_ERROR("Unknown property [PROP:%d:%s]\n",
		  property->base.id, property->name);

	return -EINVAL;
}

static const struct dw_hdmi_property_ops dw_hdmi_rockchip_property_ops = {
	.attach_properties	= dw_hdmi_rockchip_attach_properties,
	.destroy_properties	= dw_hdmi_rockchip_destroy_properties,
	.set_property		= dw_hdmi_rockchip_set_property,
	.get_property		= dw_hdmi_rockchip_get_property,
};

static void dw_hdmi_rockchip_encoder_mode_set(struct drm_encoder *encoder,
					      struct drm_display_mode *mode,
					      struct drm_display_mode *adj)
{
	struct rockchip_hdmi *hdmi = to_rockchip_hdmi(encoder);
	struct drm_crtc *crtc;
	struct rockchip_crtc_state *s;

	if (!encoder->crtc)
		return;
	crtc = encoder->crtc;

	if (!crtc->state)
		return;
	s = to_rockchip_crtc_state(crtc->state);

	if (!s)
		return;

	if (hdmi->is_hdmi_qp) {
		s->dsc_enable = 0;
		if (hdmi->link_cfg.dsc_mode)
			dw_hdmi_qp_dsc_configure(hdmi, s, crtc->state);

		phy_set_bus_width(hdmi->phy, hdmi->phy_bus_width);
	}

	clk_set_rate(hdmi->phyref_clk, adj->crtc_clock * 1000);
}

static const struct drm_encoder_helper_funcs dw_hdmi_rockchip_encoder_helper_funcs = {
	.enable     = dw_hdmi_rockchip_encoder_enable,
	.disable    = dw_hdmi_rockchip_encoder_disable,
	.atomic_check = dw_hdmi_rockchip_encoder_atomic_check,
	.mode_set = dw_hdmi_rockchip_encoder_mode_set,
};

static void
dw_hdmi_rockchip_genphy_disable(struct dw_hdmi *dw_hdmi, void *data)
{
	struct rockchip_hdmi *hdmi = (struct rockchip_hdmi *)data;

	while (hdmi->phy->power_count > 0)
		phy_power_off(hdmi->phy);
}

static int
dw_hdmi_rockchip_genphy_init(struct dw_hdmi *dw_hdmi, void *data,
			     const struct drm_display_info *display,
			     const struct drm_display_mode *mode)
{
	struct rockchip_hdmi *hdmi = (struct rockchip_hdmi *)data;

	dw_hdmi_rockchip_genphy_disable(dw_hdmi, data);
	dw_hdmi_set_high_tmds_clock_ratio(dw_hdmi, display);
	return phy_power_on(hdmi->phy);
}

static void dw_hdmi_rk3228_setup_hpd(struct dw_hdmi *dw_hdmi, void *data)
{
	struct rockchip_hdmi *hdmi = (struct rockchip_hdmi *)data;

	dw_hdmi_phy_setup_hpd(dw_hdmi, data);

	regmap_write(hdmi->regmap,
		RK3228_GRF_SOC_CON6,
		HIWORD_UPDATE(RK3228_HDMI_HPD_VSEL | RK3228_HDMI_SDA_VSEL |
			      RK3228_HDMI_SCL_VSEL,
			      RK3228_HDMI_HPD_VSEL | RK3228_HDMI_SDA_VSEL |
			      RK3228_HDMI_SCL_VSEL));

	regmap_write(hdmi->regmap,
		RK3228_GRF_SOC_CON2,
		HIWORD_UPDATE(RK3228_HDMI_SDAIN_MSK | RK3228_HDMI_SCLIN_MSK,
			      RK3228_HDMI_SDAIN_MSK | RK3228_HDMI_SCLIN_MSK));
}

static enum drm_connector_status
dw_hdmi_rk3328_read_hpd(struct dw_hdmi *dw_hdmi, void *data)
{
	struct rockchip_hdmi *hdmi = (struct rockchip_hdmi *)data;
	enum drm_connector_status status;

	status = dw_hdmi_phy_read_hpd(dw_hdmi, data);

	if (status == connector_status_connected)
		regmap_write(hdmi->regmap,
			RK3328_GRF_SOC_CON4,
			HIWORD_UPDATE(RK3328_HDMI_SDA_5V | RK3328_HDMI_SCL_5V,
				      RK3328_HDMI_SDA_5V | RK3328_HDMI_SCL_5V));
	else
		regmap_write(hdmi->regmap,
			RK3328_GRF_SOC_CON4,
			HIWORD_UPDATE(0, RK3328_HDMI_SDA_5V |
					 RK3328_HDMI_SCL_5V));
	return status;
}

static void dw_hdmi_rk3328_setup_hpd(struct dw_hdmi *dw_hdmi, void *data)
{
	struct rockchip_hdmi *hdmi = (struct rockchip_hdmi *)data;

	dw_hdmi_phy_setup_hpd(dw_hdmi, data);

	/* Enable and map pins to 3V grf-controlled io-voltage */
	regmap_write(hdmi->regmap,
		RK3328_GRF_SOC_CON4,
		HIWORD_UPDATE(0, RK3328_HDMI_HPD_SARADC | RK3328_HDMI_CEC_5V |
				 RK3328_HDMI_SDA_5V | RK3328_HDMI_SCL_5V |
				 RK3328_HDMI_HPD_5V));
	regmap_write(hdmi->regmap,
		RK3328_GRF_SOC_CON3,
		HIWORD_UPDATE(0, RK3328_HDMI_SDA5V_GRF | RK3328_HDMI_SCL5V_GRF |
				 RK3328_HDMI_HPD5V_GRF |
				 RK3328_HDMI_CEC5V_GRF));
	regmap_write(hdmi->regmap,
		RK3328_GRF_SOC_CON2,
		HIWORD_UPDATE(RK3328_HDMI_SDAIN_MSK | RK3328_HDMI_SCLIN_MSK,
			      RK3328_HDMI_SDAIN_MSK | RK3328_HDMI_SCLIN_MSK |
			      RK3328_HDMI_HPD_IOE));
}

static void dw_hdmi_qp_rockchip_phy_disable(struct dw_hdmi_qp *dw_hdmi,
					    void *data)
{
	struct rockchip_hdmi *hdmi = (struct rockchip_hdmi *)data;

	while (hdmi->phy->power_count > 0)
		phy_power_off(hdmi->phy);
}

static int dw_hdmi_qp_rockchip_genphy_init(struct dw_hdmi_qp *dw_hdmi, void *data,
					   struct drm_display_mode *mode)
{
	struct rockchip_hdmi *hdmi = (struct rockchip_hdmi *)data;

	dw_hdmi_qp_rockchip_phy_disable(dw_hdmi, data);

	return phy_power_on(hdmi->phy);
}

static enum drm_connector_status
dw_hdmi_rk3588_read_hpd(struct dw_hdmi_qp *dw_hdmi, void *data)
{
	u32 val;
	int ret;
	struct rockchip_hdmi *hdmi = (struct rockchip_hdmi *)data;

	regmap_read(hdmi->regmap, RK3588_GRF_SOC_STATUS1, &val);

	if (!hdmi->id) {
		if (val & RK3588_HDMI0_LEVEL_INT) {
			hdmi->hpd_stat = true;
			ret = connector_status_connected;
		} else {
			hdmi->hpd_stat = false;
			ret = connector_status_disconnected;
		}
	} else {
		if (val & RK3588_HDMI1_LEVEL_INT) {
			hdmi->hpd_stat = true;
			ret = connector_status_connected;
		} else {
			hdmi->hpd_stat = false;
			ret = connector_status_disconnected;
		}
	}

	return ret;
}

static void dw_hdmi_rk3588_setup_hpd(struct dw_hdmi_qp *dw_hdmi, void *data)
{
	struct rockchip_hdmi *hdmi = (struct rockchip_hdmi *)data;
	u32 val;

	if (!hdmi->id) {
		val = HIWORD_UPDATE(RK3588_HDMI0_HPD_INT_CLR,
				    RK3588_HDMI0_HPD_INT_CLR) |
		      HIWORD_UPDATE(0, RK3588_HDMI0_HPD_INT_MSK);
	} else {
		val = HIWORD_UPDATE(RK3588_HDMI1_HPD_INT_CLR,
				    RK3588_HDMI1_HPD_INT_CLR) |
		      HIWORD_UPDATE(0, RK3588_HDMI1_HPD_INT_MSK);
	}

	regmap_write(hdmi->regmap, RK3588_GRF_SOC_CON2, val);
}

static void dw_hdmi_rk3588_phy_set_mode(struct dw_hdmi_qp *dw_hdmi, void *data,
					u32 mode_mask, bool enable)
{
	struct rockchip_hdmi *hdmi = (struct rockchip_hdmi *)data;

	if (!hdmi->phy)
		return;

	/* set phy earc/frl mode */
	if (enable)
		hdmi->phy_bus_width |= mode_mask;
	else
		hdmi->phy_bus_width &= ~mode_mask;

	phy_set_bus_width(hdmi->phy, hdmi->phy_bus_width);
}

static const struct dw_hdmi_phy_ops rk3228_hdmi_phy_ops = {
	.init		= dw_hdmi_rockchip_genphy_init,
	.disable	= dw_hdmi_rockchip_genphy_disable,
	.read_hpd	= dw_hdmi_phy_read_hpd,
	.update_hpd	= dw_hdmi_phy_update_hpd,
	.setup_hpd	= dw_hdmi_rk3228_setup_hpd,
};

static struct rockchip_hdmi_chip_data rk3228_chip_data = {
	.lcdsel_grf_reg = -1,
};

static const struct dw_hdmi_plat_data rk3228_hdmi_drv_data = {
	.mode_valid = dw_hdmi_rockchip_mode_valid,
	.mpll_cfg = rockchip_mpll_cfg,
	.cur_ctr = rockchip_cur_ctr,
	.phy_config = rockchip_phy_config,
	.phy_data = &rk3228_chip_data,
	.phy_ops = &rk3228_hdmi_phy_ops,
	.phy_name = "inno_dw_hdmi_phy2",
	.phy_force_vendor = true,
	.max_tmdsclk = 371250,
	.ycbcr_420_allowed = true,
};

static struct rockchip_hdmi_chip_data rk3288_chip_data = {
	.lcdsel_grf_reg = RK3288_GRF_SOC_CON6,
	.lcdsel_big = HIWORD_UPDATE(0, RK3288_HDMI_LCDC_SEL),
	.lcdsel_lit = HIWORD_UPDATE(RK3288_HDMI_LCDC_SEL, RK3288_HDMI_LCDC_SEL),
};

static const struct dw_hdmi_plat_data rk3288_hdmi_drv_data = {
	.mode_valid = dw_hdmi_rockchip_mode_valid,
	.mpll_cfg   = rockchip_mpll_cfg,
	.mpll_cfg_420 = rockchip_rk3288w_mpll_cfg_420,
	.cur_ctr    = rockchip_cur_ctr,
	.phy_config = rockchip_phy_config,
	.phy_data = &rk3288_chip_data,
	.tmds_n_table = rockchip_werid_tmds_n_table,
	.unsupported_yuv_input = true,
	.ycbcr_420_allowed = true,
};

static const struct dw_hdmi_phy_ops rk3328_hdmi_phy_ops = {
	.init		= dw_hdmi_rockchip_genphy_init,
	.disable	= dw_hdmi_rockchip_genphy_disable,
	.read_hpd	= dw_hdmi_rk3328_read_hpd,
	.update_hpd	= dw_hdmi_phy_update_hpd,
	.setup_hpd	= dw_hdmi_rk3328_setup_hpd,
};

static enum drm_connector_status
dw_hdmi_rk3528_read_hpd(struct dw_hdmi *dw_hdmi, void *data)
{
	return dw_hdmi_phy_read_hpd(dw_hdmi, data);
}

static const struct dw_hdmi_phy_ops rk3528_hdmi_phy_ops = {
	.init		= dw_hdmi_rockchip_genphy_init,
	.disable	= dw_hdmi_rockchip_genphy_disable,
	.read_hpd	= dw_hdmi_rk3528_read_hpd,
	.update_hpd	= dw_hdmi_phy_update_hpd,
	.setup_hpd	= dw_hdmi_phy_setup_hpd,
};

static struct rockchip_hdmi_chip_data rk3328_chip_data = {
	.lcdsel_grf_reg = -1,
};

static const struct dw_hdmi_plat_data rk3328_hdmi_drv_data = {
	.mode_valid = dw_hdmi_rockchip_mode_valid,
	.mpll_cfg = rockchip_mpll_cfg,
	.cur_ctr = rockchip_cur_ctr,
	.phy_config = rockchip_phy_config,
	.phy_data = &rk3328_chip_data,
	.phy_ops = &rk3328_hdmi_phy_ops,
	.phy_name = "inno_dw_hdmi_phy2",
	.phy_force_vendor = true,
	.use_drm_infoframe = true,
	.max_tmdsclk = 371250,
	.ycbcr_420_allowed = true,
};

static struct rockchip_hdmi_chip_data rk3368_chip_data = {
	.lcdsel_grf_reg = -1,
};

static const struct dw_hdmi_plat_data rk3368_hdmi_drv_data = {
	.mode_valid = dw_hdmi_rockchip_mode_valid,
	.mpll_cfg   = rockchip_mpll_cfg,
	.mpll_cfg_420 = rockchip_mpll_cfg_420,
	.cur_ctr    = rockchip_cur_ctr,
	.phy_config = rockchip_phy_config,
	.phy_data = &rk3368_chip_data,
	.unsupported_deep_color = true,
	.max_tmdsclk = 340000,
	.ycbcr_420_allowed = true,
};

static struct rockchip_hdmi_chip_data rk3399_chip_data = {
	.lcdsel_grf_reg = RK3399_GRF_SOC_CON20,
	.lcdsel_big = HIWORD_UPDATE(0, RK3399_HDMI_LCDC_SEL),
	.lcdsel_lit = HIWORD_UPDATE(RK3399_HDMI_LCDC_SEL, RK3399_HDMI_LCDC_SEL),
};

static const struct dw_hdmi_plat_data rk3399_hdmi_drv_data = {
	.mode_valid = dw_hdmi_rockchip_mode_valid,
	.mpll_cfg   = rockchip_mpll_cfg,
	.mpll_cfg_420 = rockchip_mpll_cfg_420,
	.cur_ctr    = rockchip_cur_ctr,
	.phy_config = rockchip_phy_config,
	.phy_data = &rk3399_chip_data,
	.use_drm_infoframe = true,
	.ycbcr_420_allowed = true,
};

static struct rockchip_hdmi_chip_data rk3528_chip_data = {
	.lcdsel_grf_reg = -1,
};

static const struct dw_hdmi_plat_data rk3528_hdmi_drv_data = {
	.mode_valid = dw_hdmi_rockchip_mode_valid,
	.mpll_cfg = rockchip_mpll_cfg,
	.cur_ctr = rockchip_cur_ctr,
	.phy_config = rockchip_phy_config,
	.phy_data = &rk3528_chip_data,
	.phy_ops = &rk3528_hdmi_phy_ops,
	.phy_name = "inno_dw_hdmi_phy2",
	.phy_force_vendor = true,
	.use_drm_infoframe = true,
	.ycbcr_420_allowed = true,
};

static struct rockchip_hdmi_chip_data rk3568_chip_data = {
	.lcdsel_grf_reg = -1,
	.ddc_en_reg = RK3568_GRF_VO_CON1,
};

static const struct dw_hdmi_plat_data rk3568_hdmi_drv_data = {
	.mode_valid = dw_hdmi_rockchip_mode_valid,
	.mpll_cfg   = rockchip_mpll_cfg,
	.mpll_cfg_420 = rockchip_mpll_cfg_420,
	.cur_ctr    = rockchip_cur_ctr,
	.phy_config = rockchip_phy_config,
	.phy_data = &rk3568_chip_data,
	.ycbcr_420_allowed = true,
	.use_drm_infoframe = true,
};

static const struct dw_hdmi_qp_phy_ops rk3588_hdmi_phy_ops = {
	.init		= dw_hdmi_qp_rockchip_genphy_init,
	.disable	= dw_hdmi_qp_rockchip_phy_disable,
	.read_hpd	= dw_hdmi_rk3588_read_hpd,
	.setup_hpd	= dw_hdmi_rk3588_setup_hpd,
	.set_mode       = dw_hdmi_rk3588_phy_set_mode,
};

struct rockchip_hdmi_chip_data rk3588_hdmi_chip_data = {
	.lcdsel_grf_reg = -1,
	.ddc_en_reg = RK3588_GRF_VO1_CON3,
	.split_mode = true,
};

static const struct dw_hdmi_plat_data rk3588_hdmi_drv_data = {
	.phy_data = &rk3588_hdmi_chip_data,
	.qp_phy_ops = &rk3588_hdmi_phy_ops,
	.phy_name = "samsung_hdptx_phy",
	.phy_force_vendor = true,
	.ycbcr_420_allowed = true,
	.is_hdmi_qp = true,
	.use_drm_infoframe = true,
};

static struct rockchip_hdmi_chip_data rk3568_chip_data = {
	.lcdsel_grf_reg = -1,
};

static const struct dw_hdmi_plat_data rk3568_hdmi_drv_data = {
	.mode_valid = dw_hdmi_rockchip_mode_valid,
	.mpll_cfg   = rockchip_mpll_cfg,
	.cur_ctr    = rockchip_cur_ctr,
	.phy_config = rockchip_phy_config,
	.phy_data = &rk3568_chip_data,
	.use_drm_infoframe = true,
};

static const struct of_device_id dw_hdmi_rockchip_dt_ids[] = {
	{ .compatible = "rockchip,rk3228-dw-hdmi",
	  .data = &rk3228_hdmi_drv_data
	},
	{ .compatible = "rockchip,rk3288-dw-hdmi",
	  .data = &rk3288_hdmi_drv_data
	},
	{ .compatible = "rockchip,rk3328-dw-hdmi",
	  .data = &rk3328_hdmi_drv_data
	},
	{
	 .compatible = "rockchip,rk3368-dw-hdmi",
	 .data = &rk3368_hdmi_drv_data
	},
	{ .compatible = "rockchip,rk3399-dw-hdmi",
	  .data = &rk3399_hdmi_drv_data
	},
<<<<<<< HEAD
	{ .compatible = "rockchip,rk3568-dw-hdmi",
	  .data = &rk3568_hdmi_drv_data
	},
=======
	{ .compatible = "rockchip,rk3528-dw-hdmi",
	  .data = &rk3528_hdmi_drv_data
	},
	{ .compatible = "rockchip,rk3568-dw-hdmi",
	  .data = &rk3568_hdmi_drv_data
	},
	{ .compatible = "rockchip,rk3588-dw-hdmi",
	  .data = &rk3588_hdmi_drv_data
	},
>>>>>>> 52f971ee
	{},
};
MODULE_DEVICE_TABLE(of, dw_hdmi_rockchip_dt_ids);

static int dw_hdmi_rockchip_bind(struct device *dev, struct device *master,
				 void *data)
{
	struct platform_device *pdev = to_platform_device(dev);
	struct drm_device *drm = data;
	struct drm_encoder *encoder;
	struct rockchip_hdmi *hdmi;
	struct dw_hdmi_plat_data *plat_data;
	struct rockchip_hdmi *secondary;
	int ret;
	u32 val;

	if (!pdev->dev.of_node)
		return -ENODEV;

	hdmi = platform_get_drvdata(pdev);
	if (!hdmi)
		return -ENOMEM;

	plat_data = hdmi->plat_data;
	hdmi->drm_dev = drm;

	plat_data->phy_data = hdmi;
<<<<<<< HEAD
	encoder = &hdmi->encoder.encoder;

	encoder->possible_crtcs = drm_of_find_possible_crtcs(drm, dev->of_node);
	rockchip_drm_encoder_set_crtc_endpoint_id(&hdmi->encoder,
						  dev->of_node, 0, 0);

	/*
	 * If we failed to find the CRTC(s) which this encoder is
	 * supposed to be connected to, it's because the CRTC has
	 * not been registered yet.  Defer probing, and hope that
	 * the required CRTC is added later.
	 */
	if (encoder->possible_crtcs == 0)
		return -EPROBE_DEFER;
=======
	plat_data->get_input_bus_format =
		dw_hdmi_rockchip_get_input_bus_format;
	plat_data->get_output_bus_format =
		dw_hdmi_rockchip_get_output_bus_format;
	plat_data->get_enc_in_encoding =
		dw_hdmi_rockchip_get_enc_in_encoding;
	plat_data->get_enc_out_encoding =
		dw_hdmi_rockchip_get_enc_out_encoding;
	plat_data->get_quant_range =
		dw_hdmi_rockchip_get_quant_range;
	plat_data->get_hdr_property =
		dw_hdmi_rockchip_get_hdr_property;
	plat_data->get_hdr_blob =
		dw_hdmi_rockchip_get_hdr_blob;
	plat_data->get_color_changed =
		dw_hdmi_rockchip_get_color_changed;
	plat_data->get_yuv422_format =
		dw_hdmi_rockchip_get_yuv422_format;
	plat_data->get_edid_dsc_info =
		dw_hdmi_rockchip_get_edid_dsc_info;
	plat_data->get_next_hdr_data =
		dw_hdmi_rockchip_get_next_hdr_data;
	plat_data->get_colorimetry =
		dw_hdmi_rockchip_get_colorimetry;
	plat_data->get_link_cfg = dw_hdmi_rockchip_get_link_cfg;
	plat_data->set_grf_cfg = rk3588_set_grf_cfg;
	plat_data->get_grf_color_fmt = rk3588_get_grf_color_fmt;
	plat_data->convert_to_split_mode = drm_mode_convert_to_split_mode;
	plat_data->convert_to_origin_mode = drm_mode_convert_to_origin_mode;
	plat_data->dclk_set = dw_hdmi_dclk_set;
	plat_data->link_clk_set = dw_hdmi_link_clk_set;
	plat_data->get_vp_id = dw_hdmi_rockchip_get_vp_id;
	plat_data->update_color_format =
		dw_hdmi_rockchip_update_color_format;
	plat_data->check_hdr_color_change =
		dw_hdmi_rockchip_check_hdr_color_change;
	plat_data->set_prev_bus_format =
		dw_hdmi_rockchip_set_prev_bus_format;
	plat_data->set_ddc_io =
		dw_hdmi_rockchip_set_ddc_io;
	plat_data->property_ops = &dw_hdmi_rockchip_property_ops;

	secondary = rockchip_hdmi_find_by_id(dev->driver, !hdmi->id);
	/* If don't enable hdmi0 and hdmi1, we don't enable split mode */
	if (hdmi->chip_data->split_mode && secondary) {

		/*
		 * hdmi can only attach bridge and init encoder/connector in the
		 * last bind hdmi in split mode, or hdmi->hdmi_qp will not be initialized
		 * and plat_data->left/right will be null pointer. we must check if split
		 * mode is on and determine the sequence of hdmi bind.
		 */
		if (device_property_read_bool(dev, "split-mode") ||
		    device_property_read_bool(secondary->dev, "split-mode")) {
			plat_data->split_mode = true;
			secondary->plat_data->split_mode = true;
			if (!secondary->plat_data->first_screen)
				plat_data->first_screen = true;
		}

		if (device_property_read_bool(dev, "user-split-mode") ||
		    device_property_read_bool(secondary->dev, "user-split-mode")) {
			hdmi->user_split_mode = true;
			secondary->user_split_mode = true;
		}
	}

	if (!plat_data->first_screen) {
		encoder = &hdmi->encoder;
		encoder->possible_crtcs = rockchip_drm_of_find_possible_crtcs(drm, dev->of_node);
		/*
		 * If we failed to find the CRTC(s) which this encoder is
		 * supposed to be connected to, it's because the CRTC has
		 * not been registered yet.  Defer probing, and hope that
		 * the required CRTC is added later.
		 */
		if (encoder->possible_crtcs == 0)
			return -EPROBE_DEFER;

		drm_encoder_helper_add(encoder, &dw_hdmi_rockchip_encoder_helper_funcs);
		drm_simple_encoder_init(drm, encoder, DRM_MODE_ENCODER_TMDS);
	}

	if (!plat_data->max_tmdsclk)
		hdmi->max_tmdsclk = 594000;
	else
		hdmi->max_tmdsclk = plat_data->max_tmdsclk;

	hdmi->is_hdmi_qp = plat_data->is_hdmi_qp;

	hdmi->unsupported_yuv_input = plat_data->unsupported_yuv_input;
	hdmi->unsupported_deep_color = plat_data->unsupported_deep_color;
>>>>>>> 52f971ee

	ret = rockchip_hdmi_parse_dt(hdmi);
	if (ret) {
		if (ret != -EPROBE_DEFER)
			DRM_DEV_ERROR(hdmi->dev, "Unable to parse OF data\n");
		return ret;
	}

	ret = clk_prepare_enable(hdmi->aud_clk);
	if (ret) {
		dev_err(hdmi->dev, "Failed to enable HDMI aud_clk: %d\n", ret);
		return ret;
	}

	ret = clk_prepare_enable(hdmi->hpd_clk);
	if (ret) {
		dev_err(hdmi->dev, "Failed to enable HDMI hpd_clk: %d\n", ret);
		return ret;
	}

	ret = clk_prepare_enable(hdmi->hclk_vo1);
	if (ret) {
		dev_err(hdmi->dev, "Failed to enable HDMI hclk_vo1: %d\n", ret);
		return ret;
	}

	ret = clk_prepare_enable(hdmi->earc_clk);
	if (ret) {
		dev_err(hdmi->dev, "Failed to enable HDMI earc_clk: %d\n", ret);
		return ret;
	}

	ret = clk_prepare_enable(hdmi->hdmitx_ref);
	if (ret) {
		dev_err(hdmi->dev, "Failed to enable HDMI hdmitx_ref: %d\n",
			ret);
		return ret;
	}

	ret = clk_prepare_enable(hdmi->pclk);
	if (ret) {
		dev_err(hdmi->dev, "Failed to enable HDMI pclk: %d\n", ret);
		return ret;
	}

<<<<<<< HEAD
	ret = regulator_enable(hdmi->avdd_0v9);
	if (ret) {
		DRM_DEV_ERROR(hdmi->dev, "failed to enable avdd0v9: %d\n", ret);
		goto err_avdd_0v9;
	}

	ret = regulator_enable(hdmi->avdd_1v8);
	if (ret) {
		DRM_DEV_ERROR(hdmi->dev, "failed to enable avdd1v8: %d\n", ret);
		goto err_avdd_1v8;
	}

	ret = clk_prepare_enable(hdmi->ref_clk);
=======
	if (hdmi->chip_data->ddc_en_reg == RK3568_GRF_VO_CON1) {
		regmap_write(hdmi->regmap, RK3568_GRF_VO_CON1,
			     HIWORD_UPDATE(RK3568_HDMI_SDAIN_MSK |
					   RK3568_HDMI_SCLIN_MSK,
					   RK3568_HDMI_SDAIN_MSK |
					   RK3568_HDMI_SCLIN_MSK));
	}

	if (hdmi->is_hdmi_qp) {
		if (!hdmi->id) {
			val = HIWORD_UPDATE(RK3588_SCLIN_MASK, RK3588_SCLIN_MASK) |
			      HIWORD_UPDATE(RK3588_SDAIN_MASK, RK3588_SDAIN_MASK) |
			      HIWORD_UPDATE(RK3588_MODE_MASK, RK3588_MODE_MASK) |
			      HIWORD_UPDATE(RK3588_I2S_SEL_MASK, RK3588_I2S_SEL_MASK);
			regmap_write(hdmi->vo1_regmap, RK3588_GRF_VO1_CON3, val);

			val = HIWORD_UPDATE(RK3588_SET_HPD_PATH_MASK,
					    RK3588_SET_HPD_PATH_MASK);
			regmap_write(hdmi->regmap, RK3588_GRF_SOC_CON7, val);

			val = HIWORD_UPDATE(RK3588_HDMI0_GRANT_SEL,
					    RK3588_HDMI0_GRANT_SEL);
			regmap_write(hdmi->vo1_regmap, RK3588_GRF_VO1_CON9, val);
		} else {
			val = HIWORD_UPDATE(RK3588_SCLIN_MASK, RK3588_SCLIN_MASK) |
			      HIWORD_UPDATE(RK3588_SDAIN_MASK, RK3588_SDAIN_MASK) |
			      HIWORD_UPDATE(RK3588_MODE_MASK, RK3588_MODE_MASK) |
			      HIWORD_UPDATE(RK3588_I2S_SEL_MASK, RK3588_I2S_SEL_MASK);
			regmap_write(hdmi->vo1_regmap, RK3588_GRF_VO1_CON6, val);

			val = HIWORD_UPDATE(RK3588_SET_HPD_PATH_MASK,
					    RK3588_SET_HPD_PATH_MASK);
			regmap_write(hdmi->regmap, RK3588_GRF_SOC_CON7, val);

			val = HIWORD_UPDATE(RK3588_HDMI1_GRANT_SEL,
					    RK3588_HDMI1_GRANT_SEL);
			regmap_write(hdmi->vo1_regmap, RK3588_GRF_VO1_CON9, val);
		}
		init_hpd_work(hdmi);
	}

	ret = clk_prepare_enable(hdmi->phyref_clk);
>>>>>>> 52f971ee
	if (ret) {
		DRM_DEV_ERROR(hdmi->dev, "Failed to enable HDMI reference clock: %d\n",
			      ret);
		goto err_clk;
	}

	if (hdmi->chip_data == &rk3568_chip_data) {
		regmap_write(hdmi->regmap, RK3568_GRF_VO_CON1,
			     HIWORD_UPDATE(RK3568_HDMI_SDAIN_MSK |
					   RK3568_HDMI_SCLIN_MSK,
					   RK3568_HDMI_SDAIN_MSK |
					   RK3568_HDMI_SCLIN_MSK));
	}

	ret = clk_prepare_enable(hdmi->hclk_vio);
	if (ret) {
		dev_err(hdmi->dev, "Failed to enable HDMI hclk_vio: %d\n",
			ret);
		return ret;
	}

	ret = clk_prepare_enable(hdmi->hclk_vop);
	if (ret) {
		dev_err(hdmi->dev, "Failed to enable HDMI hclk_vop: %d\n",
			ret);
		return ret;
	}

	if (!hdmi->id)
		val = HIWORD_UPDATE(RK3588_HDMI0_HPD_INT_MSK, RK3588_HDMI0_HPD_INT_MSK);
	else
		val = HIWORD_UPDATE(RK3588_HDMI1_HPD_INT_MSK, RK3588_HDMI1_HPD_INT_MSK);
	regmap_write(hdmi->regmap, RK3588_GRF_SOC_CON2, val);

	if (hdmi->is_hdmi_qp) {
		hdmi->hpd_irq = platform_get_irq(pdev, 4);
		if (hdmi->hpd_irq < 0)
			return hdmi->hpd_irq;

		ret = devm_request_threaded_irq(hdmi->dev, hdmi->hpd_irq,
						rockchip_hdmi_hardirq,
						rockchip_hdmi_irq,
						IRQF_SHARED, "dw-hdmi-qp-hpd",
						hdmi);
		if (ret)
			return ret;
	}

	hdmi->phy = devm_phy_optional_get(dev, "hdmi");
	if (IS_ERR(hdmi->phy)) {
		hdmi->phy = devm_phy_optional_get(dev, "hdmi_phy");
		if (IS_ERR(hdmi->phy)) {
			ret = PTR_ERR(hdmi->phy);
			if (ret != -EPROBE_DEFER)
				DRM_DEV_ERROR(hdmi->dev, "failed to get phy\n");
			return ret;
		}
	}

	if (hdmi->is_hdmi_qp) {
		hdmi->hdmi_qp = dw_hdmi_qp_bind(pdev, &hdmi->encoder, plat_data);

		if (IS_ERR(hdmi->hdmi_qp)) {
			ret = PTR_ERR(hdmi->hdmi_qp);
			drm_encoder_cleanup(&hdmi->encoder);
		}

		if (plat_data->connector) {
			hdmi->sub_dev.connector = plat_data->connector;
			hdmi->sub_dev.loader_protect = dw_hdmi_rockchip_encoder_loader_protect;
			if (secondary && device_property_read_bool(secondary->dev, "split-mode"))
				hdmi->sub_dev.of_node = secondary->dev->of_node;
			else
				hdmi->sub_dev.of_node = hdmi->dev->of_node;

			rockchip_drm_register_sub_dev(&hdmi->sub_dev);
		}

		if (plat_data->split_mode && secondary) {
			if (device_property_read_bool(dev, "split-mode")) {
				plat_data->right = secondary->hdmi_qp;
				secondary->plat_data->left = hdmi->hdmi_qp;
			} else {
				plat_data->left = secondary->hdmi_qp;
				secondary->plat_data->right = hdmi->hdmi_qp;
			}
		}

		return ret;
	}

	hdmi->hdmi = dw_hdmi_bind(pdev, &hdmi->encoder, plat_data);

	/*
	 * If dw_hdmi_bind() fails we'll never call dw_hdmi_unbind(),
	 * which would have called the encoder cleanup.  Do it manually.
	 */
	if (IS_ERR(hdmi->hdmi)) {
		ret = PTR_ERR(hdmi->hdmi);
<<<<<<< HEAD
		goto err_bind;
=======
		drm_encoder_cleanup(&hdmi->encoder);
		clk_disable_unprepare(hdmi->aud_clk);
		clk_disable_unprepare(hdmi->phyref_clk);
		clk_disable_unprepare(hdmi->hclk_vop);
		clk_disable_unprepare(hdmi->hpd_clk);
		clk_disable_unprepare(hdmi->hclk_vo1);
		clk_disable_unprepare(hdmi->earc_clk);
		clk_disable_unprepare(hdmi->hdmitx_ref);
		clk_disable_unprepare(hdmi->pclk);
	}

	if (plat_data->connector) {
		hdmi->sub_dev.connector = plat_data->connector;
		hdmi->sub_dev.of_node = dev->of_node;
		rockchip_drm_register_sub_dev(&hdmi->sub_dev);
>>>>>>> 52f971ee
	}

	return 0;

err_bind:
	drm_encoder_cleanup(encoder);
	clk_disable_unprepare(hdmi->ref_clk);
err_clk:
	regulator_disable(hdmi->avdd_1v8);
err_avdd_1v8:
	regulator_disable(hdmi->avdd_0v9);
err_avdd_0v9:
	return ret;
}

static void dw_hdmi_rockchip_unbind(struct device *dev, struct device *master,
				    void *data)
{
	struct rockchip_hdmi *hdmi = dev_get_drvdata(dev);

<<<<<<< HEAD
	dw_hdmi_unbind(hdmi->hdmi);
	clk_disable_unprepare(hdmi->ref_clk);

	regulator_disable(hdmi->avdd_1v8);
	regulator_disable(hdmi->avdd_0v9);
=======
	if (hdmi->is_hdmi_qp) {
		cancel_delayed_work(&hdmi->work);
		flush_workqueue(hdmi->workqueue);
		destroy_workqueue(hdmi->workqueue);
	}

	if (hdmi->sub_dev.connector)
		rockchip_drm_unregister_sub_dev(&hdmi->sub_dev);

	if (hdmi->is_hdmi_qp)
		dw_hdmi_qp_unbind(hdmi->hdmi_qp);
	else
		dw_hdmi_unbind(hdmi->hdmi);
	clk_disable_unprepare(hdmi->aud_clk);
	clk_disable_unprepare(hdmi->phyref_clk);
	clk_disable_unprepare(hdmi->hclk_vop);
	clk_disable_unprepare(hdmi->hpd_clk);
	clk_disable_unprepare(hdmi->hclk_vo1);
	clk_disable_unprepare(hdmi->earc_clk);
	clk_disable_unprepare(hdmi->hdmitx_ref);
	clk_disable_unprepare(hdmi->pclk);
>>>>>>> 52f971ee
}

static const struct component_ops dw_hdmi_rockchip_ops = {
	.bind	= dw_hdmi_rockchip_bind,
	.unbind	= dw_hdmi_rockchip_unbind,
};

static int dw_hdmi_rockchip_probe(struct platform_device *pdev)
{
	struct rockchip_hdmi *hdmi;
	const struct of_device_id *match;
	struct dw_hdmi_plat_data *plat_data;
	int id;

	hdmi = devm_kzalloc(&pdev->dev, sizeof(*hdmi), GFP_KERNEL);
	if (!hdmi)
		return -ENOMEM;

	id = of_alias_get_id(pdev->dev.of_node, "hdmi");
	if (id < 0)
		id = 0;

	hdmi->id = id;
	hdmi->dev = &pdev->dev;

	match = of_match_node(dw_hdmi_rockchip_dt_ids, pdev->dev.of_node);
	plat_data = devm_kmemdup(&pdev->dev, match->data,
				 sizeof(*plat_data), GFP_KERNEL);
	if (!plat_data)
		return -ENOMEM;

	plat_data->id = hdmi->id;
	hdmi->plat_data = plat_data;
	hdmi->chip_data = plat_data->phy_data;

	platform_set_drvdata(pdev, hdmi);
	pm_runtime_enable(&pdev->dev);
	pm_runtime_get_sync(&pdev->dev);

	return component_add(&pdev->dev, &dw_hdmi_rockchip_ops);
}

static void dw_hdmi_rockchip_shutdown(struct platform_device *pdev)
{
	struct rockchip_hdmi *hdmi = dev_get_drvdata(&pdev->dev);

	if (!hdmi)
		return;

	if (hdmi->is_hdmi_qp) {
		if (hdmi->hpd_irq)
			disable_irq(hdmi->hpd_irq);
		cancel_delayed_work(&hdmi->work);
		flush_workqueue(hdmi->workqueue);
		dw_hdmi_qp_suspend(hdmi->dev, hdmi->hdmi_qp);
	} else {
		if (hdmi->hpd_gpiod) {
			disable_irq(hdmi->hpd_irq);
			if (hdmi->hpd_wake_en)
				disable_irq_wake(hdmi->hpd_irq);
		}
		dw_hdmi_suspend(hdmi->hdmi);
	}
	pm_runtime_put_sync(&pdev->dev);
}

static int dw_hdmi_rockchip_remove(struct platform_device *pdev)
{
	component_del(&pdev->dev, &dw_hdmi_rockchip_ops);
	pm_runtime_disable(&pdev->dev);

	return 0;
}

static int dw_hdmi_rockchip_suspend(struct device *dev)
{
	struct rockchip_hdmi *hdmi = dev_get_drvdata(dev);

	if (hdmi->is_hdmi_qp) {
		if (hdmi->hpd_irq)
			disable_irq(hdmi->hpd_irq);
		dw_hdmi_qp_suspend(dev, hdmi->hdmi_qp);
	} else {
		if (hdmi->hpd_gpiod)
			disable_irq(hdmi->hpd_irq);
		dw_hdmi_suspend(hdmi->hdmi);
	}
	pm_runtime_put_sync(dev);

	return 0;
}

static int dw_hdmi_rockchip_resume(struct device *dev)
{
	struct rockchip_hdmi *hdmi = dev_get_drvdata(dev);
	u32 val;

	if (hdmi->is_hdmi_qp) {
		if (!hdmi->id) {
			val = HIWORD_UPDATE(RK3588_SCLIN_MASK, RK3588_SCLIN_MASK) |
			      HIWORD_UPDATE(RK3588_SDAIN_MASK, RK3588_SDAIN_MASK) |
			      HIWORD_UPDATE(RK3588_MODE_MASK, RK3588_MODE_MASK) |
			      HIWORD_UPDATE(RK3588_I2S_SEL_MASK, RK3588_I2S_SEL_MASK);
			regmap_write(hdmi->vo1_regmap, RK3588_GRF_VO1_CON3, val);

			val = HIWORD_UPDATE(RK3588_SET_HPD_PATH_MASK,
					    RK3588_SET_HPD_PATH_MASK);
			regmap_write(hdmi->regmap, RK3588_GRF_SOC_CON7, val);

			val = HIWORD_UPDATE(RK3588_HDMI0_GRANT_SEL,
					    RK3588_HDMI0_GRANT_SEL);
			regmap_write(hdmi->vo1_regmap, RK3588_GRF_VO1_CON9, val);
		} else {
			val = HIWORD_UPDATE(RK3588_SCLIN_MASK, RK3588_SCLIN_MASK) |
			      HIWORD_UPDATE(RK3588_SDAIN_MASK, RK3588_SDAIN_MASK) |
			      HIWORD_UPDATE(RK3588_MODE_MASK, RK3588_MODE_MASK) |
			      HIWORD_UPDATE(RK3588_I2S_SEL_MASK, RK3588_I2S_SEL_MASK);
			regmap_write(hdmi->vo1_regmap, RK3588_GRF_VO1_CON6, val);

			val = HIWORD_UPDATE(RK3588_SET_HPD_PATH_MASK,
					    RK3588_SET_HPD_PATH_MASK);
			regmap_write(hdmi->regmap, RK3588_GRF_SOC_CON7, val);

			val = HIWORD_UPDATE(RK3588_HDMI1_GRANT_SEL,
					    RK3588_HDMI1_GRANT_SEL);
			regmap_write(hdmi->vo1_regmap, RK3588_GRF_VO1_CON9, val);
		}

		dw_hdmi_qp_resume(dev, hdmi->hdmi_qp);
		if (hdmi->hpd_irq)
			enable_irq(hdmi->hpd_irq);
		drm_helper_hpd_irq_event(hdmi->drm_dev);
	} else {
		if (hdmi->hpd_gpiod) {
			dw_hdmi_rk3528_gpio_hpd_init(hdmi);
			enable_irq(hdmi->hpd_irq);
		}
		dw_hdmi_resume(hdmi->hdmi);
	}
	pm_runtime_get_sync(dev);

	return 0;
}

static const struct dev_pm_ops dw_hdmi_rockchip_pm = {
	SET_SYSTEM_SLEEP_PM_OPS(dw_hdmi_rockchip_suspend,
				dw_hdmi_rockchip_resume)
};

struct platform_driver dw_hdmi_rockchip_pltfm_driver = {
	.probe  = dw_hdmi_rockchip_probe,
	.remove = dw_hdmi_rockchip_remove,
	.shutdown = dw_hdmi_rockchip_shutdown,
	.driver = {
		.name = "dwhdmi-rockchip",
		.pm = &dw_hdmi_rockchip_pm,
		.of_match_table = dw_hdmi_rockchip_dt_ids,
	},
};<|MERGE_RESOLUTION|>--- conflicted
+++ resolved
@@ -11,15 +11,12 @@
 #include <linux/platform_device.h>
 #include <linux/phy/phy.h>
 #include <linux/regmap.h>
-<<<<<<< HEAD
 #include <linux/regulator/consumer.h>
-=======
 #include <linux/pm_runtime.h>
->>>>>>> 52f971ee
 
 #include <drm/drm_of.h>
 #include <drm/drm_crtc_helper.h>
-#include <drm/drm_dsc.h>
+#include <drm/display/drm_dsc.h>
 #include <drm/drm_edid.h>
 #include <drm/bridge/dw_hdmi.h>
 #include <drm/drm_edid.h>
@@ -68,8 +65,6 @@
 #define RK3399_GRF_SOC_CON20		0x6250
 #define RK3399_HDMI_LCDC_SEL		BIT(6)
 
-<<<<<<< HEAD
-=======
 #define RK3528_VO_GRF_HDMI_MASK		0x60014
 #define RK3528_HDMI_SNKDET_SEL		BIT(6)
 #define RK3528_HDMI_SNKDET		BIT(5)
@@ -86,14 +81,11 @@
 #define RK3528_GPIO_SWPORT_DR_L		0x0000
 #define RK3528_GPIO0_A2_DR		BIT(2)
 
->>>>>>> 52f971ee
 #define RK3568_GRF_VO_CON1		0x0364
 #define RK3568_HDMI_SDAIN_MSK		BIT(15)
 #define RK3568_HDMI_SCLIN_MSK		BIT(14)
 
-<<<<<<< HEAD
 #define HIWORD_UPDATE(val, mask)	(val | (mask) << 16)
-=======
 #define RK3588_GRF_SOC_CON2		0x0308
 #define RK3588_HDMI1_HPD_INT_MSK	BIT(15)
 #define RK3588_HDMI1_HPD_INT_CLR	BIT(14)
@@ -149,7 +141,6 @@
 
 #define HDMI20_MAX_RATE			600000
 #define HDMI_8K60_RATE			2376000
->>>>>>> 52f971ee
 
 /**
  * struct rockchip_hdmi_chip_data - splite the grf setting of kind of chips
@@ -177,11 +168,6 @@
 struct rockchip_hdmi {
 	struct device *dev;
 	struct regmap *regmap;
-<<<<<<< HEAD
-	struct rockchip_encoder encoder;
-	const struct rockchip_hdmi_chip_data *chip_data;
-	struct clk *ref_clk;
-=======
 	struct regmap *vo1_regmap;
 	void __iomem *gpio_base;
 	struct drm_encoder encoder;
@@ -190,7 +176,6 @@
 	struct dw_hdmi_plat_data *plat_data;
 	struct clk *aud_clk;
 	struct clk *phyref_clk;
->>>>>>> 52f971ee
 	struct clk *grf_clk;
 	struct clk *hclk_vio;
 	struct clk *hclk_vo1;
@@ -201,13 +186,10 @@
 	struct clk *hdmitx_ref;
 	struct clk *link_clk;
 	struct dw_hdmi *hdmi;
-<<<<<<< HEAD
 	struct regulator *avdd_0v9;
 	struct regulator *avdd_1v8;
-=======
 	struct dw_hdmi_qp *hdmi_qp;
 
->>>>>>> 52f971ee
 	struct phy *phy;
 
 	u32 max_tmdsclk;
@@ -269,12 +251,7 @@
 	struct pinctrl_state *default_state;
 };
 
-static struct rockchip_hdmi *to_rockchip_hdmi(struct drm_encoder *encoder)
-{
-	struct rockchip_encoder *rkencoder = to_rockchip_encoder(encoder);
-
-	return container_of(rkencoder, struct rockchip_hdmi, encoder);
-}
+#define to_rockchip_hdmi(x)	container_of(x, struct rockchip_hdmi, x)
 
 /*
  * There are some rates that would be ranged for better clock jitter at
@@ -748,17 +725,6 @@
 	}
 }
 
-<<<<<<< HEAD
-	hdmi->ref_clk = devm_clk_get_optional(hdmi->dev, "ref");
-	if (!hdmi->ref_clk)
-		hdmi->ref_clk = devm_clk_get_optional(hdmi->dev, "vpll");
-
-	if (PTR_ERR(hdmi->ref_clk) == -EPROBE_DEFER) {
-		return -EPROBE_DEFER;
-	} else if (IS_ERR(hdmi->ref_clk)) {
-		DRM_DEV_ERROR(hdmi->dev, "failed to get reference clock\n");
-		return PTR_ERR(hdmi->ref_clk);
-=======
 static bool hdmi_bus_fmt_is_yuv420(unsigned int bus_format)
 {
 	switch (bus_format) {
@@ -770,7 +736,6 @@
 
 	default:
 	return false;
->>>>>>> 52f971ee
 	}
 }
 
@@ -949,14 +914,6 @@
 	for (slice_height = 96; slice_height <= vactive; slice_height += 2)
 		if (vactive % slice_height == 0)
 			return slice_height;
-
-	hdmi->avdd_0v9 = devm_regulator_get(hdmi->dev, "avdd-0v9");
-	if (IS_ERR(hdmi->avdd_0v9))
-		return PTR_ERR(hdmi->avdd_0v9);
-
-	hdmi->avdd_1v8 = devm_regulator_get(hdmi->dev, "avdd-1v8");
-	if (IS_ERR(hdmi->avdd_1v8))
-		return PTR_ERR(hdmi->avdd_1v8);
 
 	return 0;
 }
@@ -1217,9 +1174,6 @@
 
 	slice_width = DIV_ROUND_UP(crtc_state->mode.hdisplay, slice_count);
 
-<<<<<<< HEAD
-	clk_set_rate(hdmi->ref_clk, adj_mode->clock * 1000);
-=======
 	bits_per_pixel = dw_hdmi_dsc_bpp(hdmi, slice_count, slice_width);
 	if (!bits_per_pixel)
 		return;
@@ -1243,7 +1197,6 @@
 	s->dsc_sink_cap.native_420 = 0;
 
 	memcpy(&s->pps, hdmi->link_cfg.pps_payload, 128);
->>>>>>> 52f971ee
 }
 /////////////////////////////////////////////////////////////////////////////////////////
 
@@ -1535,6 +1488,14 @@
 		return ret;
 	}
 
+	hdmi->avdd_0v9 = devm_regulator_get_optional(hdmi->dev, "avdd-0v9");
+	if (IS_ERR(hdmi->avdd_0v9))
+		return PTR_ERR(hdmi->avdd_0v9);
+
+	hdmi->avdd_1v8 = devm_regulator_get_optional(hdmi->dev, "avdd-1v8");
+	if (IS_ERR(hdmi->avdd_1v8))
+		return PTR_ERR(hdmi->avdd_1v8);
+
 	hdmi->skip_check_420_mode =
 		of_property_read_bool(np, "skip-check-420-mode");
 
@@ -1654,7 +1615,7 @@
 		funcs = connector->helper_private;
 		if (funcs->atomic_best_encoder)
 			encoder = funcs->atomic_best_encoder(connector,
-							     connector->state);
+							     connector->state->state);
 		else
 			encoder = funcs->best_encoder(connector);
 	}
@@ -2021,9 +1982,9 @@
 
 	switch (hdmi->hdmi_output) {
 	case RK_IF_FORMAT_YCBCR_HQ:
-		if (info->color_formats & DRM_COLOR_FORMAT_YCRCB444)
+		if (info->color_formats & DRM_COLOR_FORMAT_YCBCR444)
 			*color_format = RK_IF_FORMAT_YCBCR444;
-		else if (info->color_formats & DRM_COLOR_FORMAT_YCRCB422)
+		else if (info->color_formats & DRM_COLOR_FORMAT_YCBCR422)
 			*color_format = RK_IF_FORMAT_YCBCR422;
 		else if (conn_state->connector->ycbcr_420_allowed &&
 			 drm_mode_is_420(info, &mode) &&
@@ -2034,9 +1995,9 @@
 		if (conn_state->connector->ycbcr_420_allowed &&
 		    drm_mode_is_420(info, &mode) && pixclock >= 594000)
 			*color_format = RK_IF_FORMAT_YCBCR420;
-		else if (info->color_formats & DRM_COLOR_FORMAT_YCRCB422)
+		else if (info->color_formats & DRM_COLOR_FORMAT_YCBCR422)
 			*color_format = RK_IF_FORMAT_YCBCR422;
-		else if (info->color_formats & DRM_COLOR_FORMAT_YCRCB444)
+		else if (info->color_formats & DRM_COLOR_FORMAT_YCBCR444)
 			*color_format = RK_IF_FORMAT_YCBCR444;
 		break;
 	case RK_IF_FORMAT_YCBCR420:
@@ -2045,11 +2006,11 @@
 			*color_format = RK_IF_FORMAT_YCBCR420;
 		break;
 	case RK_IF_FORMAT_YCBCR422:
-		if (info->color_formats & DRM_COLOR_FORMAT_YCRCB422)
+		if (info->color_formats & DRM_COLOR_FORMAT_YCBCR422)
 			*color_format = RK_IF_FORMAT_YCBCR422;
 		break;
 	case RK_IF_FORMAT_YCBCR444:
-		if (info->color_formats & DRM_COLOR_FORMAT_YCRCB444)
+		if (info->color_formats & DRM_COLOR_FORMAT_YCBCR444)
 			*color_format = RK_IF_FORMAT_YCBCR444;
 		break;
 	case RK_IF_FORMAT_RGB:
@@ -2058,11 +2019,10 @@
 	}
 
 	if (*color_format == RK_IF_FORMAT_RGB &&
-	    info->edid_hdmi_dc_modes & DRM_EDID_HDMI_DC_30)
+	    info->edid_hdmi_rgb444_dc_modes & DRM_EDID_HDMI_DC_30)
 		support_dc = true;
 	if (*color_format == RK_IF_FORMAT_YCBCR444 &&
-	    info->edid_hdmi_dc_modes &
-	    (DRM_EDID_HDMI_DC_Y444 | DRM_EDID_HDMI_DC_30))
+	    info->edid_hdmi_ycbcr444_dc_modes & DRM_EDID_HDMI_DC_30)
 		support_dc = true;
 	if (*color_format == RK_IF_FORMAT_YCBCR422)
 		support_dc = true;
@@ -2116,7 +2076,7 @@
 	    (hdmi_bus_fmt_color_depth(hdmi->prev_bus_format) == 8 ||
 	     hdmi_bus_fmt_to_color_format(hdmi->prev_bus_format) == RK_IF_FORMAT_YCBCR422)) {
 		/* We prefer use YCbCr422 to send hdr 10bit */
-		if (info->color_formats & DRM_COLOR_FORMAT_YCRCB422)
+		if (info->color_formats & DRM_COLOR_FORMAT_YCBCR422)
 			*color_format = RK_IF_FORMAT_YCBCR422;
 	}
 
@@ -2991,11 +2951,11 @@
 		/* RK3368 only support 8bit */
 		if (hdmi->unsupported_deep_color)
 			return 0;
-		if (info->edid_hdmi_dc_modes & DRM_EDID_HDMI_DC_30)
+		if (info->edid_hdmi_rgb444_dc_modes & DRM_EDID_HDMI_DC_30)
 			*val |= BIT(RK_IF_DEPTH_10);
-		if (info->edid_hdmi_dc_modes & DRM_EDID_HDMI_DC_36)
+		if (info->edid_hdmi_rgb444_dc_modes & DRM_EDID_HDMI_DC_36)
 			*val |= BIT(RK_IF_DEPTH_12);
-		if (info->edid_hdmi_dc_modes & DRM_EDID_HDMI_DC_48)
+		if (info->edid_hdmi_rgb444_dc_modes & DRM_EDID_HDMI_DC_48)
 			*val |= BIT(RK_IF_DEPTH_16);
 		if (info->hdmi.y420_dc_modes & DRM_EDID_YCBCR420_DC_30)
 			*val |= BIT(RK_IF_DEPTH_420_10);
@@ -3006,12 +2966,12 @@
 		return 0;
 	} else if (property == hdmi->outputmode_capacity) {
 		*val = BIT(RK_IF_FORMAT_RGB);
-		if (info->color_formats & DRM_COLOR_FORMAT_YCRCB444)
+		if (info->color_formats & DRM_COLOR_FORMAT_YCBCR444)
 			*val |= BIT(RK_IF_FORMAT_YCBCR444);
-		if (info->color_formats & DRM_COLOR_FORMAT_YCRCB422)
+		if (info->color_formats & DRM_COLOR_FORMAT_YCBCR422)
 			*val |= BIT(RK_IF_FORMAT_YCBCR422);
 		if (connector->ycbcr_420_allowed &&
-		    info->color_formats & DRM_COLOR_FORMAT_YCRCB420)
+		    info->color_formats & DRM_COLOR_FORMAT_YCBCR420)
 			*val |= BIT(RK_IF_FORMAT_YCBCR420);
 		return 0;
 	} else if (property == hdmi->quant_range) {
@@ -3433,19 +3393,6 @@
 	.use_drm_infoframe = true,
 };
 
-static struct rockchip_hdmi_chip_data rk3568_chip_data = {
-	.lcdsel_grf_reg = -1,
-};
-
-static const struct dw_hdmi_plat_data rk3568_hdmi_drv_data = {
-	.mode_valid = dw_hdmi_rockchip_mode_valid,
-	.mpll_cfg   = rockchip_mpll_cfg,
-	.cur_ctr    = rockchip_cur_ctr,
-	.phy_config = rockchip_phy_config,
-	.phy_data = &rk3568_chip_data,
-	.use_drm_infoframe = true,
-};
-
 static const struct of_device_id dw_hdmi_rockchip_dt_ids[] = {
 	{ .compatible = "rockchip,rk3228-dw-hdmi",
 	  .data = &rk3228_hdmi_drv_data
@@ -3463,11 +3410,6 @@
 	{ .compatible = "rockchip,rk3399-dw-hdmi",
 	  .data = &rk3399_hdmi_drv_data
 	},
-<<<<<<< HEAD
-	{ .compatible = "rockchip,rk3568-dw-hdmi",
-	  .data = &rk3568_hdmi_drv_data
-	},
-=======
 	{ .compatible = "rockchip,rk3528-dw-hdmi",
 	  .data = &rk3528_hdmi_drv_data
 	},
@@ -3477,7 +3419,6 @@
 	{ .compatible = "rockchip,rk3588-dw-hdmi",
 	  .data = &rk3588_hdmi_drv_data
 	},
->>>>>>> 52f971ee
 	{},
 };
 MODULE_DEVICE_TABLE(of, dw_hdmi_rockchip_dt_ids);
@@ -3505,22 +3446,6 @@
 	hdmi->drm_dev = drm;
 
 	plat_data->phy_data = hdmi;
-<<<<<<< HEAD
-	encoder = &hdmi->encoder.encoder;
-
-	encoder->possible_crtcs = drm_of_find_possible_crtcs(drm, dev->of_node);
-	rockchip_drm_encoder_set_crtc_endpoint_id(&hdmi->encoder,
-						  dev->of_node, 0, 0);
-
-	/*
-	 * If we failed to find the CRTC(s) which this encoder is
-	 * supposed to be connected to, it's because the CRTC has
-	 * not been registered yet.  Defer probing, and hope that
-	 * the required CRTC is added later.
-	 */
-	if (encoder->possible_crtcs == 0)
-		return -EPROBE_DEFER;
-=======
 	plat_data->get_input_bus_format =
 		dw_hdmi_rockchip_get_input_bus_format;
 	plat_data->get_output_bus_format =
@@ -3613,7 +3538,6 @@
 
 	hdmi->unsupported_yuv_input = plat_data->unsupported_yuv_input;
 	hdmi->unsupported_deep_color = plat_data->unsupported_deep_color;
->>>>>>> 52f971ee
 
 	ret = rockchip_hdmi_parse_dt(hdmi);
 	if (ret) {
@@ -3659,21 +3583,22 @@
 		return ret;
 	}
 
-<<<<<<< HEAD
-	ret = regulator_enable(hdmi->avdd_0v9);
-	if (ret) {
-		DRM_DEV_ERROR(hdmi->dev, "failed to enable avdd0v9: %d\n", ret);
-		goto err_avdd_0v9;
-	}
-
-	ret = regulator_enable(hdmi->avdd_1v8);
-	if (ret) {
-		DRM_DEV_ERROR(hdmi->dev, "failed to enable avdd1v8: %d\n", ret);
-		goto err_avdd_1v8;
-	}
-
-	ret = clk_prepare_enable(hdmi->ref_clk);
-=======
+	if (hdmi->avdd_0v9) {
+		ret = regulator_enable(hdmi->avdd_0v9);
+		if (ret) {
+			DRM_DEV_ERROR(hdmi->dev, "failed to enable avdd0v9: %d\n", ret);
+			return ret;
+		}
+	}
+
+	if (hdmi->avdd_1v8) {
+		ret = regulator_enable(hdmi->avdd_1v8);
+		if (ret) {
+			DRM_DEV_ERROR(hdmi->dev, "failed to enable avdd1v8: %d\n", ret);
+			return ret;
+		}
+	}
+
 	if (hdmi->chip_data->ddc_en_reg == RK3568_GRF_VO_CON1) {
 		regmap_write(hdmi->regmap, RK3568_GRF_VO_CON1,
 			     HIWORD_UPDATE(RK3568_HDMI_SDAIN_MSK |
@@ -3716,11 +3641,10 @@
 	}
 
 	ret = clk_prepare_enable(hdmi->phyref_clk);
->>>>>>> 52f971ee
 	if (ret) {
 		DRM_DEV_ERROR(hdmi->dev, "Failed to enable HDMI reference clock: %d\n",
 			      ret);
-		goto err_clk;
+		return ret;
 	}
 
 	if (hdmi->chip_data == &rk3568_chip_data) {
@@ -3816,9 +3740,6 @@
 	 */
 	if (IS_ERR(hdmi->hdmi)) {
 		ret = PTR_ERR(hdmi->hdmi);
-<<<<<<< HEAD
-		goto err_bind;
-=======
 		drm_encoder_cleanup(&hdmi->encoder);
 		clk_disable_unprepare(hdmi->aud_clk);
 		clk_disable_unprepare(hdmi->phyref_clk);
@@ -3834,19 +3755,8 @@
 		hdmi->sub_dev.connector = plat_data->connector;
 		hdmi->sub_dev.of_node = dev->of_node;
 		rockchip_drm_register_sub_dev(&hdmi->sub_dev);
->>>>>>> 52f971ee
-	}
-
-	return 0;
-
-err_bind:
-	drm_encoder_cleanup(encoder);
-	clk_disable_unprepare(hdmi->ref_clk);
-err_clk:
-	regulator_disable(hdmi->avdd_1v8);
-err_avdd_1v8:
-	regulator_disable(hdmi->avdd_0v9);
-err_avdd_0v9:
+	}
+
 	return ret;
 }
 
@@ -3855,13 +3765,6 @@
 {
 	struct rockchip_hdmi *hdmi = dev_get_drvdata(dev);
 
-<<<<<<< HEAD
-	dw_hdmi_unbind(hdmi->hdmi);
-	clk_disable_unprepare(hdmi->ref_clk);
-
-	regulator_disable(hdmi->avdd_1v8);
-	regulator_disable(hdmi->avdd_0v9);
-=======
 	if (hdmi->is_hdmi_qp) {
 		cancel_delayed_work(&hdmi->work);
 		flush_workqueue(hdmi->workqueue);
@@ -3883,7 +3786,11 @@
 	clk_disable_unprepare(hdmi->earc_clk);
 	clk_disable_unprepare(hdmi->hdmitx_ref);
 	clk_disable_unprepare(hdmi->pclk);
->>>>>>> 52f971ee
+
+	if (hdmi->avdd_1v8)
+		regulator_disable(hdmi->avdd_1v8);
+	if (hdmi->avdd_0v9)
+		regulator_disable(hdmi->avdd_0v9);
 }
 
 static const struct component_ops dw_hdmi_rockchip_ops = {
