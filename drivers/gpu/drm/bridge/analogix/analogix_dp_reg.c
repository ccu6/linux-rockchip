--- conflicted
+++ resolved
@@ -527,8 +527,6 @@
 	analogix_dp_write(dp, ANALOGIX_DP_FUNC_EN_1, reg);
 }
 
-<<<<<<< HEAD
-=======
 static void analogix_dp_ssc_enable(struct analogix_dp_device *dp)
 {
 	u32 reg;
@@ -561,7 +559,6 @@
 	return dp->plat_data->ssc && dp->link_train.ssc;
 }
 
->>>>>>> 52f971ee
 void analogix_dp_set_link_bandwidth(struct analogix_dp_device *dp, u32 bwtype)
 {
 	u32 status;
