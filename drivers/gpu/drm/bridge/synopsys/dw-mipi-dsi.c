--- conflicted
+++ resolved
@@ -329,11 +329,7 @@
 {
 	struct dw_mipi_dsi *dsi = host_to_dsi(host);
 	const struct dw_mipi_dsi_plat_data *pdata = dsi->plat_data;
-<<<<<<< HEAD
-	struct drm_bridge *bridge;
-=======
 	int max_data_lanes = dsi->plat_data->max_data_lanes;
->>>>>>> 52f971ee
 	int ret;
 
 	dsi->lanes = (device->lanes > max_data_lanes) ? device->lanes / 2 : device->lanes;
@@ -341,18 +337,12 @@
 	dsi->format = device->format;
 	dsi->mode_flags = device->mode_flags;
 
-<<<<<<< HEAD
-	bridge = devm_drm_of_get_bridge(dsi->dev, dsi->dev->of_node, 1, 0);
-	if (IS_ERR(bridge))
-		return PTR_ERR(bridge);
-=======
 	ret = drm_of_find_panel_or_bridge(host->dev->of_node, 1, -1,
 					  &dsi->panel, &dsi->next_bridge);
 	if (ret) {
 		DRM_DEV_ERROR(dsi->dev, "Failed to find panel or bridge: %d\n", ret);
 		return ret;
 	}
->>>>>>> 52f971ee
 
 	drm_bridge_add(&dsi->bridge);
 
@@ -568,10 +558,10 @@
 	u32 val = LP_VSA_EN | LP_VBP_EN | LP_VFP_EN |
 		  LP_VACT_EN | LP_HBP_EN | LP_HFP_EN;
 
-	if (dsi->mode_flags & MIPI_DSI_MODE_VIDEO_HFP)
+	if (dsi->mode_flags & MIPI_DSI_MODE_VIDEO_NO_HFP)
 		val &= ~LP_HFP_EN;
 
-	if (dsi->mode_flags & MIPI_DSI_MODE_VIDEO_HBP)
+	if (dsi->mode_flags & MIPI_DSI_MODE_VIDEO_NO_HBP)
 		val &= ~LP_HBP_EN;
 
 	if (dsi->mode_flags & MIPI_DSI_MODE_VIDEO_BURST)
@@ -868,10 +858,6 @@
 	dsi_write(dsi, DSI_INT_MSK1, 0);
 }
 
-<<<<<<< HEAD
-static void dw_mipi_dsi_bridge_post_atomic_disable(struct drm_bridge *bridge,
-						   struct drm_bridge_state *old_bridge_state)
-=======
 static void dw_mipi_dsi_post_disable(struct dw_mipi_dsi *dsi)
 {
 	const struct dw_mipi_dsi_phy_ops *phy_ops = dsi->plat_data->phy_ops;
@@ -887,8 +873,8 @@
 		dw_mipi_dsi_post_disable(dsi->slave);
 }
 
-static void dw_mipi_dsi_bridge_post_disable(struct drm_bridge *bridge)
->>>>>>> 52f971ee
+static void dw_mipi_dsi_bridge_post_atomic_disable(struct drm_bridge *bridge,
+						   struct drm_bridge_state *old_bridge_state)
 {
 	struct dw_mipi_dsi *dsi = bridge_to_dsi(bridge);
 
@@ -898,7 +884,8 @@
 	dw_mipi_dsi_post_disable(dsi);
 }
 
-static void dw_mipi_dsi_bridge_disable(struct drm_bridge *bridge)
+static void dw_mipi_dsi_bridge_atomic_disable(struct drm_bridge *bridge,
+					      struct drm_bridge_state *old_bridge_state)
 {
 	struct dw_mipi_dsi *dsi = bridge_to_dsi(bridge);
 
@@ -987,7 +974,8 @@
 		dw_mipi_dsi_pre_enable(dsi->slave);
 }
 
-static void dw_mipi_dsi_bridge_pre_enable(struct drm_bridge *bridge)
+static void dw_mipi_dsi_bridge_atomic_pre_enable(struct drm_bridge *bridge,
+						 struct drm_bridge_state *old_bridge_state)
 {
 	struct dw_mipi_dsi *dsi = bridge_to_dsi(bridge);
 
@@ -1075,24 +1063,16 @@
 }
 
 static const struct drm_bridge_funcs dw_mipi_dsi_bridge_funcs = {
-<<<<<<< HEAD
 	.atomic_duplicate_state	= drm_atomic_helper_bridge_duplicate_state,
 	.atomic_destroy_state	= drm_atomic_helper_bridge_destroy_state,
 	.atomic_reset		= drm_atomic_helper_bridge_reset,
+	.atomic_pre_enable	= dw_mipi_dsi_bridge_atomic_pre_enable,
 	.atomic_enable		= dw_mipi_dsi_bridge_atomic_enable,
 	.atomic_post_disable	= dw_mipi_dsi_bridge_post_atomic_disable,
+	.atomic_disable		= dw_mipi_dsi_bridge_atomic_disable,
 	.mode_set		= dw_mipi_dsi_bridge_mode_set,
 	.mode_valid		= dw_mipi_dsi_bridge_mode_valid,
 	.attach			= dw_mipi_dsi_bridge_attach,
-=======
-	.mode_set     = dw_mipi_dsi_bridge_mode_set,
-	.pre_enable   = dw_mipi_dsi_bridge_pre_enable,
-	.enable	      = dw_mipi_dsi_bridge_enable,
-	.post_disable = dw_mipi_dsi_bridge_post_disable,
-	.disable      = dw_mipi_dsi_bridge_disable,
-	.mode_valid   = dw_mipi_dsi_bridge_mode_valid,
-	.attach	      = dw_mipi_dsi_bridge_attach,
->>>>>>> 52f971ee
 };
 
 #ifdef CONFIG_DEBUG_FS
@@ -1186,6 +1166,7 @@
 		    const struct dw_mipi_dsi_plat_data *plat_data)
 {
 	struct device *dev = &pdev->dev;
+	struct reset_control *apb_rst;
 	struct dw_mipi_dsi *dsi;
 	int ret;
 
@@ -1215,15 +1196,16 @@
 	 * Note that the reset was not defined in the initial device tree, so
 	 * we have to be prepared for it not being found.
 	 */
-	dsi->apb_rst = devm_reset_control_get_optional_exclusive(dev, "apb");
-	if (IS_ERR(dsi->apb_rst)) {
-		ret = PTR_ERR(dsi->apb_rst);
+	apb_rst = devm_reset_control_get_optional_exclusive(dev, "apb");
+	if (IS_ERR(apb_rst)) {
+		ret = PTR_ERR(apb_rst);
 
 		if (ret != -EPROBE_DEFER)
 			dev_err(dev, "Unable to get reset control: %d\n", ret);
 
 		return ERR_PTR(ret);
 	}
+	dsi->apb_rst = apb_rst;
 
 	dw_mipi_dsi_debugfs_init(dsi);
 	pm_runtime_enable(dev);
@@ -1366,9 +1348,6 @@
  */
 int dw_mipi_dsi_bind(struct dw_mipi_dsi *dsi, struct drm_encoder *encoder)
 {
-<<<<<<< HEAD
-	return drm_bridge_attach(encoder, &dsi->bridge, NULL, 0);
-=======
 	int ret;
 
 	dsi->encoder = encoder;
@@ -1380,7 +1359,6 @@
 	}
 
 	return ret;
->>>>>>> 52f971ee
 }
 EXPORT_SYMBOL_GPL(dw_mipi_dsi_bind);
 
