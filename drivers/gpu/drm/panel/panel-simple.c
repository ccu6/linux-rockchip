/*
 * Copyright (C) 2013, NVIDIA Corporation.  All rights reserved.
 *
 * Permission is hereby granted, free of charge, to any person obtaining a
 * copy of this software and associated documentation files (the "Software"),
 * to deal in the Software without restriction, including without limitation
 * the rights to use, copy, modify, merge, publish, distribute, sub license,
 * and/or sell copies of the Software, and to permit persons to whom the
 * Software is furnished to do so, subject to the following conditions:
 *
 * The above copyright notice and this permission notice (including the
 * next paragraph) shall be included in all copies or substantial portions
 * of the Software.
 *
 * THE SOFTWARE IS PROVIDED "AS IS", WITHOUT WARRANTY OF ANY KIND, EXPRESS OR
 * IMPLIED, INCLUDING BUT NOT LIMITED TO THE WARRANTIES OF MERCHANTABILITY,
 * FITNESS FOR A PARTICULAR PURPOSE AND NON-INFRINGEMENT. IN NO EVENT SHALL
 * THE AUTHORS OR COPYRIGHT HOLDERS BE LIABLE FOR ANY CLAIM, DAMAGES OR OTHER
 * LIABILITY, WHETHER IN AN ACTION OF CONTRACT, TORT OR OTHERWISE, ARISING
 * FROM, OUT OF OR IN CONNECTION WITH THE SOFTWARE OR THE USE OR OTHER
 * DEALINGS IN THE SOFTWARE.
 */

#include <linux/delay.h>
#include <linux/gpio/consumer.h>
#include <linux/i2c.h>
#include <linux/media-bus-format.h>
#include <linux/module.h>
#include <linux/of_platform.h>
#include <linux/platform_device.h>
#include <linux/pm_runtime.h>
#include <linux/regulator/consumer.h>

#include <video/display_timing.h>
#include <video/mipi_display.h>
#include <video/of_display_timing.h>
#include <video/videomode.h>

#include <drm/drm_crtc.h>
#include <drm/drm_device.h>
#include <drm/drm_edid.h>
#include <drm/drm_mipi_dsi.h>
#include <drm/drm_panel.h>
#include <drm/drm_dsc.h>

#include "panel-simple.h"

struct panel_cmd_header {
	u8 data_type;
	u8 delay;
	u8 payload_length;
} __packed;

struct panel_cmd_desc {
	struct panel_cmd_header header;
	u8 *payload;
};

struct panel_cmd_seq {
	struct panel_cmd_desc *cmds;
	unsigned int cmd_cnt;
};

/**
 * struct panel_desc - Describes a simple panel.
 */
struct panel_desc {
	/**
	 * @modes: Pointer to array of fixed modes appropriate for this panel.
	 *
	 * If only one mode then this can just be the address of the mode.
	 * NOTE: cannot be used with "timings" and also if this is specified
	 * then you cannot override the mode in the device tree.
	 */
	const struct drm_display_mode *modes;

	/** @num_modes: Number of elements in modes array. */
	unsigned int num_modes;

	/**
	 * @timings: Pointer to array of display timings
	 *
	 * NOTE: cannot be used with "modes" and also these will be used to
	 * validate a device tree override if one is present.
	 */
	const struct display_timing *timings;

	/** @num_timings: Number of elements in timings array. */
	unsigned int num_timings;

	/** @bpc: Bits per color. */
	unsigned int bpc;

	/** @size: Structure containing the physical size of this panel. */
	struct {
		/**
		 * @size.width: Width (in mm) of the active display area.
		 */
		unsigned int width;

		/**
		 * @size.height: Height (in mm) of the active display area.
		 */
		unsigned int height;
	} size;

<<<<<<< HEAD
	/** @delay: Structure containing various delay values for this panel. */
=======
	/**
	 * @prepare: the time (in milliseconds) that it takes for the panel to
	 *           become ready and start receiving video data
	 * @hpd_absent_delay: Add this to the prepare delay if we know Hot
	 *                    Plug Detect isn't used.
	 * @enable: the time (in milliseconds) that it takes for the panel to
	 *          display the first valid frame after starting to receive
	 *          video data
	 * @disable: the time (in milliseconds) that it takes for the panel to
	 *           turn the display off (no content is visible)
	 * @unprepare: the time (in milliseconds) that it takes for the panel
	 *             to power itself down completely
	 * @reset: the time (in milliseconds) that it takes for the panel
	 *         to reset itself completely
	 * @init: the time (in milliseconds) that it takes for the panel to
	 *	  send init command sequence after reset deassert
	 */
>>>>>>> 52f971ee
	struct {
		/**
		 * @delay.prepare: Time for the panel to become ready.
		 *
		 * The time (in milliseconds) that it takes for the panel to
		 * become ready and start receiving video data
		 */
		unsigned int prepare;

		/**
		 * @delay.enable: Time for the panel to display a valid frame.
		 *
		 * The time (in milliseconds) that it takes for the panel to
		 * display the first valid frame after starting to receive
		 * video data.
		 */
		unsigned int enable;

		/**
		 * @delay.disable: Time for the panel to turn the display off.
		 *
		 * The time (in milliseconds) that it takes for the panel to
		 * turn the display off (no content is visible).
		 */
		unsigned int disable;

		/**
		 * @delay.unprepare: Time to power down completely.
		 *
		 * The time (in milliseconds) that it takes for the panel
		 * to power itself down completely.
		 *
		 * This time is used to prevent a future "prepare" from
		 * starting until at least this many milliseconds has passed.
		 * If at prepare time less time has passed since unprepare
		 * finished, the driver waits for the remaining time.
		 */
		unsigned int unprepare;
		unsigned int reset;
		unsigned int init;
	} delay;

	/** @bus_format: See MEDIA_BUS_FMT_... defines. */
	u32 bus_format;

	/** @bus_flags: See DRM_BUS_FLAG_... defines. */
	u32 bus_flags;

	/** @connector_type: LVDS, eDP, DSI, DPI, etc. */
	int connector_type;

	struct panel_cmd_seq *init_seq;
	struct panel_cmd_seq *exit_seq;
};

struct panel_simple {
	struct drm_panel base;
<<<<<<< HEAD
	bool enabled;

	bool prepared;

	ktime_t prepared_time;
	ktime_t unprepared_time;
=======
	struct mipi_dsi_device *dsi;
	bool prepared;
	bool enabled;
	bool power_invert;
	bool no_hpd;
>>>>>>> 52f971ee

	const struct panel_desc *desc;

	struct regulator *supply;
	struct i2c_adapter *ddc;

	struct gpio_desc *enable_gpio;
<<<<<<< HEAD

	struct edid *edid;
=======
	struct gpio_desc *reset_gpio;
	struct gpio_desc *hpd_gpio;
>>>>>>> 52f971ee

	struct drm_display_mode override_mode;

	struct drm_dsc_picture_parameter_set *pps;
	enum drm_panel_orientation orientation;
};

static inline struct panel_simple *to_panel_simple(struct drm_panel *panel)
{
	return container_of(panel, struct panel_simple, base);
}

static int panel_simple_parse_cmd_seq(struct device *dev,
				      const u8 *data, int length,
				      struct panel_cmd_seq *seq)
{
	struct panel_cmd_header *header;
	struct panel_cmd_desc *desc;
	char *buf, *d;
	unsigned int i, cnt, len;

	if (!seq)
		return -EINVAL;

	buf = devm_kmemdup(dev, data, length, GFP_KERNEL);
	if (!buf)
		return -ENOMEM;

	d = buf;
	len = length;
	cnt = 0;
	while (len > sizeof(*header)) {
		header = (struct panel_cmd_header *)d;

		d += sizeof(*header);
		len -= sizeof(*header);

		if (header->payload_length > len)
			return -EINVAL;

		d += header->payload_length;
		len -= header->payload_length;
		cnt++;
	}

	if (len)
		return -EINVAL;

	seq->cmd_cnt = cnt;
	seq->cmds = devm_kcalloc(dev, cnt, sizeof(*desc), GFP_KERNEL);
	if (!seq->cmds)
		return -ENOMEM;

	d = buf;
	len = length;
	for (i = 0; i < cnt; i++) {
		header = (struct panel_cmd_header *)d;
		len -= sizeof(*header);
		d += sizeof(*header);

		desc = &seq->cmds[i];
		desc->header = *header;
		desc->payload = d;

		d += header->payload_length;
		len -= header->payload_length;
	}

	return 0;
}

static int panel_simple_xfer_dsi_cmd_seq(struct panel_simple *panel,
					 struct panel_cmd_seq *seq)
{
	struct device *dev = panel->base.dev;
	struct mipi_dsi_device *dsi = panel->dsi;
	unsigned int i;
	int err;

	if (!IS_ENABLED(CONFIG_DRM_MIPI_DSI))
		return -EINVAL;
	if (!seq)
		return -EINVAL;

	for (i = 0; i < seq->cmd_cnt; i++) {
		struct panel_cmd_desc *cmd = &seq->cmds[i];

		switch (cmd->header.data_type) {
		case MIPI_DSI_COMPRESSION_MODE:
			err = mipi_dsi_compression_mode(dsi, cmd->payload[0]);
			break;
		case MIPI_DSI_GENERIC_SHORT_WRITE_0_PARAM:
		case MIPI_DSI_GENERIC_SHORT_WRITE_1_PARAM:
		case MIPI_DSI_GENERIC_SHORT_WRITE_2_PARAM:
		case MIPI_DSI_GENERIC_LONG_WRITE:
			err = mipi_dsi_generic_write(dsi, cmd->payload,
						     cmd->header.payload_length);
			break;
		case MIPI_DSI_DCS_SHORT_WRITE:
		case MIPI_DSI_DCS_SHORT_WRITE_PARAM:
		case MIPI_DSI_DCS_LONG_WRITE:
			err = mipi_dsi_dcs_write_buffer(dsi, cmd->payload,
							cmd->header.payload_length);
			break;
		case MIPI_DSI_PICTURE_PARAMETER_SET:
			if (!panel->pps) {
				panel->pps = devm_kzalloc(dev, sizeof(*panel->pps),
							  GFP_KERNEL);
				if (!panel->pps)
					return -ENOMEM;

				memcpy(panel->pps, cmd->payload, cmd->header.payload_length);
			}

			err = mipi_dsi_picture_parameter_set(dsi, panel->pps);
			break;
		default:
			return -EINVAL;
		}

		if (err < 0)
			dev_err(dev, "failed to write dcs cmd: %d\n", err);

		if (cmd->header.delay)
			msleep(cmd->header.delay);
	}

	return 0;
}

static unsigned int panel_simple_get_timings_modes(struct panel_simple *panel,
						   struct drm_connector *connector)
{
	struct drm_display_mode *mode;
	unsigned int i, num = 0;

	for (i = 0; i < panel->desc->num_timings; i++) {
		const struct display_timing *dt = &panel->desc->timings[i];
		struct videomode vm;

		videomode_from_timing(dt, &vm);
		mode = drm_mode_create(connector->dev);
		if (!mode) {
			dev_err(panel->base.dev, "failed to add mode %ux%u\n",
				dt->hactive.typ, dt->vactive.typ);
			continue;
		}

		drm_display_mode_from_videomode(&vm, mode);

		mode->type |= DRM_MODE_TYPE_DRIVER;

		if (panel->desc->num_timings == 1)
			mode->type |= DRM_MODE_TYPE_PREFERRED;

		drm_mode_probed_add(connector, mode);
		num++;
	}

	return num;
}

static unsigned int panel_simple_get_display_modes(struct panel_simple *panel,
						   struct drm_connector *connector)
{
	struct drm_display_mode *mode;
	unsigned int i, num = 0;

	for (i = 0; i < panel->desc->num_modes; i++) {
		const struct drm_display_mode *m = &panel->desc->modes[i];

		mode = drm_mode_duplicate(connector->dev, m);
		if (!mode) {
			dev_err(panel->base.dev, "failed to add mode %ux%u@%u\n",
				m->hdisplay, m->vdisplay,
				drm_mode_vrefresh(m));
			continue;
		}

		mode->type |= DRM_MODE_TYPE_DRIVER;

		if (panel->desc->num_modes == 1)
			mode->type |= DRM_MODE_TYPE_PREFERRED;

		drm_mode_set_name(mode);

		drm_mode_probed_add(connector, mode);
		num++;
	}

	return num;
}

static int panel_simple_get_non_edid_modes(struct panel_simple *panel,
					   struct drm_connector *connector)
{
	struct drm_display_mode *mode;
	bool has_override = panel->override_mode.type;
	unsigned int num = 0;

	if (!panel->desc)
		return 0;

	if (has_override) {
		mode = drm_mode_duplicate(connector->dev,
					  &panel->override_mode);
		if (mode) {
			drm_mode_probed_add(connector, mode);
			num = 1;
		} else {
			dev_err(panel->base.dev, "failed to add override mode\n");
		}
	}

	/* Only add timings if override was not there or failed to validate */
	if (num == 0 && panel->desc->num_timings)
		num = panel_simple_get_timings_modes(panel, connector);

	/*
	 * Only add fixed modes if timings/override added no mode.
	 *
	 * We should only ever have either the display timings specified
	 * or a fixed mode. Anything else is rather bogus.
	 */
	WARN_ON(panel->desc->num_timings && panel->desc->num_modes);
	if (num == 0)
		num = panel_simple_get_display_modes(panel, connector);

	if (panel->desc->bpc)
		connector->display_info.bpc = panel->desc->bpc;
	if (panel->desc->size.width)
		connector->display_info.width_mm = panel->desc->size.width;
	if (panel->desc->size.height)
		connector->display_info.height_mm = panel->desc->size.height;
	if (panel->desc->bus_format)
		drm_display_info_set_bus_formats(&connector->display_info,
						 &panel->desc->bus_format, 1);
	if (panel->desc->bus_flags)
		connector->display_info.bus_flags = panel->desc->bus_flags;

	return num;
}

<<<<<<< HEAD
static void panel_simple_wait(ktime_t start_ktime, unsigned int min_ms)
{
	ktime_t now_ktime, min_ktime;

	if (!min_ms)
		return;

	min_ktime = ktime_add(start_ktime, ms_to_ktime(min_ms));
	now_ktime = ktime_get();

	if (ktime_before(now_ktime, min_ktime))
		msleep(ktime_to_ms(ktime_sub(min_ktime, now_ktime)) + 1);
}
=======
static int panel_simple_regulator_enable(struct panel_simple *p)
{
	int err;

	if (p->power_invert) {
		if (regulator_is_enabled(p->supply) > 0)
			regulator_disable(p->supply);
	} else {
		err = regulator_enable(p->supply);
		if (err < 0)
			return err;
	}

	return 0;
}

static int panel_simple_regulator_disable(struct panel_simple *p)
{
	int err;

	if (p->power_invert) {
		if (!regulator_is_enabled(p->supply)) {
			err = regulator_enable(p->supply);
			if (err < 0)
				return err;
		}
	} else {
		regulator_disable(p->supply);
	}

	return 0;
}

int panel_simple_loader_protect(struct drm_panel *panel)
{
	struct panel_simple *p = to_panel_simple(panel);
	int err;

	err = panel_simple_regulator_enable(p);
	if (err < 0) {
		dev_err(panel->dev, "failed to enable supply: %d\n", err);
		return err;
	}

	p->prepared = true;
	p->enabled = true;

	return 0;
}
EXPORT_SYMBOL(panel_simple_loader_protect);
>>>>>>> 52f971ee

static int panel_simple_disable(struct drm_panel *panel)
{
	struct panel_simple *p = to_panel_simple(panel);

	if (!p->enabled)
		return 0;

	if (p->desc->delay.disable)
		msleep(p->desc->delay.disable);

	p->enabled = false;

	return 0;
}

static int panel_simple_suspend(struct device *dev)
{
	struct panel_simple *p = dev_get_drvdata(dev);

<<<<<<< HEAD
	gpiod_set_value_cansleep(p->enable_gpio, 0);
	regulator_disable(p->supply);
	p->unprepared_time = ktime_get();
=======
	if (p->desc->exit_seq)
		if (p->dsi)
			panel_simple_xfer_dsi_cmd_seq(p, p->desc->exit_seq);

	gpiod_direction_output(p->reset_gpio, 1);
	gpiod_direction_output(p->enable_gpio, 0);

	panel_simple_regulator_disable(p);
>>>>>>> 52f971ee

	kfree(p->edid);
	p->edid = NULL;

	return 0;
}

static int panel_simple_unprepare(struct drm_panel *panel)
{
	struct panel_simple *p = to_panel_simple(panel);
	int ret;

	/* Unpreparing when already unprepared is a no-op */
	if (!p->prepared)
		return 0;

	pm_runtime_mark_last_busy(panel->dev);
	ret = pm_runtime_put_autosuspend(panel->dev);
	if (ret < 0)
		return ret;
	p->prepared = false;

	return 0;
}

static int panel_simple_resume(struct device *dev)
{
	struct panel_simple *p = dev_get_drvdata(dev);
	int err;

	panel_simple_wait(p->unprepared_time, p->desc->delay.unprepare);

	err = panel_simple_regulator_enable(p);
	if (err < 0) {
		dev_err(dev, "failed to enable supply: %d\n", err);
		return err;
	}

	gpiod_direction_output(p->enable_gpio, 1);

	if (p->desc->delay.prepare)
		msleep(p->desc->delay.prepare);

	p->prepared_time = ktime_get();

	return 0;
}

static int panel_simple_prepare(struct drm_panel *panel)
{
	struct panel_simple *p = to_panel_simple(panel);
	int ret;

	/* Preparing when already prepared is a no-op */
	if (p->prepared)
		return 0;

	ret = pm_runtime_get_sync(panel->dev);
	if (ret < 0) {
		pm_runtime_put_autosuspend(panel->dev);
		return ret;
	}

	gpiod_direction_output(p->reset_gpio, 1);

	if (p->desc->delay.reset)
		msleep(p->desc->delay.reset);

	gpiod_direction_output(p->reset_gpio, 0);

	if (p->desc->delay.init)
		msleep(p->desc->delay.init);

	if (p->desc->init_seq)
		if (p->dsi)
			panel_simple_xfer_dsi_cmd_seq(p, p->desc->init_seq);

	p->prepared = true;

	return 0;
}

static int panel_simple_enable(struct drm_panel *panel)
{
	struct panel_simple *p = to_panel_simple(panel);

	if (p->enabled)
		return 0;

	if (p->desc->delay.enable)
		msleep(p->desc->delay.enable);

	p->enabled = true;

	return 0;
}

static int panel_simple_get_modes(struct drm_panel *panel,
				  struct drm_connector *connector)
{
	struct panel_simple *p = to_panel_simple(panel);
	int num = 0;

	/* probe EDID if a DDC bus is available */
	if (p->ddc) {
		pm_runtime_get_sync(panel->dev);

		if (!p->edid)
			p->edid = drm_get_edid(connector, p->ddc);

		if (p->edid)
			num += drm_add_edid_modes(connector, p->edid);

		pm_runtime_mark_last_busy(panel->dev);
		pm_runtime_put_autosuspend(panel->dev);
	}

	/* add hard-coded panel modes */
	num += panel_simple_get_non_edid_modes(p, connector);

	/*
	 * TODO: Remove once all drm drivers call
	 * drm_connector_set_orientation_from_panel()
	 */
	drm_connector_set_panel_orientation(connector, p->orientation);

	return num;
}

static int panel_simple_get_timings(struct drm_panel *panel,
				    unsigned int num_timings,
				    struct display_timing *timings)
{
	struct panel_simple *p = to_panel_simple(panel);
	unsigned int i;

	if (p->desc->num_timings < num_timings)
		num_timings = p->desc->num_timings;

	if (timings)
		for (i = 0; i < num_timings; i++)
			timings[i] = p->desc->timings[i];

	return p->desc->num_timings;
}

static enum drm_panel_orientation panel_simple_get_orientation(struct drm_panel *panel)
{
	struct panel_simple *p = to_panel_simple(panel);

	return p->orientation;
}

static const struct drm_panel_funcs panel_simple_funcs = {
	.disable = panel_simple_disable,
	.unprepare = panel_simple_unprepare,
	.prepare = panel_simple_prepare,
	.enable = panel_simple_enable,
	.get_modes = panel_simple_get_modes,
	.get_orientation = panel_simple_get_orientation,
	.get_timings = panel_simple_get_timings,
};

static struct panel_desc panel_dpi;

static int panel_dpi_probe(struct device *dev,
			   struct panel_simple *panel)
{
	struct display_timing *timing;
	const struct device_node *np;
	struct panel_desc *desc;
	unsigned int bus_flags;
	struct videomode vm;
	int ret;

	np = dev->of_node;
	desc = devm_kzalloc(dev, sizeof(*desc), GFP_KERNEL);
	if (!desc)
		return -ENOMEM;

	timing = devm_kzalloc(dev, sizeof(*timing), GFP_KERNEL);
	if (!timing)
		return -ENOMEM;

	ret = of_get_display_timing(np, "panel-timing", timing);
	if (ret < 0) {
		dev_err(dev, "%pOF: no panel-timing node found for \"panel-dpi\" binding\n",
			np);
		return ret;
	}

	desc->timings = timing;
	desc->num_timings = 1;

	of_property_read_u32(np, "width-mm", &desc->size.width);
	of_property_read_u32(np, "height-mm", &desc->size.height);

	/* Extract bus_flags from display_timing */
	bus_flags = 0;
	vm.flags = timing->flags;
	drm_bus_flags_from_videomode(&vm, &bus_flags);
	desc->bus_flags = bus_flags;

	/* We do not know the connector for the DT node, so guess it */
	desc->connector_type = DRM_MODE_CONNECTOR_DPI;

	panel->desc = desc;

	return 0;
}

#define PANEL_SIMPLE_BOUNDS_CHECK(to_check, bounds, field) \
	(to_check->field.typ >= bounds->field.min && \
	 to_check->field.typ <= bounds->field.max)
static void panel_simple_parse_panel_timing_node(struct device *dev,
						 struct panel_simple *panel,
						 const struct display_timing *ot)
{
	const struct panel_desc *desc = panel->desc;
	struct videomode vm;
	unsigned int i;

	if (WARN_ON(desc->num_modes)) {
		dev_err(dev, "Reject override mode: panel has a fixed mode\n");
		return;
	}
	if (WARN_ON(!desc->num_timings)) {
		dev_err(dev, "Reject override mode: no timings specified\n");
		return;
	}

	for (i = 0; i < panel->desc->num_timings; i++) {
		const struct display_timing *dt = &panel->desc->timings[i];

		if (!PANEL_SIMPLE_BOUNDS_CHECK(ot, dt, hactive) ||
		    !PANEL_SIMPLE_BOUNDS_CHECK(ot, dt, hfront_porch) ||
		    !PANEL_SIMPLE_BOUNDS_CHECK(ot, dt, hback_porch) ||
		    !PANEL_SIMPLE_BOUNDS_CHECK(ot, dt, hsync_len) ||
		    !PANEL_SIMPLE_BOUNDS_CHECK(ot, dt, vactive) ||
		    !PANEL_SIMPLE_BOUNDS_CHECK(ot, dt, vfront_porch) ||
		    !PANEL_SIMPLE_BOUNDS_CHECK(ot, dt, vback_porch) ||
		    !PANEL_SIMPLE_BOUNDS_CHECK(ot, dt, vsync_len))
			continue;

		if (ot->flags != dt->flags)
			continue;

		videomode_from_timing(ot, &vm);
		drm_display_mode_from_videomode(&vm, &panel->override_mode);
		panel->override_mode.type |= DRM_MODE_TYPE_DRIVER |
					     DRM_MODE_TYPE_PREFERRED;
		break;
	}

	if (WARN_ON(!panel->override_mode.type))
		dev_err(dev, "Reject override mode: No display_timing found\n");
}

static int dcs_bl_update_status(struct backlight_device *bl)
{
	struct panel_simple *p = bl_get_data(bl);
	struct mipi_dsi_device *dsi = p->dsi;
	int ret;

	if (!p->prepared)
		return 0;

	dsi->mode_flags &= ~MIPI_DSI_MODE_LPM;

	ret = mipi_dsi_dcs_set_display_brightness(dsi, bl->props.brightness);
	if (ret < 0)
		return ret;

	dsi->mode_flags |= MIPI_DSI_MODE_LPM;

	return 0;
}

static int dcs_bl_get_brightness(struct backlight_device *bl)
{
	struct panel_simple *p = bl_get_data(bl);
	struct mipi_dsi_device *dsi = p->dsi;
	u16 brightness = bl->props.brightness;
	int ret;

	if (!p->prepared)
		return 0;

	dsi->mode_flags &= ~MIPI_DSI_MODE_LPM;

	ret = mipi_dsi_dcs_get_display_brightness(dsi, &brightness);
	if (ret < 0)
		return ret;

	dsi->mode_flags |= MIPI_DSI_MODE_LPM;

	return brightness & 0xff;
}

static const struct backlight_ops dcs_bl_ops = {
	.update_status = dcs_bl_update_status,
	.get_brightness = dcs_bl_get_brightness,
};

static int panel_simple_probe(struct device *dev, const struct panel_desc *desc)
{
	struct panel_simple *panel;
	struct display_timing dt;
	struct device_node *ddc;
	int connector_type;
	u32 bus_flags;
	int err;

	panel = devm_kzalloc(dev, sizeof(*panel), GFP_KERNEL);
	if (!panel)
		return -ENOMEM;

	panel->enabled = false;
	panel->prepared_time = 0;
	panel->desc = desc;

	panel->supply = devm_regulator_get(dev, "power");
	if (IS_ERR(panel->supply)) {
		err = PTR_ERR(panel->supply);
		dev_err(dev, "failed to get power regulator: %d\n", err);
		return err;
	}

<<<<<<< HEAD
	panel->enable_gpio = devm_gpiod_get_optional(dev, "enable",
						     GPIOD_OUT_LOW);
	if (IS_ERR(panel->enable_gpio))
		return dev_err_probe(dev, PTR_ERR(panel->enable_gpio),
				     "failed to request GPIO\n");
=======
	panel->enable_gpio = devm_gpiod_get_optional(dev, "enable", GPIOD_ASIS);
	if (IS_ERR(panel->enable_gpio)) {
		err = PTR_ERR(panel->enable_gpio);
		if (err != -EPROBE_DEFER)
			dev_err(dev, "failed to get enable GPIO: %d\n", err);
		return err;
	}

	panel->reset_gpio = devm_gpiod_get_optional(dev, "reset", GPIOD_ASIS);
	if (IS_ERR(panel->reset_gpio)) {
		err = PTR_ERR(panel->reset_gpio);
		if (err != -EPROBE_DEFER)
			dev_err(dev, "failed to get reset GPIO: %d\n", err);
		return err;
	}
>>>>>>> 52f971ee

	err = of_drm_get_panel_orientation(dev->of_node, &panel->orientation);
	if (err) {
		dev_err(dev, "%pOF: failed to get orientation %d\n", dev->of_node, err);
		return err;
	}

	panel->power_invert = of_property_read_bool(dev->of_node, "power-invert");

	ddc = of_parse_phandle(dev->of_node, "ddc-i2c-bus", 0);
	if (ddc) {
		panel->ddc = of_find_i2c_adapter_by_node(ddc);
		of_node_put(ddc);

		if (!panel->ddc) {
			err = -EPROBE_DEFER;
			dev_err(dev, "failed to find ddc-i2c-bus: %d\n", err);
			return err;
		}
	}

	if (desc == &panel_dpi) {
		/* Handle the generic panel-dpi binding */
		err = panel_dpi_probe(dev, panel);
		if (err)
			goto free_ddc;
		desc = panel->desc;
	} else {
		if (!of_get_display_timing(dev->of_node, "panel-timing", &dt))
			panel_simple_parse_panel_timing_node(dev, panel, &dt);
	}

	connector_type = desc->connector_type;
	/* Catch common mistakes for panels. */
	switch (connector_type) {
	case 0:
		dev_dbg(dev, "Specify missing connector_type\n");
		connector_type = DRM_MODE_CONNECTOR_DPI;
		break;
	case DRM_MODE_CONNECTOR_LVDS:
		WARN_ON(desc->bus_flags &
			~(DRM_BUS_FLAG_DE_LOW |
			  DRM_BUS_FLAG_DE_HIGH |
			  DRM_BUS_FLAG_DATA_MSB_TO_LSB |
			  DRM_BUS_FLAG_DATA_LSB_TO_MSB));
		WARN_ON(desc->bus_format != MEDIA_BUS_FMT_RGB666_1X7X3_SPWG &&
			desc->bus_format != MEDIA_BUS_FMT_RGB888_1X7X4_SPWG &&
			desc->bus_format != MEDIA_BUS_FMT_RGB888_1X7X4_JEIDA);
		WARN_ON(desc->bus_format == MEDIA_BUS_FMT_RGB666_1X7X3_SPWG &&
			desc->bpc != 6);
		WARN_ON((desc->bus_format == MEDIA_BUS_FMT_RGB888_1X7X4_SPWG ||
			 desc->bus_format == MEDIA_BUS_FMT_RGB888_1X7X4_JEIDA) &&
			desc->bpc != 8);
		break;
	case DRM_MODE_CONNECTOR_eDP:
		dev_warn(dev, "eDP panels moved to panel-edp\n");
		err = -EINVAL;
		goto free_ddc;
	case DRM_MODE_CONNECTOR_DSI:
		if (desc->bpc != 6 && desc->bpc != 8)
			dev_warn(dev, "Expected bpc in {6,8} but got: %u\n", desc->bpc);
		break;
	case DRM_MODE_CONNECTOR_DPI:
		bus_flags = DRM_BUS_FLAG_DE_LOW |
			    DRM_BUS_FLAG_DE_HIGH |
			    DRM_BUS_FLAG_PIXDATA_SAMPLE_POSEDGE |
			    DRM_BUS_FLAG_PIXDATA_SAMPLE_NEGEDGE |
			    DRM_BUS_FLAG_DATA_MSB_TO_LSB |
			    DRM_BUS_FLAG_DATA_LSB_TO_MSB |
			    DRM_BUS_FLAG_SYNC_SAMPLE_POSEDGE |
			    DRM_BUS_FLAG_SYNC_SAMPLE_NEGEDGE;
		if (desc->bus_flags & ~bus_flags)
			dev_warn(dev, "Unexpected bus_flags(%d)\n", desc->bus_flags & ~bus_flags);
		if (!(desc->bus_flags & bus_flags))
			dev_warn(dev, "Specify missing bus_flags\n");
		if (desc->bus_format == 0)
			dev_warn(dev, "Specify missing bus_format\n");
		if (desc->bpc != 6 && desc->bpc != 8)
			dev_warn(dev, "Expected bpc in {6,8} but got: %u\n", desc->bpc);
		break;
	default:
		dev_warn(dev, "Specify a valid connector_type: %d\n", desc->connector_type);
		connector_type = DRM_MODE_CONNECTOR_DPI;
		break;
	}

	dev_set_drvdata(dev, panel);

	/*
	 * We use runtime PM for prepare / unprepare since those power the panel
	 * on and off and those can be very slow operations. This is important
	 * to optimize powering the panel on briefly to read the EDID before
	 * fully enabling the panel.
	 */
	pm_runtime_enable(dev);
	pm_runtime_set_autosuspend_delay(dev, 1000);
	pm_runtime_use_autosuspend(dev);

	drm_panel_init(&panel->base, dev, &panel_simple_funcs, connector_type);

	err = drm_panel_of_backlight(&panel->base);
	if (err) {
<<<<<<< HEAD
		dev_err_probe(dev, err, "Could not find backlight\n");
		goto disable_pm_runtime;
=======
		dev_err(dev, "failed to find backlight: %d\n", err);
		goto free_ddc;
>>>>>>> 52f971ee
	}

	drm_panel_add(&panel->base);

	return 0;

disable_pm_runtime:
	pm_runtime_dont_use_autosuspend(dev);
	pm_runtime_disable(dev);
free_ddc:
	if (panel->ddc)
		put_device(&panel->ddc->dev);

	return err;
}

static void panel_simple_remove(struct device *dev)
{
	struct panel_simple *panel = dev_get_drvdata(dev);

	drm_panel_remove(&panel->base);
	drm_panel_disable(&panel->base);
	drm_panel_unprepare(&panel->base);

	pm_runtime_dont_use_autosuspend(dev);
	pm_runtime_disable(dev);
	if (panel->ddc)
		put_device(&panel->ddc->dev);
}

static void panel_simple_shutdown(struct device *dev)
{
	struct panel_simple *panel = dev_get_drvdata(dev);

	drm_panel_disable(&panel->base);
	drm_panel_unprepare(&panel->base);
}

static const struct drm_display_mode ampire_am_1280800n3tzqw_t00h_mode = {
	.clock = 71100,
	.hdisplay = 1280,
	.hsync_start = 1280 + 40,
	.hsync_end = 1280 + 40 + 80,
	.htotal = 1280 + 40 + 80 + 40,
	.vdisplay = 800,
	.vsync_start = 800 + 3,
	.vsync_end = 800 + 3 + 10,
	.vtotal = 800 + 3 + 10 + 10,
	.flags = DRM_MODE_FLAG_PHSYNC | DRM_MODE_FLAG_PVSYNC,
};

static const struct panel_desc ampire_am_1280800n3tzqw_t00h = {
	.modes = &ampire_am_1280800n3tzqw_t00h_mode,
	.num_modes = 1,
	.bpc = 8,
	.size = {
		.width = 217,
		.height = 136,
	},
	.bus_flags = DRM_BUS_FLAG_DE_HIGH,
	.bus_format = MEDIA_BUS_FMT_RGB888_1X7X4_SPWG,
	.connector_type = DRM_MODE_CONNECTOR_LVDS,
};

static const struct drm_display_mode ampire_am_480272h3tmqw_t01h_mode = {
	.clock = 9000,
	.hdisplay = 480,
	.hsync_start = 480 + 2,
	.hsync_end = 480 + 2 + 41,
	.htotal = 480 + 2 + 41 + 2,
	.vdisplay = 272,
	.vsync_start = 272 + 2,
	.vsync_end = 272 + 2 + 10,
	.vtotal = 272 + 2 + 10 + 2,
	.flags = DRM_MODE_FLAG_PHSYNC | DRM_MODE_FLAG_PVSYNC,
};

static const struct panel_desc ampire_am_480272h3tmqw_t01h = {
	.modes = &ampire_am_480272h3tmqw_t01h_mode,
	.num_modes = 1,
	.bpc = 8,
	.size = {
		.width = 105,
		.height = 67,
	},
	.bus_format = MEDIA_BUS_FMT_RGB888_1X24,
};

static const struct drm_display_mode ampire_am800480r3tmqwa1h_mode = {
	.clock = 33333,
	.hdisplay = 800,
	.hsync_start = 800 + 0,
	.hsync_end = 800 + 0 + 255,
	.htotal = 800 + 0 + 255 + 0,
	.vdisplay = 480,
	.vsync_start = 480 + 2,
	.vsync_end = 480 + 2 + 45,
	.vtotal = 480 + 2 + 45 + 0,
	.flags = DRM_MODE_FLAG_PHSYNC | DRM_MODE_FLAG_PVSYNC,
};

static const struct panel_desc ampire_am800480r3tmqwa1h = {
	.modes = &ampire_am800480r3tmqwa1h_mode,
	.num_modes = 1,
	.bpc = 6,
	.size = {
		.width = 152,
		.height = 91,
	},
	.bus_format = MEDIA_BUS_FMT_RGB666_1X18,
};

static const struct display_timing ampire_am800600p5tmqw_tb8h_timing = {
	.pixelclock = { 34500000, 39600000, 50400000 },
	.hactive = { 800, 800, 800 },
	.hfront_porch = { 12, 112, 312 },
	.hback_porch = { 87, 87, 48 },
	.hsync_len = { 1, 1, 40 },
	.vactive = { 600, 600, 600 },
	.vfront_porch = { 1, 21, 61 },
	.vback_porch = { 38, 38, 19 },
	.vsync_len = { 1, 1, 20 },
	.flags = DISPLAY_FLAGS_HSYNC_LOW | DISPLAY_FLAGS_VSYNC_LOW |
		DISPLAY_FLAGS_DE_HIGH | DISPLAY_FLAGS_PIXDATA_POSEDGE |
		DISPLAY_FLAGS_SYNC_POSEDGE,
};

static const struct panel_desc ampire_am800600p5tmqwtb8h = {
	.timings = &ampire_am800600p5tmqw_tb8h_timing,
	.num_timings = 1,
	.bpc = 6,
	.size = {
		.width = 162,
		.height = 122,
	},
	.bus_format = MEDIA_BUS_FMT_RGB666_1X18,
	.bus_flags = DRM_BUS_FLAG_DE_HIGH |
		DRM_BUS_FLAG_PIXDATA_SAMPLE_NEGEDGE |
		DRM_BUS_FLAG_SYNC_SAMPLE_NEGEDGE,
	.connector_type = DRM_MODE_CONNECTOR_DPI,
};

static const struct display_timing santek_st0700i5y_rbslw_f_timing = {
	.pixelclock = { 26400000, 33300000, 46800000 },
	.hactive = { 800, 800, 800 },
	.hfront_porch = { 16, 210, 354 },
	.hback_porch = { 45, 36, 6 },
	.hsync_len = { 1, 10, 40 },
	.vactive = { 480, 480, 480 },
	.vfront_porch = { 7, 22, 147 },
	.vback_porch = { 22, 13, 3 },
	.vsync_len = { 1, 10, 20 },
	.flags = DISPLAY_FLAGS_HSYNC_LOW | DISPLAY_FLAGS_VSYNC_LOW |
		DISPLAY_FLAGS_DE_HIGH | DISPLAY_FLAGS_PIXDATA_POSEDGE
};

static const struct panel_desc armadeus_st0700_adapt = {
	.timings = &santek_st0700i5y_rbslw_f_timing,
	.num_timings = 1,
	.bpc = 6,
	.size = {
		.width = 154,
		.height = 86,
	},
	.bus_format = MEDIA_BUS_FMT_RGB666_1X18,
	.bus_flags = DRM_BUS_FLAG_DE_HIGH | DRM_BUS_FLAG_PIXDATA_SAMPLE_NEGEDGE,
};

static const struct drm_display_mode auo_b101aw03_mode = {
	.clock = 51450,
	.hdisplay = 1024,
	.hsync_start = 1024 + 156,
	.hsync_end = 1024 + 156 + 8,
	.htotal = 1024 + 156 + 8 + 156,
	.vdisplay = 600,
	.vsync_start = 600 + 16,
	.vsync_end = 600 + 16 + 6,
	.vtotal = 600 + 16 + 6 + 16,
};

static const struct panel_desc auo_b101aw03 = {
	.modes = &auo_b101aw03_mode,
	.num_modes = 1,
	.bpc = 6,
	.size = {
		.width = 223,
		.height = 125,
	},
	.bus_format = MEDIA_BUS_FMT_RGB666_1X7X3_SPWG,
	.bus_flags = DRM_BUS_FLAG_DE_HIGH,
	.connector_type = DRM_MODE_CONNECTOR_LVDS,
};

static const struct drm_display_mode auo_b101xtn01_mode = {
	.clock = 72000,
	.hdisplay = 1366,
	.hsync_start = 1366 + 20,
	.hsync_end = 1366 + 20 + 70,
	.htotal = 1366 + 20 + 70,
	.vdisplay = 768,
	.vsync_start = 768 + 14,
	.vsync_end = 768 + 14 + 42,
	.vtotal = 768 + 14 + 42,
	.flags = DRM_MODE_FLAG_NVSYNC | DRM_MODE_FLAG_NHSYNC,
};

static const struct panel_desc auo_b101xtn01 = {
	.modes = &auo_b101xtn01_mode,
	.num_modes = 1,
	.bpc = 6,
	.size = {
		.width = 223,
		.height = 125,
	},
};

static const struct display_timing auo_g070vvn01_timings = {
	.pixelclock = { 33300000, 34209000, 45000000 },
	.hactive = { 800, 800, 800 },
	.hfront_porch = { 20, 40, 200 },
	.hback_porch = { 87, 40, 1 },
	.hsync_len = { 1, 48, 87 },
	.vactive = { 480, 480, 480 },
	.vfront_porch = { 5, 13, 200 },
	.vback_porch = { 31, 31, 29 },
	.vsync_len = { 1, 1, 3 },
};

static const struct panel_desc auo_g070vvn01 = {
	.timings = &auo_g070vvn01_timings,
	.num_timings = 1,
	.bpc = 8,
	.size = {
		.width = 152,
		.height = 91,
	},
	.delay = {
		.prepare = 200,
		.enable = 50,
		.disable = 50,
		.unprepare = 1000,
	},
};

static const struct drm_display_mode auo_g101evn010_mode = {
	.clock = 68930,
	.hdisplay = 1280,
	.hsync_start = 1280 + 82,
	.hsync_end = 1280 + 82 + 2,
	.htotal = 1280 + 82 + 2 + 84,
	.vdisplay = 800,
	.vsync_start = 800 + 8,
	.vsync_end = 800 + 8 + 2,
	.vtotal = 800 + 8 + 2 + 6,
};

static const struct panel_desc auo_g101evn010 = {
	.modes = &auo_g101evn010_mode,
	.num_modes = 1,
	.bpc = 6,
	.size = {
		.width = 216,
		.height = 135,
	},
	.bus_format = MEDIA_BUS_FMT_RGB666_1X7X3_SPWG,
	.connector_type = DRM_MODE_CONNECTOR_LVDS,
};

static const struct drm_display_mode auo_g104sn02_mode = {
	.clock = 40000,
	.hdisplay = 800,
	.hsync_start = 800 + 40,
	.hsync_end = 800 + 40 + 216,
	.htotal = 800 + 40 + 216 + 128,
	.vdisplay = 600,
	.vsync_start = 600 + 10,
	.vsync_end = 600 + 10 + 35,
	.vtotal = 600 + 10 + 35 + 2,
};

static const struct panel_desc auo_g104sn02 = {
	.modes = &auo_g104sn02_mode,
	.num_modes = 1,
	.bpc = 8,
	.size = {
		.width = 211,
		.height = 158,
	},
	.bus_format = MEDIA_BUS_FMT_RGB888_1X7X4_SPWG,
	.connector_type = DRM_MODE_CONNECTOR_LVDS,
};

static const struct drm_display_mode auo_g121ean01_mode = {
	.clock = 66700,
	.hdisplay = 1280,
	.hsync_start = 1280 + 58,
	.hsync_end = 1280 + 58 + 8,
	.htotal = 1280 + 58 + 8 + 70,
	.vdisplay = 800,
	.vsync_start = 800 + 6,
	.vsync_end = 800 + 6 + 4,
	.vtotal = 800 + 6 + 4 + 10,
};

static const struct panel_desc auo_g121ean01 = {
	.modes = &auo_g121ean01_mode,
	.num_modes = 1,
	.bpc = 8,
	.size = {
		.width = 261,
		.height = 163,
	},
	.bus_format = MEDIA_BUS_FMT_RGB888_1X7X4_SPWG,
	.connector_type = DRM_MODE_CONNECTOR_LVDS,
};

static const struct display_timing auo_g133han01_timings = {
	.pixelclock = { 134000000, 141200000, 149000000 },
	.hactive = { 1920, 1920, 1920 },
	.hfront_porch = { 39, 58, 77 },
	.hback_porch = { 59, 88, 117 },
	.hsync_len = { 28, 42, 56 },
	.vactive = { 1080, 1080, 1080 },
	.vfront_porch = { 3, 8, 11 },
	.vback_porch = { 5, 14, 19 },
	.vsync_len = { 4, 14, 19 },
};

static const struct panel_desc auo_g133han01 = {
	.timings = &auo_g133han01_timings,
	.num_timings = 1,
	.bpc = 8,
	.size = {
		.width = 293,
		.height = 165,
	},
	.delay = {
		.prepare = 200,
		.enable = 50,
		.disable = 50,
		.unprepare = 1000,
	},
	.bus_format = MEDIA_BUS_FMT_RGB888_1X7X4_JEIDA,
	.connector_type = DRM_MODE_CONNECTOR_LVDS,
};

static const struct drm_display_mode auo_g156xtn01_mode = {
	.clock = 76000,
	.hdisplay = 1366,
	.hsync_start = 1366 + 33,
	.hsync_end = 1366 + 33 + 67,
	.htotal = 1560,
	.vdisplay = 768,
	.vsync_start = 768 + 4,
	.vsync_end = 768 + 4 + 4,
	.vtotal = 806,
};

static const struct panel_desc auo_g156xtn01 = {
	.modes = &auo_g156xtn01_mode,
	.num_modes = 1,
	.bpc = 8,
	.size = {
		.width = 344,
		.height = 194,
	},
	.bus_format = MEDIA_BUS_FMT_RGB888_1X7X4_SPWG,
	.connector_type = DRM_MODE_CONNECTOR_LVDS,
};

static const struct display_timing auo_g185han01_timings = {
	.pixelclock = { 120000000, 144000000, 175000000 },
	.hactive = { 1920, 1920, 1920 },
	.hfront_porch = { 36, 120, 148 },
	.hback_porch = { 24, 88, 108 },
	.hsync_len = { 20, 48, 64 },
	.vactive = { 1080, 1080, 1080 },
	.vfront_porch = { 6, 10, 40 },
	.vback_porch = { 2, 5, 20 },
	.vsync_len = { 2, 5, 20 },
};

static const struct panel_desc auo_g185han01 = {
	.timings = &auo_g185han01_timings,
	.num_timings = 1,
	.bpc = 8,
	.size = {
		.width = 409,
		.height = 230,
	},
	.delay = {
		.prepare = 50,
		.enable = 200,
		.disable = 110,
		.unprepare = 1000,
	},
	.bus_format = MEDIA_BUS_FMT_RGB888_1X7X4_SPWG,
	.connector_type = DRM_MODE_CONNECTOR_LVDS,
};

static const struct display_timing auo_g190ean01_timings = {
	.pixelclock = { 90000000, 108000000, 135000000 },
	.hactive = { 1280, 1280, 1280 },
	.hfront_porch = { 126, 184, 1266 },
	.hback_porch = { 84, 122, 844 },
	.hsync_len = { 70, 102, 704 },
	.vactive = { 1024, 1024, 1024 },
	.vfront_porch = { 4, 26, 76 },
	.vback_porch = { 2, 8, 25 },
	.vsync_len = { 2, 8, 25 },
};

static const struct panel_desc auo_g190ean01 = {
	.timings = &auo_g190ean01_timings,
	.num_timings = 1,
	.bpc = 8,
	.size = {
		.width = 376,
		.height = 301,
	},
	.delay = {
		.prepare = 50,
		.enable = 200,
		.disable = 110,
		.unprepare = 1000,
	},
	.bus_format = MEDIA_BUS_FMT_RGB888_1X7X4_SPWG,
	.connector_type = DRM_MODE_CONNECTOR_LVDS,
};

static const struct display_timing auo_p320hvn03_timings = {
	.pixelclock = { 106000000, 148500000, 164000000 },
	.hactive = { 1920, 1920, 1920 },
	.hfront_porch = { 25, 50, 130 },
	.hback_porch = { 25, 50, 130 },
	.hsync_len = { 20, 40, 105 },
	.vactive = { 1080, 1080, 1080 },
	.vfront_porch = { 8, 17, 150 },
	.vback_porch = { 8, 17, 150 },
	.vsync_len = { 4, 11, 100 },
};

static const struct panel_desc auo_p320hvn03 = {
	.timings = &auo_p320hvn03_timings,
	.num_timings = 1,
	.bpc = 8,
	.size = {
		.width = 698,
		.height = 393,
	},
	.delay = {
		.prepare = 1,
		.enable = 450,
		.unprepare = 500,
	},
	.bus_format = MEDIA_BUS_FMT_RGB888_1X7X4_SPWG,
	.connector_type = DRM_MODE_CONNECTOR_LVDS,
};

static const struct drm_display_mode auo_t215hvn01_mode = {
	.clock = 148800,
	.hdisplay = 1920,
	.hsync_start = 1920 + 88,
	.hsync_end = 1920 + 88 + 44,
	.htotal = 1920 + 88 + 44 + 148,
	.vdisplay = 1080,
	.vsync_start = 1080 + 4,
	.vsync_end = 1080 + 4 + 5,
	.vtotal = 1080 + 4 + 5 + 36,
};

static const struct panel_desc auo_t215hvn01 = {
	.modes = &auo_t215hvn01_mode,
	.num_modes = 1,
	.bpc = 8,
	.size = {
		.width = 430,
		.height = 270,
	},
	.delay = {
		.disable = 5,
		.unprepare = 1000,
	}
};

static const struct drm_display_mode avic_tm070ddh03_mode = {
	.clock = 51200,
	.hdisplay = 1024,
	.hsync_start = 1024 + 160,
	.hsync_end = 1024 + 160 + 4,
	.htotal = 1024 + 160 + 4 + 156,
	.vdisplay = 600,
	.vsync_start = 600 + 17,
	.vsync_end = 600 + 17 + 1,
	.vtotal = 600 + 17 + 1 + 17,
};

static const struct panel_desc avic_tm070ddh03 = {
	.modes = &avic_tm070ddh03_mode,
	.num_modes = 1,
	.bpc = 8,
	.size = {
		.width = 154,
		.height = 90,
	},
	.delay = {
		.prepare = 20,
		.enable = 200,
		.disable = 200,
	},
};

static const struct drm_display_mode bananapi_s070wv20_ct16_mode = {
	.clock = 30000,
	.hdisplay = 800,
	.hsync_start = 800 + 40,
	.hsync_end = 800 + 40 + 48,
	.htotal = 800 + 40 + 48 + 40,
	.vdisplay = 480,
	.vsync_start = 480 + 13,
	.vsync_end = 480 + 13 + 3,
	.vtotal = 480 + 13 + 3 + 29,
};

static const struct panel_desc bananapi_s070wv20_ct16 = {
	.modes = &bananapi_s070wv20_ct16_mode,
	.num_modes = 1,
	.bpc = 6,
	.size = {
		.width = 154,
		.height = 86,
	},
};

static const struct drm_display_mode boe_hv070wsa_mode = {
	.clock = 42105,
	.hdisplay = 1024,
	.hsync_start = 1024 + 30,
	.hsync_end = 1024 + 30 + 30,
	.htotal = 1024 + 30 + 30 + 30,
	.vdisplay = 600,
	.vsync_start = 600 + 10,
	.vsync_end = 600 + 10 + 10,
	.vtotal = 600 + 10 + 10 + 10,
};

static const struct panel_desc boe_hv070wsa = {
	.modes = &boe_hv070wsa_mode,
	.num_modes = 1,
	.bpc = 8,
	.size = {
		.width = 154,
		.height = 90,
	},
	.bus_format = MEDIA_BUS_FMT_RGB888_1X7X4_SPWG,
	.bus_flags = DRM_BUS_FLAG_DE_HIGH,
	.connector_type = DRM_MODE_CONNECTOR_LVDS,
};

static const struct drm_display_mode cdtech_s043wq26h_ct7_mode = {
	.clock = 9000,
	.hdisplay = 480,
	.hsync_start = 480 + 5,
	.hsync_end = 480 + 5 + 5,
	.htotal = 480 + 5 + 5 + 40,
	.vdisplay = 272,
	.vsync_start = 272 + 8,
	.vsync_end = 272 + 8 + 8,
	.vtotal = 272 + 8 + 8 + 8,
	.flags = DRM_MODE_FLAG_NHSYNC | DRM_MODE_FLAG_NVSYNC,
};

static const struct panel_desc cdtech_s043wq26h_ct7 = {
	.modes = &cdtech_s043wq26h_ct7_mode,
	.num_modes = 1,
	.bpc = 8,
	.size = {
		.width = 95,
		.height = 54,
	},
	.bus_flags = DRM_BUS_FLAG_PIXDATA_DRIVE_POSEDGE,
};

/* S070PWS19HP-FC21 2017/04/22 */
static const struct drm_display_mode cdtech_s070pws19hp_fc21_mode = {
	.clock = 51200,
	.hdisplay = 1024,
	.hsync_start = 1024 + 160,
	.hsync_end = 1024 + 160 + 20,
	.htotal = 1024 + 160 + 20 + 140,
	.vdisplay = 600,
	.vsync_start = 600 + 12,
	.vsync_end = 600 + 12 + 3,
	.vtotal = 600 + 12 + 3 + 20,
	.flags = DRM_MODE_FLAG_NHSYNC | DRM_MODE_FLAG_NVSYNC,
};

static const struct panel_desc cdtech_s070pws19hp_fc21 = {
	.modes = &cdtech_s070pws19hp_fc21_mode,
	.num_modes = 1,
	.bpc = 6,
	.size = {
		.width = 154,
		.height = 86,
	},
	.bus_format = MEDIA_BUS_FMT_RGB666_1X18,
	.bus_flags = DRM_BUS_FLAG_DE_HIGH | DRM_BUS_FLAG_PIXDATA_SAMPLE_NEGEDGE,
	.connector_type = DRM_MODE_CONNECTOR_DPI,
};

/* S070SWV29HG-DC44 2017/09/21 */
static const struct drm_display_mode cdtech_s070swv29hg_dc44_mode = {
	.clock = 33300,
	.hdisplay = 800,
	.hsync_start = 800 + 210,
	.hsync_end = 800 + 210 + 2,
	.htotal = 800 + 210 + 2 + 44,
	.vdisplay = 480,
	.vsync_start = 480 + 22,
	.vsync_end = 480 + 22 + 2,
	.vtotal = 480 + 22 + 2 + 21,
	.flags = DRM_MODE_FLAG_NHSYNC | DRM_MODE_FLAG_NVSYNC,
};

static const struct panel_desc cdtech_s070swv29hg_dc44 = {
	.modes = &cdtech_s070swv29hg_dc44_mode,
	.num_modes = 1,
	.bpc = 6,
	.size = {
		.width = 154,
		.height = 86,
	},
	.bus_format = MEDIA_BUS_FMT_RGB666_1X18,
	.bus_flags = DRM_BUS_FLAG_DE_HIGH | DRM_BUS_FLAG_PIXDATA_SAMPLE_NEGEDGE,
	.connector_type = DRM_MODE_CONNECTOR_DPI,
};

static const struct drm_display_mode cdtech_s070wv95_ct16_mode = {
	.clock = 35000,
	.hdisplay = 800,
	.hsync_start = 800 + 40,
	.hsync_end = 800 + 40 + 40,
	.htotal = 800 + 40 + 40 + 48,
	.vdisplay = 480,
	.vsync_start = 480 + 29,
	.vsync_end = 480 + 29 + 13,
	.vtotal = 480 + 29 + 13 + 3,
	.flags = DRM_MODE_FLAG_NHSYNC | DRM_MODE_FLAG_NVSYNC,
};

static const struct panel_desc cdtech_s070wv95_ct16 = {
	.modes = &cdtech_s070wv95_ct16_mode,
	.num_modes = 1,
	.bpc = 8,
	.size = {
		.width = 154,
		.height = 85,
	},
};

static const struct display_timing chefree_ch101olhlwh_002_timing = {
	.pixelclock = { 68900000, 71100000, 73400000 },
	.hactive = { 1280, 1280, 1280 },
	.hfront_porch = { 65, 80, 95 },
	.hback_porch = { 64, 79, 94 },
	.hsync_len = { 1, 1, 1 },
	.vactive = { 800, 800, 800 },
	.vfront_porch = { 7, 11, 14 },
	.vback_porch = { 7, 11, 14 },
	.vsync_len = { 1, 1, 1 },
	.flags = DISPLAY_FLAGS_DE_HIGH,
};

static const struct panel_desc chefree_ch101olhlwh_002 = {
	.timings = &chefree_ch101olhlwh_002_timing,
	.num_timings = 1,
	.bpc = 8,
	.size = {
		.width = 217,
		.height = 135,
	},
	.delay = {
		.enable = 200,
		.disable = 200,
	},
	.bus_flags = DRM_BUS_FLAG_DE_HIGH,
	.bus_format = MEDIA_BUS_FMT_RGB888_1X7X4_SPWG,
	.connector_type = DRM_MODE_CONNECTOR_LVDS,
};

static const struct drm_display_mode chunghwa_claa070wp03xg_mode = {
	.clock = 66770,
	.hdisplay = 800,
	.hsync_start = 800 + 49,
	.hsync_end = 800 + 49 + 33,
	.htotal = 800 + 49 + 33 + 17,
	.vdisplay = 1280,
	.vsync_start = 1280 + 1,
	.vsync_end = 1280 + 1 + 7,
	.vtotal = 1280 + 1 + 7 + 15,
	.flags = DRM_MODE_FLAG_NVSYNC | DRM_MODE_FLAG_NHSYNC,
};

static const struct panel_desc chunghwa_claa070wp03xg = {
	.modes = &chunghwa_claa070wp03xg_mode,
	.num_modes = 1,
	.bpc = 6,
	.size = {
		.width = 94,
		.height = 150,
	},
	.bus_format = MEDIA_BUS_FMT_RGB666_1X7X3_SPWG,
	.bus_flags = DRM_BUS_FLAG_DE_HIGH,
	.connector_type = DRM_MODE_CONNECTOR_LVDS,
};

static const struct drm_display_mode chunghwa_claa101wa01a_mode = {
	.clock = 72070,
	.hdisplay = 1366,
	.hsync_start = 1366 + 58,
	.hsync_end = 1366 + 58 + 58,
	.htotal = 1366 + 58 + 58 + 58,
	.vdisplay = 768,
	.vsync_start = 768 + 4,
	.vsync_end = 768 + 4 + 4,
	.vtotal = 768 + 4 + 4 + 4,
};

static const struct panel_desc chunghwa_claa101wa01a = {
	.modes = &chunghwa_claa101wa01a_mode,
	.num_modes = 1,
	.bpc = 6,
	.size = {
		.width = 220,
		.height = 120,
	},
	.bus_format = MEDIA_BUS_FMT_RGB666_1X7X3_SPWG,
	.bus_flags = DRM_BUS_FLAG_DE_HIGH,
	.connector_type = DRM_MODE_CONNECTOR_LVDS,
};

static const struct drm_display_mode chunghwa_claa101wb01_mode = {
	.clock = 69300,
	.hdisplay = 1366,
	.hsync_start = 1366 + 48,
	.hsync_end = 1366 + 48 + 32,
	.htotal = 1366 + 48 + 32 + 20,
	.vdisplay = 768,
	.vsync_start = 768 + 16,
	.vsync_end = 768 + 16 + 8,
	.vtotal = 768 + 16 + 8 + 16,
};

static const struct panel_desc chunghwa_claa101wb01 = {
	.modes = &chunghwa_claa101wb01_mode,
	.num_modes = 1,
	.bpc = 6,
	.size = {
		.width = 223,
		.height = 125,
	},
	.bus_format = MEDIA_BUS_FMT_RGB666_1X7X3_SPWG,
	.bus_flags = DRM_BUS_FLAG_DE_HIGH,
	.connector_type = DRM_MODE_CONNECTOR_LVDS,
};

static const struct display_timing dataimage_fg040346dsswbg04_timing = {
	.pixelclock = { 5000000, 9000000, 12000000 },
	.hactive = { 480, 480, 480 },
	.hfront_porch = { 12, 12, 12 },
	.hback_porch = { 12, 12, 12 },
	.hsync_len = { 21, 21, 21 },
	.vactive = { 272, 272, 272 },
	.vfront_porch = { 4, 4, 4 },
	.vback_porch = { 4, 4, 4 },
	.vsync_len = { 8, 8, 8 },
};

static const struct panel_desc dataimage_fg040346dsswbg04 = {
	.timings = &dataimage_fg040346dsswbg04_timing,
	.num_timings = 1,
	.bpc = 8,
	.size = {
		.width = 95,
		.height = 54,
	},
	.bus_format = MEDIA_BUS_FMT_RGB888_1X24,
	.bus_flags = DRM_BUS_FLAG_DE_HIGH | DRM_BUS_FLAG_PIXDATA_DRIVE_POSEDGE,
	.connector_type = DRM_MODE_CONNECTOR_DPI,
};

static const struct display_timing dataimage_fg1001l0dsswmg01_timing = {
	.pixelclock = { 68900000, 71110000, 73400000 },
	.hactive = { 1280, 1280, 1280 },
	.vactive = { 800, 800, 800 },
	.hback_porch = { 100, 100, 100 },
	.hfront_porch = { 100, 100, 100 },
	.vback_porch = { 5, 5, 5 },
	.vfront_porch = { 5, 5, 5 },
	.hsync_len = { 24, 24, 24 },
	.vsync_len = { 3, 3, 3 },
	.flags = DISPLAY_FLAGS_DE_HIGH | DISPLAY_FLAGS_PIXDATA_POSEDGE |
		 DISPLAY_FLAGS_HSYNC_LOW | DISPLAY_FLAGS_VSYNC_LOW,
};

static const struct panel_desc dataimage_fg1001l0dsswmg01 = {
	.timings = &dataimage_fg1001l0dsswmg01_timing,
	.num_timings = 1,
	.bpc = 8,
	.size = {
		.width = 217,
		.height = 136,
	},
};

static const struct drm_display_mode dataimage_scf0700c48ggu18_mode = {
	.clock = 33260,
	.hdisplay = 800,
	.hsync_start = 800 + 40,
	.hsync_end = 800 + 40 + 128,
	.htotal = 800 + 40 + 128 + 88,
	.vdisplay = 480,
	.vsync_start = 480 + 10,
	.vsync_end = 480 + 10 + 2,
	.vtotal = 480 + 10 + 2 + 33,
	.flags = DRM_MODE_FLAG_NVSYNC | DRM_MODE_FLAG_NHSYNC,
};

static const struct panel_desc dataimage_scf0700c48ggu18 = {
	.modes = &dataimage_scf0700c48ggu18_mode,
	.num_modes = 1,
	.bpc = 8,
	.size = {
		.width = 152,
		.height = 91,
	},
	.bus_format = MEDIA_BUS_FMT_RGB888_1X24,
	.bus_flags = DRM_BUS_FLAG_DE_HIGH | DRM_BUS_FLAG_PIXDATA_DRIVE_POSEDGE,
};

static const struct display_timing dlc_dlc0700yzg_1_timing = {
	.pixelclock = { 45000000, 51200000, 57000000 },
	.hactive = { 1024, 1024, 1024 },
	.hfront_porch = { 100, 106, 113 },
	.hback_porch = { 100, 106, 113 },
	.hsync_len = { 100, 108, 114 },
	.vactive = { 600, 600, 600 },
	.vfront_porch = { 8, 11, 15 },
	.vback_porch = { 8, 11, 15 },
	.vsync_len = { 9, 13, 15 },
	.flags = DISPLAY_FLAGS_DE_HIGH,
};

static const struct panel_desc dlc_dlc0700yzg_1 = {
	.timings = &dlc_dlc0700yzg_1_timing,
	.num_timings = 1,
	.bpc = 6,
	.size = {
		.width = 154,
		.height = 86,
	},
	.delay = {
		.prepare = 30,
		.enable = 200,
		.disable = 200,
	},
	.bus_format = MEDIA_BUS_FMT_RGB666_1X7X3_SPWG,
	.connector_type = DRM_MODE_CONNECTOR_LVDS,
};

static const struct display_timing dlc_dlc1010gig_timing = {
	.pixelclock = { 68900000, 71100000, 73400000 },
	.hactive = { 1280, 1280, 1280 },
	.hfront_porch = { 43, 53, 63 },
	.hback_porch = { 43, 53, 63 },
	.hsync_len = { 44, 54, 64 },
	.vactive = { 800, 800, 800 },
	.vfront_porch = { 5, 8, 11 },
	.vback_porch = { 5, 8, 11 },
	.vsync_len = { 5, 7, 11 },
	.flags = DISPLAY_FLAGS_DE_HIGH,
};

static const struct panel_desc dlc_dlc1010gig = {
	.timings = &dlc_dlc1010gig_timing,
	.num_timings = 1,
	.bpc = 8,
	.size = {
		.width = 216,
		.height = 135,
	},
	.delay = {
		.prepare = 60,
		.enable = 150,
		.disable = 100,
		.unprepare = 60,
	},
	.bus_format = MEDIA_BUS_FMT_RGB888_1X7X4_SPWG,
	.connector_type = DRM_MODE_CONNECTOR_LVDS,
};

static const struct drm_display_mode edt_et035012dm6_mode = {
	.clock = 6500,
	.hdisplay = 320,
	.hsync_start = 320 + 20,
	.hsync_end = 320 + 20 + 30,
	.htotal = 320 + 20 + 68,
	.vdisplay = 240,
	.vsync_start = 240 + 4,
	.vsync_end = 240 + 4 + 4,
	.vtotal = 240 + 4 + 4 + 14,
	.flags = DRM_MODE_FLAG_NVSYNC | DRM_MODE_FLAG_NHSYNC,
};

static const struct panel_desc edt_et035012dm6 = {
	.modes = &edt_et035012dm6_mode,
	.num_modes = 1,
	.bpc = 8,
	.size = {
		.width = 70,
		.height = 52,
	},
	.bus_format = MEDIA_BUS_FMT_RGB888_1X24,
	.bus_flags = DRM_BUS_FLAG_DE_LOW | DRM_BUS_FLAG_PIXDATA_SAMPLE_POSEDGE,
};

static const struct drm_display_mode edt_etm0350g0dh6_mode = {
	.clock = 6520,
	.hdisplay = 320,
	.hsync_start = 320 + 20,
	.hsync_end = 320 + 20 + 68,
	.htotal = 320 + 20 + 68,
	.vdisplay = 240,
	.vsync_start = 240 + 4,
	.vsync_end = 240 + 4 + 18,
	.vtotal = 240 + 4 + 18,
	.flags = DRM_MODE_FLAG_NVSYNC | DRM_MODE_FLAG_NHSYNC,
};

static const struct panel_desc edt_etm0350g0dh6 = {
	.modes = &edt_etm0350g0dh6_mode,
	.num_modes = 1,
	.bpc = 6,
	.size = {
		.width = 70,
		.height = 53,
	},
	.bus_format = MEDIA_BUS_FMT_RGB888_1X24,
	.bus_flags = DRM_BUS_FLAG_DE_HIGH | DRM_BUS_FLAG_PIXDATA_DRIVE_NEGEDGE,
	.connector_type = DRM_MODE_CONNECTOR_DPI,
};

static const struct drm_display_mode edt_etm043080dh6gp_mode = {
	.clock = 10870,
	.hdisplay = 480,
	.hsync_start = 480 + 8,
	.hsync_end = 480 + 8 + 4,
	.htotal = 480 + 8 + 4 + 41,

	/*
	 * IWG22M: Y resolution changed for "dc_linuxfb" module crashing while
	 * fb_align
	 */

	.vdisplay = 288,
	.vsync_start = 288 + 2,
	.vsync_end = 288 + 2 + 4,
	.vtotal = 288 + 2 + 4 + 10,
};

static const struct panel_desc edt_etm043080dh6gp = {
	.modes = &edt_etm043080dh6gp_mode,
	.num_modes = 1,
	.bpc = 8,
	.size = {
		.width = 100,
		.height = 65,
	},
	.bus_format = MEDIA_BUS_FMT_RGB666_1X18,
	.connector_type = DRM_MODE_CONNECTOR_DPI,
};

static const struct drm_display_mode edt_etm0430g0dh6_mode = {
	.clock = 9000,
	.hdisplay = 480,
	.hsync_start = 480 + 2,
	.hsync_end = 480 + 2 + 41,
	.htotal = 480 + 2 + 41 + 2,
	.vdisplay = 272,
	.vsync_start = 272 + 2,
	.vsync_end = 272 + 2 + 10,
	.vtotal = 272 + 2 + 10 + 2,
	.flags = DRM_MODE_FLAG_NHSYNC | DRM_MODE_FLAG_NVSYNC,
};

static const struct panel_desc edt_etm0430g0dh6 = {
	.modes = &edt_etm0430g0dh6_mode,
	.num_modes = 1,
	.bpc = 6,
	.size = {
		.width = 95,
		.height = 54,
	},
	.bus_format = MEDIA_BUS_FMT_RGB666_1X18,
	.bus_flags = DRM_BUS_FLAG_DE_HIGH | DRM_BUS_FLAG_PIXDATA_SAMPLE_POSEDGE,
	.connector_type = DRM_MODE_CONNECTOR_DPI,
};

static const struct drm_display_mode edt_et057090dhu_mode = {
	.clock = 25175,
	.hdisplay = 640,
	.hsync_start = 640 + 16,
	.hsync_end = 640 + 16 + 30,
	.htotal = 640 + 16 + 30 + 114,
	.vdisplay = 480,
	.vsync_start = 480 + 10,
	.vsync_end = 480 + 10 + 3,
	.vtotal = 480 + 10 + 3 + 32,
	.flags = DRM_MODE_FLAG_NVSYNC | DRM_MODE_FLAG_NHSYNC,
};

static const struct panel_desc edt_et057090dhu = {
	.modes = &edt_et057090dhu_mode,
	.num_modes = 1,
	.bpc = 6,
	.size = {
		.width = 115,
		.height = 86,
	},
	.bus_format = MEDIA_BUS_FMT_RGB666_1X18,
	.bus_flags = DRM_BUS_FLAG_DE_HIGH | DRM_BUS_FLAG_PIXDATA_DRIVE_NEGEDGE,
	.connector_type = DRM_MODE_CONNECTOR_DPI,
};

static const struct drm_display_mode edt_etm0700g0dh6_mode = {
	.clock = 33260,
	.hdisplay = 800,
	.hsync_start = 800 + 40,
	.hsync_end = 800 + 40 + 128,
	.htotal = 800 + 40 + 128 + 88,
	.vdisplay = 480,
	.vsync_start = 480 + 10,
	.vsync_end = 480 + 10 + 2,
	.vtotal = 480 + 10 + 2 + 33,
	.flags = DRM_MODE_FLAG_NHSYNC | DRM_MODE_FLAG_NVSYNC,
};

static const struct panel_desc edt_etm0700g0dh6 = {
	.modes = &edt_etm0700g0dh6_mode,
	.num_modes = 1,
	.bpc = 6,
	.size = {
		.width = 152,
		.height = 91,
	},
	.bus_format = MEDIA_BUS_FMT_RGB666_1X18,
	.bus_flags = DRM_BUS_FLAG_DE_HIGH | DRM_BUS_FLAG_PIXDATA_DRIVE_NEGEDGE,
	.connector_type = DRM_MODE_CONNECTOR_DPI,
};

static const struct panel_desc edt_etm0700g0bdh6 = {
	.modes = &edt_etm0700g0dh6_mode,
	.num_modes = 1,
	.bpc = 6,
	.size = {
		.width = 152,
		.height = 91,
	},
	.bus_format = MEDIA_BUS_FMT_RGB666_1X18,
	.bus_flags = DRM_BUS_FLAG_DE_HIGH | DRM_BUS_FLAG_PIXDATA_DRIVE_POSEDGE,
	.connector_type = DRM_MODE_CONNECTOR_DPI,
};

static const struct display_timing edt_etml0700y5dha_timing = {
	.pixelclock = { 40800000, 51200000, 67200000 },
	.hactive = { 1024, 1024, 1024 },
	.hfront_porch = { 30, 106, 125 },
	.hback_porch = { 30, 106, 125 },
	.hsync_len = { 30, 108, 126 },
	.vactive = { 600, 600, 600 },
	.vfront_porch = { 3, 12, 67},
	.vback_porch = { 3, 12, 67 },
	.vsync_len = { 4, 11, 66 },
	.flags = DISPLAY_FLAGS_HSYNC_LOW | DISPLAY_FLAGS_VSYNC_LOW |
		 DISPLAY_FLAGS_DE_HIGH,
};

static const struct panel_desc edt_etml0700y5dha = {
	.timings = &edt_etml0700y5dha_timing,
	.num_timings = 1,
	.bpc = 8,
	.size = {
		.width = 155,
		.height = 86,
	},
	.bus_format = MEDIA_BUS_FMT_RGB888_1X7X4_SPWG,
	.connector_type = DRM_MODE_CONNECTOR_LVDS,
};

static const struct drm_display_mode edt_etmv570g2dhu_mode = {
	.clock = 25175,
	.hdisplay = 640,
	.hsync_start = 640,
	.hsync_end = 640 + 16,
	.htotal = 640 + 16 + 30 + 114,
	.vdisplay = 480,
	.vsync_start = 480 + 10,
	.vsync_end = 480 + 10 + 3,
	.vtotal = 480 + 10 + 3 + 35,
	.flags = DRM_MODE_FLAG_PVSYNC | DRM_MODE_FLAG_PHSYNC,
};

static const struct panel_desc edt_etmv570g2dhu = {
	.modes = &edt_etmv570g2dhu_mode,
	.num_modes = 1,
	.bpc = 6,
	.size = {
		.width = 115,
		.height = 86,
	},
	.bus_format = MEDIA_BUS_FMT_RGB888_1X24,
	.bus_flags = DRM_BUS_FLAG_DE_HIGH | DRM_BUS_FLAG_PIXDATA_DRIVE_NEGEDGE,
	.connector_type = DRM_MODE_CONNECTOR_DPI,
};

static const struct display_timing eink_vb3300_kca_timing = {
	.pixelclock = { 40000000, 40000000, 40000000 },
	.hactive = { 334, 334, 334 },
	.hfront_porch = { 1, 1, 1 },
	.hback_porch = { 1, 1, 1 },
	.hsync_len = { 1, 1, 1 },
	.vactive = { 1405, 1405, 1405 },
	.vfront_porch = { 1, 1, 1 },
	.vback_porch = { 1, 1, 1 },
	.vsync_len = { 1, 1, 1 },
	.flags = DISPLAY_FLAGS_HSYNC_LOW | DISPLAY_FLAGS_VSYNC_LOW |
		 DISPLAY_FLAGS_DE_HIGH | DISPLAY_FLAGS_PIXDATA_POSEDGE,
};

static const struct panel_desc eink_vb3300_kca = {
	.timings = &eink_vb3300_kca_timing,
	.num_timings = 1,
	.bpc = 6,
	.size = {
		.width = 157,
		.height = 209,
	},
	.bus_format = MEDIA_BUS_FMT_RGB888_1X24,
	.bus_flags = DRM_BUS_FLAG_DE_HIGH | DRM_BUS_FLAG_PIXDATA_DRIVE_POSEDGE,
	.connector_type = DRM_MODE_CONNECTOR_DPI,
};

static const struct display_timing evervision_vgg804821_timing = {
	.pixelclock = { 27600000, 33300000, 50000000 },
	.hactive = { 800, 800, 800 },
	.hfront_porch = { 40, 66, 70 },
	.hback_porch = { 40, 67, 70 },
	.hsync_len = { 40, 67, 70 },
	.vactive = { 480, 480, 480 },
	.vfront_porch = { 6, 10, 10 },
	.vback_porch = { 7, 11, 11 },
	.vsync_len = { 7, 11, 11 },
	.flags = DISPLAY_FLAGS_HSYNC_HIGH | DISPLAY_FLAGS_VSYNC_HIGH |
		 DISPLAY_FLAGS_DE_HIGH | DISPLAY_FLAGS_PIXDATA_NEGEDGE |
		 DISPLAY_FLAGS_SYNC_NEGEDGE,
};

static const struct panel_desc evervision_vgg804821 = {
	.timings = &evervision_vgg804821_timing,
	.num_timings = 1,
	.bpc = 8,
	.size = {
		.width = 108,
		.height = 64,
	},
	.bus_format = MEDIA_BUS_FMT_RGB888_1X24,
	.bus_flags = DRM_BUS_FLAG_DE_HIGH | DRM_BUS_FLAG_PIXDATA_SAMPLE_POSEDGE,
};

static const struct drm_display_mode foxlink_fl500wvr00_a0t_mode = {
	.clock = 32260,
	.hdisplay = 800,
	.hsync_start = 800 + 168,
	.hsync_end = 800 + 168 + 64,
	.htotal = 800 + 168 + 64 + 88,
	.vdisplay = 480,
	.vsync_start = 480 + 37,
	.vsync_end = 480 + 37 + 2,
	.vtotal = 480 + 37 + 2 + 8,
};

static const struct panel_desc foxlink_fl500wvr00_a0t = {
	.modes = &foxlink_fl500wvr00_a0t_mode,
	.num_modes = 1,
	.bpc = 8,
	.size = {
		.width = 108,
		.height = 65,
	},
	.bus_format = MEDIA_BUS_FMT_RGB888_1X24,
};

static const struct drm_display_mode frida_frd350h54004_modes[] = {
	{ /* 60 Hz */
		.clock = 6000,
		.hdisplay = 320,
		.hsync_start = 320 + 44,
		.hsync_end = 320 + 44 + 16,
		.htotal = 320 + 44 + 16 + 20,
		.vdisplay = 240,
		.vsync_start = 240 + 2,
		.vsync_end = 240 + 2 + 6,
		.vtotal = 240 + 2 + 6 + 2,
		.flags = DRM_MODE_FLAG_NHSYNC | DRM_MODE_FLAG_NVSYNC,
	},
	{ /* 50 Hz */
		.clock = 5400,
		.hdisplay = 320,
		.hsync_start = 320 + 56,
		.hsync_end = 320 + 56 + 16,
		.htotal = 320 + 56 + 16 + 40,
		.vdisplay = 240,
		.vsync_start = 240 + 2,
		.vsync_end = 240 + 2 + 6,
		.vtotal = 240 + 2 + 6 + 2,
		.flags = DRM_MODE_FLAG_NHSYNC | DRM_MODE_FLAG_NVSYNC,
	},
};

static const struct panel_desc frida_frd350h54004 = {
	.modes = frida_frd350h54004_modes,
	.num_modes = ARRAY_SIZE(frida_frd350h54004_modes),
	.bpc = 8,
	.size = {
		.width = 77,
		.height = 64,
	},
	.bus_format = MEDIA_BUS_FMT_RGB888_1X24,
	.bus_flags = DRM_BUS_FLAG_DE_HIGH | DRM_BUS_FLAG_PIXDATA_SAMPLE_NEGEDGE,
	.connector_type = DRM_MODE_CONNECTOR_DPI,
};

static const struct drm_display_mode friendlyarm_hd702e_mode = {
	.clock		= 67185,
	.hdisplay	= 800,
	.hsync_start	= 800 + 20,
	.hsync_end	= 800 + 20 + 24,
	.htotal		= 800 + 20 + 24 + 20,
	.vdisplay	= 1280,
	.vsync_start	= 1280 + 4,
	.vsync_end	= 1280 + 4 + 8,
	.vtotal		= 1280 + 4 + 8 + 4,
	.flags		= DRM_MODE_FLAG_NVSYNC | DRM_MODE_FLAG_NHSYNC,
};

static const struct panel_desc friendlyarm_hd702e = {
	.modes = &friendlyarm_hd702e_mode,
	.num_modes = 1,
	.size = {
		.width	= 94,
		.height	= 151,
	},
};

static const struct drm_display_mode giantplus_gpg482739qs5_mode = {
	.clock = 9000,
	.hdisplay = 480,
	.hsync_start = 480 + 5,
	.hsync_end = 480 + 5 + 1,
	.htotal = 480 + 5 + 1 + 40,
	.vdisplay = 272,
	.vsync_start = 272 + 8,
	.vsync_end = 272 + 8 + 1,
	.vtotal = 272 + 8 + 1 + 8,
};

static const struct panel_desc giantplus_gpg482739qs5 = {
	.modes = &giantplus_gpg482739qs5_mode,
	.num_modes = 1,
	.bpc = 8,
	.size = {
		.width = 95,
		.height = 54,
	},
	.bus_format = MEDIA_BUS_FMT_RGB888_1X24,
};

static const struct display_timing giantplus_gpm940b0_timing = {
	.pixelclock = { 13500000, 27000000, 27500000 },
	.hactive = { 320, 320, 320 },
	.hfront_porch = { 14, 686, 718 },
	.hback_porch = { 50, 70, 255 },
	.hsync_len = { 1, 1, 1 },
	.vactive = { 240, 240, 240 },
	.vfront_porch = { 1, 1, 179 },
	.vback_porch = { 1, 21, 31 },
	.vsync_len = { 1, 1, 6 },
	.flags = DISPLAY_FLAGS_HSYNC_LOW | DISPLAY_FLAGS_VSYNC_LOW,
};

static const struct panel_desc giantplus_gpm940b0 = {
	.timings = &giantplus_gpm940b0_timing,
	.num_timings = 1,
	.bpc = 8,
	.size = {
		.width = 60,
		.height = 45,
	},
	.bus_format = MEDIA_BUS_FMT_RGB888_3X8,
	.bus_flags = DRM_BUS_FLAG_DE_HIGH | DRM_BUS_FLAG_PIXDATA_SAMPLE_POSEDGE,
};

static const struct display_timing hannstar_hsd070pww1_timing = {
	.pixelclock = { 64300000, 71100000, 82000000 },
	.hactive = { 1280, 1280, 1280 },
	.hfront_porch = { 1, 1, 10 },
	.hback_porch = { 1, 1, 10 },
	/*
	 * According to the data sheet, the minimum horizontal blanking interval
	 * is 54 clocks (1 + 52 + 1), but tests with a Nitrogen6X have shown the
	 * minimum working horizontal blanking interval to be 60 clocks.
	 */
	.hsync_len = { 58, 158, 661 },
	.vactive = { 800, 800, 800 },
	.vfront_porch = { 1, 1, 10 },
	.vback_porch = { 1, 1, 10 },
	.vsync_len = { 1, 21, 203 },
	.flags = DISPLAY_FLAGS_DE_HIGH,
};

static const struct panel_desc hannstar_hsd070pww1 = {
	.timings = &hannstar_hsd070pww1_timing,
	.num_timings = 1,
	.bpc = 6,
	.size = {
		.width = 151,
		.height = 94,
	},
	.bus_format = MEDIA_BUS_FMT_RGB666_1X7X3_SPWG,
	.connector_type = DRM_MODE_CONNECTOR_LVDS,
};

static const struct display_timing hannstar_hsd100pxn1_timing = {
	.pixelclock = { 55000000, 65000000, 75000000 },
	.hactive = { 1024, 1024, 1024 },
	.hfront_porch = { 40, 40, 40 },
	.hback_porch = { 220, 220, 220 },
	.hsync_len = { 20, 60, 100 },
	.vactive = { 768, 768, 768 },
	.vfront_porch = { 7, 7, 7 },
	.vback_porch = { 21, 21, 21 },
	.vsync_len = { 10, 10, 10 },
	.flags = DISPLAY_FLAGS_DE_HIGH,
};

static const struct panel_desc hannstar_hsd100pxn1 = {
	.timings = &hannstar_hsd100pxn1_timing,
	.num_timings = 1,
	.bpc = 6,
	.size = {
		.width = 203,
		.height = 152,
	},
	.bus_format = MEDIA_BUS_FMT_RGB666_1X7X3_SPWG,
	.connector_type = DRM_MODE_CONNECTOR_LVDS,
};

static const struct display_timing hannstar_hsd101pww2_timing = {
	.pixelclock = { 64300000, 71100000, 82000000 },
	.hactive = { 1280, 1280, 1280 },
	.hfront_porch = { 1, 1, 10 },
	.hback_porch = { 1, 1, 10 },
	.hsync_len = { 58, 158, 661 },
	.vactive = { 800, 800, 800 },
	.vfront_porch = { 1, 1, 10 },
	.vback_porch = { 1, 1, 10 },
	.vsync_len = { 1, 21, 203 },
	.flags = DISPLAY_FLAGS_DE_HIGH,
};

static const struct panel_desc hannstar_hsd101pww2 = {
	.timings = &hannstar_hsd101pww2_timing,
	.num_timings = 1,
	.bpc = 8,
	.size = {
		.width = 217,
		.height = 136,
	},
	.bus_format = MEDIA_BUS_FMT_RGB888_1X7X4_SPWG,
	.connector_type = DRM_MODE_CONNECTOR_LVDS,
};

static const struct drm_display_mode hitachi_tx23d38vm0caa_mode = {
	.clock = 33333,
	.hdisplay = 800,
	.hsync_start = 800 + 85,
	.hsync_end = 800 + 85 + 86,
	.htotal = 800 + 85 + 86 + 85,
	.vdisplay = 480,
	.vsync_start = 480 + 16,
	.vsync_end = 480 + 16 + 13,
	.vtotal = 480 + 16 + 13 + 16,
};

static const struct panel_desc hitachi_tx23d38vm0caa = {
	.modes = &hitachi_tx23d38vm0caa_mode,
	.num_modes = 1,
	.bpc = 6,
	.size = {
		.width = 195,
		.height = 117,
	},
	.delay = {
		.enable = 160,
		.disable = 160,
	},
};

static const struct drm_display_mode innolux_at043tn24_mode = {
	.clock = 9000,
	.hdisplay = 480,
	.hsync_start = 480 + 2,
	.hsync_end = 480 + 2 + 41,
	.htotal = 480 + 2 + 41 + 2,
	.vdisplay = 272,
	.vsync_start = 272 + 2,
	.vsync_end = 272 + 2 + 10,
	.vtotal = 272 + 2 + 10 + 2,
	.flags = DRM_MODE_FLAG_NHSYNC | DRM_MODE_FLAG_NVSYNC,
};

static const struct panel_desc innolux_at043tn24 = {
	.modes = &innolux_at043tn24_mode,
	.num_modes = 1,
	.bpc = 8,
	.size = {
		.width = 95,
		.height = 54,
	},
	.bus_format = MEDIA_BUS_FMT_RGB888_1X24,
	.bus_flags = DRM_BUS_FLAG_DE_HIGH | DRM_BUS_FLAG_PIXDATA_DRIVE_POSEDGE,
};

static const struct drm_display_mode innolux_at070tn92_mode = {
	.clock = 33333,
	.hdisplay = 800,
	.hsync_start = 800 + 210,
	.hsync_end = 800 + 210 + 20,
	.htotal = 800 + 210 + 20 + 46,
	.vdisplay = 480,
	.vsync_start = 480 + 22,
	.vsync_end = 480 + 22 + 10,
	.vtotal = 480 + 22 + 23 + 10,
};

static const struct panel_desc innolux_at070tn92 = {
	.modes = &innolux_at070tn92_mode,
	.num_modes = 1,
	.size = {
		.width = 154,
		.height = 86,
	},
	.bus_format = MEDIA_BUS_FMT_RGB888_1X24,
};

static const struct display_timing innolux_g070y2_l01_timing = {
	.pixelclock = { 28000000, 29500000, 32000000 },
	.hactive = { 800, 800, 800 },
	.hfront_porch = { 61, 91, 141 },
	.hback_porch = { 60, 90, 140 },
	.hsync_len = { 12, 12, 12 },
	.vactive = { 480, 480, 480 },
	.vfront_porch = { 4, 9, 30 },
	.vback_porch = { 4, 8, 28 },
	.vsync_len = { 2, 2, 2 },
	.flags = DISPLAY_FLAGS_DE_HIGH,
};

static const struct panel_desc innolux_g070y2_l01 = {
	.timings = &innolux_g070y2_l01_timing,
	.num_timings = 1,
	.bpc = 8,
	.size = {
		.width = 152,
		.height = 91,
	},
	.delay = {
		.prepare = 10,
		.enable = 100,
		.disable = 100,
		.unprepare = 800,
	},
	.bus_format = MEDIA_BUS_FMT_RGB888_1X7X4_SPWG,
	.bus_flags = DRM_BUS_FLAG_DE_HIGH,
	.connector_type = DRM_MODE_CONNECTOR_LVDS,
};

static const struct drm_display_mode innolux_g070y2_t02_mode = {
	.clock = 33333,
	.hdisplay = 800,
	.hsync_start = 800 + 210,
	.hsync_end = 800 + 210 + 20,
	.htotal = 800 + 210 + 20 + 46,
	.vdisplay = 480,
	.vsync_start = 480 + 22,
	.vsync_end = 480 + 22 + 10,
	.vtotal = 480 + 22 + 23 + 10,
};

static const struct panel_desc innolux_g070y2_t02 = {
	.modes = &innolux_g070y2_t02_mode,
	.num_modes = 1,
	.bpc = 8,
	.size = {
		.width = 152,
		.height = 92,
	},
	.bus_format = MEDIA_BUS_FMT_RGB888_1X24,
	.bus_flags = DRM_BUS_FLAG_DE_HIGH | DRM_BUS_FLAG_PIXDATA_DRIVE_POSEDGE,
	.connector_type = DRM_MODE_CONNECTOR_DPI,
};

static const struct display_timing innolux_g101ice_l01_timing = {
	.pixelclock = { 60400000, 71100000, 74700000 },
	.hactive = { 1280, 1280, 1280 },
	.hfront_porch = { 41, 80, 100 },
	.hback_porch = { 40, 79, 99 },
	.hsync_len = { 1, 1, 1 },
	.vactive = { 800, 800, 800 },
	.vfront_porch = { 5, 11, 14 },
	.vback_porch = { 4, 11, 14 },
	.vsync_len = { 1, 1, 1 },
	.flags = DISPLAY_FLAGS_DE_HIGH,
};

static const struct panel_desc innolux_g101ice_l01 = {
	.timings = &innolux_g101ice_l01_timing,
	.num_timings = 1,
	.bpc = 8,
	.size = {
		.width = 217,
		.height = 135,
	},
	.delay = {
		.enable = 200,
		.disable = 200,
	},
	.bus_format = MEDIA_BUS_FMT_RGB888_1X7X4_SPWG,
	.connector_type = DRM_MODE_CONNECTOR_LVDS,
};

static const struct display_timing innolux_g121i1_l01_timing = {
	.pixelclock = { 67450000, 71000000, 74550000 },
	.hactive = { 1280, 1280, 1280 },
	.hfront_porch = { 40, 80, 160 },
	.hback_porch = { 39, 79, 159 },
	.hsync_len = { 1, 1, 1 },
	.vactive = { 800, 800, 800 },
	.vfront_porch = { 5, 11, 100 },
	.vback_porch = { 4, 11, 99 },
	.vsync_len = { 1, 1, 1 },
};

static const struct panel_desc innolux_g121i1_l01 = {
	.timings = &innolux_g121i1_l01_timing,
	.num_timings = 1,
	.bpc = 6,
	.size = {
		.width = 261,
		.height = 163,
	},
	.delay = {
		.enable = 200,
		.disable = 20,
	},
	.bus_format = MEDIA_BUS_FMT_RGB666_1X7X3_SPWG,
	.connector_type = DRM_MODE_CONNECTOR_LVDS,
};

static const struct drm_display_mode innolux_g121x1_l03_mode = {
	.clock = 65000,
	.hdisplay = 1024,
	.hsync_start = 1024 + 0,
	.hsync_end = 1024 + 1,
	.htotal = 1024 + 0 + 1 + 320,
	.vdisplay = 768,
	.vsync_start = 768 + 38,
	.vsync_end = 768 + 38 + 1,
	.vtotal = 768 + 38 + 1 + 0,
	.flags = DRM_MODE_FLAG_NHSYNC | DRM_MODE_FLAG_NVSYNC,
};

static const struct panel_desc innolux_g121x1_l03 = {
	.modes = &innolux_g121x1_l03_mode,
	.num_modes = 1,
	.bpc = 6,
	.size = {
		.width = 246,
		.height = 185,
	},
	.delay = {
		.enable = 200,
		.unprepare = 200,
		.disable = 400,
	},
};

static const struct drm_display_mode innolux_n156bge_l21_mode = {
	.clock = 69300,
	.hdisplay = 1366,
	.hsync_start = 1366 + 16,
	.hsync_end = 1366 + 16 + 34,
	.htotal = 1366 + 16 + 34 + 50,
	.vdisplay = 768,
	.vsync_start = 768 + 2,
	.vsync_end = 768 + 2 + 6,
	.vtotal = 768 + 2 + 6 + 12,
};

static const struct panel_desc innolux_n156bge_l21 = {
	.modes = &innolux_n156bge_l21_mode,
	.num_modes = 1,
	.bpc = 6,
	.size = {
		.width = 344,
		.height = 193,
	},
	.bus_format = MEDIA_BUS_FMT_RGB666_1X7X3_SPWG,
	.bus_flags = DRM_BUS_FLAG_DE_HIGH,
	.connector_type = DRM_MODE_CONNECTOR_LVDS,
};

static const struct drm_display_mode innolux_zj070na_01p_mode = {
	.clock = 51501,
	.hdisplay = 1024,
	.hsync_start = 1024 + 128,
	.hsync_end = 1024 + 128 + 64,
	.htotal = 1024 + 128 + 64 + 128,
	.vdisplay = 600,
	.vsync_start = 600 + 16,
	.vsync_end = 600 + 16 + 4,
	.vtotal = 600 + 16 + 4 + 16,
};

static const struct panel_desc innolux_zj070na_01p = {
	.modes = &innolux_zj070na_01p_mode,
	.num_modes = 1,
	.bpc = 6,
	.size = {
		.width = 154,
		.height = 90,
	},
};

static const struct display_timing koe_tx14d24vm1bpa_timing = {
	.pixelclock = { 5580000, 5850000, 6200000 },
	.hactive = { 320, 320, 320 },
	.hfront_porch = { 30, 30, 30 },
	.hback_porch = { 30, 30, 30 },
	.hsync_len = { 1, 5, 17 },
	.vactive = { 240, 240, 240 },
	.vfront_porch = { 6, 6, 6 },
	.vback_porch = { 5, 5, 5 },
	.vsync_len = { 1, 2, 11 },
	.flags = DISPLAY_FLAGS_DE_HIGH,
};

static const struct panel_desc koe_tx14d24vm1bpa = {
	.timings = &koe_tx14d24vm1bpa_timing,
	.num_timings = 1,
	.bpc = 6,
	.size = {
		.width = 115,
		.height = 86,
	},
};

static const struct display_timing koe_tx26d202vm0bwa_timing = {
	.pixelclock = { 151820000, 156720000, 159780000 },
	.hactive = { 1920, 1920, 1920 },
	.hfront_porch = { 105, 130, 142 },
	.hback_porch = { 45, 70, 82 },
	.hsync_len = { 30, 30, 30 },
	.vactive = { 1200, 1200, 1200},
	.vfront_porch = { 3, 5, 10 },
	.vback_porch = { 2, 5, 10 },
	.vsync_len = { 5, 5, 5 },
};

static const struct panel_desc koe_tx26d202vm0bwa = {
	.timings = &koe_tx26d202vm0bwa_timing,
	.num_timings = 1,
	.bpc = 8,
	.size = {
		.width = 217,
		.height = 136,
	},
	.delay = {
		.prepare = 1000,
		.enable = 1000,
		.unprepare = 1000,
		.disable = 1000,
	},
	.bus_format = MEDIA_BUS_FMT_RGB888_1X7X4_SPWG,
	.bus_flags = DRM_BUS_FLAG_DE_HIGH,
	.connector_type = DRM_MODE_CONNECTOR_LVDS,
};

static const struct display_timing koe_tx31d200vm0baa_timing = {
	.pixelclock = { 39600000, 43200000, 48000000 },
	.hactive = { 1280, 1280, 1280 },
	.hfront_porch = { 16, 36, 56 },
	.hback_porch = { 16, 36, 56 },
	.hsync_len = { 8, 8, 8 },
	.vactive = { 480, 480, 480 },
	.vfront_porch = { 6, 21, 33 },
	.vback_porch = { 6, 21, 33 },
	.vsync_len = { 8, 8, 8 },
	.flags = DISPLAY_FLAGS_DE_HIGH,
};

static const struct panel_desc koe_tx31d200vm0baa = {
	.timings = &koe_tx31d200vm0baa_timing,
	.num_timings = 1,
	.bpc = 6,
	.size = {
		.width = 292,
		.height = 109,
	},
	.bus_format = MEDIA_BUS_FMT_RGB666_1X7X3_SPWG,
	.connector_type = DRM_MODE_CONNECTOR_LVDS,
};

static const struct display_timing kyo_tcg121xglp_timing = {
	.pixelclock = { 52000000, 65000000, 71000000 },
	.hactive = { 1024, 1024, 1024 },
	.hfront_porch = { 2, 2, 2 },
	.hback_porch = { 2, 2, 2 },
	.hsync_len = { 86, 124, 244 },
	.vactive = { 768, 768, 768 },
	.vfront_porch = { 2, 2, 2 },
	.vback_porch = { 2, 2, 2 },
	.vsync_len = { 6, 34, 73 },
	.flags = DISPLAY_FLAGS_DE_HIGH,
};

static const struct panel_desc kyo_tcg121xglp = {
	.timings = &kyo_tcg121xglp_timing,
	.num_timings = 1,
	.bpc = 8,
	.size = {
		.width = 246,
		.height = 184,
	},
	.bus_format = MEDIA_BUS_FMT_RGB888_1X7X4_SPWG,
	.connector_type = DRM_MODE_CONNECTOR_LVDS,
};

static const struct drm_display_mode lemaker_bl035_rgb_002_mode = {
	.clock = 7000,
	.hdisplay = 320,
	.hsync_start = 320 + 20,
	.hsync_end = 320 + 20 + 30,
	.htotal = 320 + 20 + 30 + 38,
	.vdisplay = 240,
	.vsync_start = 240 + 4,
	.vsync_end = 240 + 4 + 3,
	.vtotal = 240 + 4 + 3 + 15,
};

static const struct panel_desc lemaker_bl035_rgb_002 = {
	.modes = &lemaker_bl035_rgb_002_mode,
	.num_modes = 1,
	.size = {
		.width = 70,
		.height = 52,
	},
	.bus_format = MEDIA_BUS_FMT_RGB888_1X24,
	.bus_flags = DRM_BUS_FLAG_DE_LOW,
};

static const struct drm_display_mode lg_lb070wv8_mode = {
	.clock = 33246,
	.hdisplay = 800,
	.hsync_start = 800 + 88,
	.hsync_end = 800 + 88 + 80,
	.htotal = 800 + 88 + 80 + 88,
	.vdisplay = 480,
	.vsync_start = 480 + 10,
	.vsync_end = 480 + 10 + 25,
	.vtotal = 480 + 10 + 25 + 10,
};

static const struct panel_desc lg_lb070wv8 = {
	.modes = &lg_lb070wv8_mode,
	.num_modes = 1,
	.bpc = 8,
	.size = {
		.width = 151,
		.height = 91,
	},
	.bus_format = MEDIA_BUS_FMT_RGB888_1X7X4_SPWG,
	.connector_type = DRM_MODE_CONNECTOR_LVDS,
};

static const struct display_timing logictechno_lt161010_2nh_timing = {
	.pixelclock = { 26400000, 33300000, 46800000 },
	.hactive = { 800, 800, 800 },
	.hfront_porch = { 16, 210, 354 },
	.hback_porch = { 46, 46, 46 },
	.hsync_len = { 1, 20, 40 },
	.vactive = { 480, 480, 480 },
	.vfront_porch = { 7, 22, 147 },
	.vback_porch = { 23, 23, 23 },
	.vsync_len = { 1, 10, 20 },
	.flags = DISPLAY_FLAGS_HSYNC_LOW | DISPLAY_FLAGS_VSYNC_LOW |
		 DISPLAY_FLAGS_DE_HIGH | DISPLAY_FLAGS_PIXDATA_POSEDGE |
		 DISPLAY_FLAGS_SYNC_POSEDGE,
};

static const struct panel_desc logictechno_lt161010_2nh = {
	.timings = &logictechno_lt161010_2nh_timing,
	.num_timings = 1,
	.bpc = 6,
	.size = {
		.width = 154,
		.height = 86,
	},
	.bus_format = MEDIA_BUS_FMT_RGB666_1X18,
	.bus_flags = DRM_BUS_FLAG_DE_HIGH |
		     DRM_BUS_FLAG_PIXDATA_SAMPLE_NEGEDGE |
		     DRM_BUS_FLAG_SYNC_SAMPLE_NEGEDGE,
	.connector_type = DRM_MODE_CONNECTOR_DPI,
};

static const struct display_timing logictechno_lt170410_2whc_timing = {
	.pixelclock = { 68900000, 71100000, 73400000 },
	.hactive = { 1280, 1280, 1280 },
	.hfront_porch = { 23, 60, 71 },
	.hback_porch = { 23, 60, 71 },
	.hsync_len = { 15, 40, 47 },
	.vactive = { 800, 800, 800 },
	.vfront_porch = { 5, 7, 10 },
	.vback_porch = { 5, 7, 10 },
	.vsync_len = { 6, 9, 12 },
	.flags = DISPLAY_FLAGS_HSYNC_LOW | DISPLAY_FLAGS_VSYNC_LOW |
		 DISPLAY_FLAGS_DE_HIGH | DISPLAY_FLAGS_PIXDATA_POSEDGE |
		 DISPLAY_FLAGS_SYNC_POSEDGE,
};

static const struct panel_desc logictechno_lt170410_2whc = {
	.timings = &logictechno_lt170410_2whc_timing,
	.num_timings = 1,
	.bpc = 8,
	.size = {
		.width = 217,
		.height = 136,
	},
	.bus_format = MEDIA_BUS_FMT_RGB888_1X7X4_SPWG,
	.bus_flags = DRM_BUS_FLAG_DE_HIGH,
	.connector_type = DRM_MODE_CONNECTOR_LVDS,
};

static const struct drm_display_mode logictechno_lttd800480070_l2rt_mode = {
	.clock = 33000,
	.hdisplay = 800,
	.hsync_start = 800 + 112,
	.hsync_end = 800 + 112 + 3,
	.htotal = 800 + 112 + 3 + 85,
	.vdisplay = 480,
	.vsync_start = 480 + 38,
	.vsync_end = 480 + 38 + 3,
	.vtotal = 480 + 38 + 3 + 29,
	.flags = DRM_MODE_FLAG_NVSYNC | DRM_MODE_FLAG_NHSYNC,
};

static const struct panel_desc logictechno_lttd800480070_l2rt = {
	.modes = &logictechno_lttd800480070_l2rt_mode,
	.num_modes = 1,
	.bpc = 8,
	.size = {
		.width = 154,
		.height = 86,
	},
	.delay = {
		.prepare = 45,
		.enable = 100,
		.disable = 100,
		.unprepare = 45
	},
	.bus_format = MEDIA_BUS_FMT_RGB888_1X24,
	.bus_flags = DRM_BUS_FLAG_PIXDATA_SAMPLE_NEGEDGE,
	.connector_type = DRM_MODE_CONNECTOR_DPI,
};

static const struct drm_display_mode logictechno_lttd800480070_l6wh_rt_mode = {
	.clock = 33000,
	.hdisplay = 800,
	.hsync_start = 800 + 154,
	.hsync_end = 800 + 154 + 3,
	.htotal = 800 + 154 + 3 + 43,
	.vdisplay = 480,
	.vsync_start = 480 + 47,
	.vsync_end = 480 + 47 + 3,
	.vtotal = 480 + 47 + 3 + 20,
	.flags = DRM_MODE_FLAG_NVSYNC | DRM_MODE_FLAG_NHSYNC,
};

static const struct panel_desc logictechno_lttd800480070_l6wh_rt = {
	.modes = &logictechno_lttd800480070_l6wh_rt_mode,
	.num_modes = 1,
	.bpc = 8,
	.size = {
		.width = 154,
		.height = 86,
	},
	.delay = {
		.prepare = 45,
		.enable = 100,
		.disable = 100,
		.unprepare = 45
	},
	.bus_format = MEDIA_BUS_FMT_RGB888_1X24,
	.bus_flags = DRM_BUS_FLAG_PIXDATA_SAMPLE_NEGEDGE,
	.connector_type = DRM_MODE_CONNECTOR_DPI,
};

static const struct drm_display_mode logicpd_type_28_mode = {
	.clock = 9107,
	.hdisplay = 480,
	.hsync_start = 480 + 3,
	.hsync_end = 480 + 3 + 42,
	.htotal = 480 + 3 + 42 + 2,

	.vdisplay = 272,
	.vsync_start = 272 + 2,
	.vsync_end = 272 + 2 + 11,
	.vtotal = 272 + 2 + 11 + 3,
	.flags = DRM_MODE_FLAG_PHSYNC | DRM_MODE_FLAG_PVSYNC,
};

static const struct panel_desc logicpd_type_28 = {
	.modes = &logicpd_type_28_mode,
	.num_modes = 1,
	.bpc = 8,
	.size = {
		.width = 105,
		.height = 67,
	},
	.delay = {
		.prepare = 200,
		.enable = 200,
		.unprepare = 200,
		.disable = 200,
	},
	.bus_format = MEDIA_BUS_FMT_RGB888_1X24,
	.bus_flags = DRM_BUS_FLAG_DE_HIGH | DRM_BUS_FLAG_PIXDATA_DRIVE_POSEDGE |
		     DRM_BUS_FLAG_SYNC_DRIVE_NEGEDGE,
	.connector_type = DRM_MODE_CONNECTOR_DPI,
};

static const struct drm_display_mode mitsubishi_aa070mc01_mode = {
	.clock = 30400,
	.hdisplay = 800,
	.hsync_start = 800 + 0,
	.hsync_end = 800 + 1,
	.htotal = 800 + 0 + 1 + 160,
	.vdisplay = 480,
	.vsync_start = 480 + 0,
	.vsync_end = 480 + 48 + 1,
	.vtotal = 480 + 48 + 1 + 0,
	.flags = DRM_MODE_FLAG_NHSYNC | DRM_MODE_FLAG_NVSYNC,
};

static const struct panel_desc mitsubishi_aa070mc01 = {
	.modes = &mitsubishi_aa070mc01_mode,
	.num_modes = 1,
	.bpc = 8,
	.size = {
		.width = 152,
		.height = 91,
	},

	.delay = {
		.enable = 200,
		.unprepare = 200,
		.disable = 400,
	},
	.bus_format = MEDIA_BUS_FMT_RGB888_1X7X4_SPWG,
	.connector_type = DRM_MODE_CONNECTOR_LVDS,
	.bus_flags = DRM_BUS_FLAG_DE_HIGH,
};

static const struct display_timing multi_inno_mi0700s4t_6_timing = {
	.pixelclock = { 29000000, 33000000, 38000000 },
	.hactive = { 800, 800, 800 },
	.hfront_porch = { 180, 210, 240 },
	.hback_porch = { 16, 16, 16 },
	.hsync_len = { 30, 30, 30 },
	.vactive = { 480, 480, 480 },
	.vfront_porch = { 12, 22, 32 },
	.vback_porch = { 10, 10, 10 },
	.vsync_len = { 13, 13, 13 },
	.flags = DISPLAY_FLAGS_HSYNC_LOW | DISPLAY_FLAGS_VSYNC_LOW |
		 DISPLAY_FLAGS_DE_HIGH | DISPLAY_FLAGS_PIXDATA_POSEDGE |
		 DISPLAY_FLAGS_SYNC_POSEDGE,
};

static const struct panel_desc multi_inno_mi0700s4t_6 = {
	.timings = &multi_inno_mi0700s4t_6_timing,
	.num_timings = 1,
	.bpc = 8,
	.size = {
		.width = 154,
		.height = 86,
	},
	.bus_format = MEDIA_BUS_FMT_RGB888_1X24,
	.bus_flags = DRM_BUS_FLAG_DE_HIGH |
		     DRM_BUS_FLAG_PIXDATA_SAMPLE_NEGEDGE |
		     DRM_BUS_FLAG_SYNC_SAMPLE_NEGEDGE,
	.connector_type = DRM_MODE_CONNECTOR_DPI,
};

static const struct display_timing multi_inno_mi0800ft_9_timing = {
	.pixelclock = { 32000000, 40000000, 50000000 },
	.hactive = { 800, 800, 800 },
	.hfront_porch = { 16, 210, 354 },
	.hback_porch = { 6, 26, 45 },
	.hsync_len = { 1, 20, 40 },
	.vactive = { 600, 600, 600 },
	.vfront_porch = { 1, 12, 77 },
	.vback_porch = { 3, 13, 22 },
	.vsync_len = { 1, 10, 20 },
	.flags = DISPLAY_FLAGS_HSYNC_LOW | DISPLAY_FLAGS_VSYNC_LOW |
		 DISPLAY_FLAGS_DE_HIGH | DISPLAY_FLAGS_PIXDATA_POSEDGE |
		 DISPLAY_FLAGS_SYNC_POSEDGE,
};

static const struct panel_desc multi_inno_mi0800ft_9 = {
	.timings = &multi_inno_mi0800ft_9_timing,
	.num_timings = 1,
	.bpc = 8,
	.size = {
		.width = 162,
		.height = 122,
	},
	.bus_format = MEDIA_BUS_FMT_RGB888_1X24,
	.bus_flags = DRM_BUS_FLAG_DE_HIGH |
		     DRM_BUS_FLAG_PIXDATA_SAMPLE_NEGEDGE |
		     DRM_BUS_FLAG_SYNC_SAMPLE_NEGEDGE,
	.connector_type = DRM_MODE_CONNECTOR_DPI,
};

static const struct display_timing multi_inno_mi1010ait_1cp_timing = {
	.pixelclock = { 68900000, 70000000, 73400000 },
	.hactive = { 1280, 1280, 1280 },
	.hfront_porch = { 30, 60, 71 },
	.hback_porch = { 30, 60, 71 },
	.hsync_len = { 10, 10, 48 },
	.vactive = { 800, 800, 800 },
	.vfront_porch = { 5, 10, 10 },
	.vback_porch = { 5, 10, 10 },
	.vsync_len = { 5, 6, 13 },
	.flags = DISPLAY_FLAGS_HSYNC_LOW | DISPLAY_FLAGS_VSYNC_LOW |
		 DISPLAY_FLAGS_DE_HIGH,
};

static const struct panel_desc multi_inno_mi1010ait_1cp = {
	.timings = &multi_inno_mi1010ait_1cp_timing,
	.num_timings = 1,
	.bpc = 8,
	.size = {
		.width = 217,
		.height = 136,
	},
	.delay = {
		.enable = 50,
		.disable = 50,
	},
	.bus_format = MEDIA_BUS_FMT_RGB888_1X7X4_SPWG,
	.bus_flags = DRM_BUS_FLAG_DE_HIGH,
	.connector_type = DRM_MODE_CONNECTOR_LVDS,
};

static const struct display_timing nec_nl12880bc20_05_timing = {
	.pixelclock = { 67000000, 71000000, 75000000 },
	.hactive = { 1280, 1280, 1280 },
	.hfront_porch = { 2, 30, 30 },
	.hback_porch = { 6, 100, 100 },
	.hsync_len = { 2, 30, 30 },
	.vactive = { 800, 800, 800 },
	.vfront_porch = { 5, 5, 5 },
	.vback_porch = { 11, 11, 11 },
	.vsync_len = { 7, 7, 7 },
};

static const struct panel_desc nec_nl12880bc20_05 = {
	.timings = &nec_nl12880bc20_05_timing,
	.num_timings = 1,
	.bpc = 8,
	.size = {
		.width = 261,
		.height = 163,
	},
	.delay = {
		.enable = 50,
		.disable = 50,
	},
	.bus_format = MEDIA_BUS_FMT_RGB888_1X7X4_SPWG,
	.connector_type = DRM_MODE_CONNECTOR_LVDS,
};

static const struct drm_display_mode nec_nl4827hc19_05b_mode = {
	.clock = 10870,
	.hdisplay = 480,
	.hsync_start = 480 + 2,
	.hsync_end = 480 + 2 + 41,
	.htotal = 480 + 2 + 41 + 2,
	.vdisplay = 272,
	.vsync_start = 272 + 2,
	.vsync_end = 272 + 2 + 4,
	.vtotal = 272 + 2 + 4 + 2,
	.flags = DRM_MODE_FLAG_NVSYNC | DRM_MODE_FLAG_NHSYNC,
};

static const struct panel_desc nec_nl4827hc19_05b = {
	.modes = &nec_nl4827hc19_05b_mode,
	.num_modes = 1,
	.bpc = 8,
	.size = {
		.width = 95,
		.height = 54,
	},
	.bus_format = MEDIA_BUS_FMT_RGB888_1X24,
	.bus_flags = DRM_BUS_FLAG_PIXDATA_DRIVE_POSEDGE,
};

static const struct drm_display_mode netron_dy_e231732_mode = {
	.clock = 66000,
	.hdisplay = 1024,
	.hsync_start = 1024 + 160,
	.hsync_end = 1024 + 160 + 70,
	.htotal = 1024 + 160 + 70 + 90,
	.vdisplay = 600,
	.vsync_start = 600 + 127,
	.vsync_end = 600 + 127 + 20,
	.vtotal = 600 + 127 + 20 + 3,
};

static const struct panel_desc netron_dy_e231732 = {
	.modes = &netron_dy_e231732_mode,
	.num_modes = 1,
	.size = {
		.width = 154,
		.height = 87,
	},
	.bus_format = MEDIA_BUS_FMT_RGB666_1X18,
};

static const struct drm_display_mode newhaven_nhd_43_480272ef_atxl_mode = {
	.clock = 9000,
	.hdisplay = 480,
	.hsync_start = 480 + 2,
	.hsync_end = 480 + 2 + 41,
	.htotal = 480 + 2 + 41 + 2,
	.vdisplay = 272,
	.vsync_start = 272 + 2,
	.vsync_end = 272 + 2 + 10,
	.vtotal = 272 + 2 + 10 + 2,
	.flags = DRM_MODE_FLAG_NVSYNC | DRM_MODE_FLAG_NHSYNC,
};

static const struct panel_desc newhaven_nhd_43_480272ef_atxl = {
	.modes = &newhaven_nhd_43_480272ef_atxl_mode,
	.num_modes = 1,
	.bpc = 8,
	.size = {
		.width = 95,
		.height = 54,
	},
	.bus_format = MEDIA_BUS_FMT_RGB888_1X24,
	.bus_flags = DRM_BUS_FLAG_DE_HIGH | DRM_BUS_FLAG_PIXDATA_DRIVE_POSEDGE |
		     DRM_BUS_FLAG_SYNC_DRIVE_POSEDGE,
	.connector_type = DRM_MODE_CONNECTOR_DPI,
};

static const struct display_timing nlt_nl192108ac18_02d_timing = {
	.pixelclock = { 130000000, 148350000, 163000000 },
	.hactive = { 1920, 1920, 1920 },
	.hfront_porch = { 80, 100, 100 },
	.hback_porch = { 100, 120, 120 },
	.hsync_len = { 50, 60, 60 },
	.vactive = { 1080, 1080, 1080 },
	.vfront_porch = { 12, 30, 30 },
	.vback_porch = { 4, 10, 10 },
	.vsync_len = { 4, 5, 5 },
};

static const struct panel_desc nlt_nl192108ac18_02d = {
	.timings = &nlt_nl192108ac18_02d_timing,
	.num_timings = 1,
	.bpc = 8,
	.size = {
		.width = 344,
		.height = 194,
	},
	.delay = {
		.unprepare = 500,
	},
	.bus_format = MEDIA_BUS_FMT_RGB888_1X7X4_SPWG,
	.connector_type = DRM_MODE_CONNECTOR_LVDS,
};

static const struct drm_display_mode nvd_9128_mode = {
	.clock = 29500,
	.hdisplay = 800,
	.hsync_start = 800 + 130,
	.hsync_end = 800 + 130 + 98,
	.htotal = 800 + 0 + 130 + 98,
	.vdisplay = 480,
	.vsync_start = 480 + 10,
	.vsync_end = 480 + 10 + 50,
	.vtotal = 480 + 0 + 10 + 50,
};

static const struct panel_desc nvd_9128 = {
	.modes = &nvd_9128_mode,
	.num_modes = 1,
	.bpc = 8,
	.size = {
		.width = 156,
		.height = 88,
	},
	.bus_format = MEDIA_BUS_FMT_RGB888_1X7X4_SPWG,
	.connector_type = DRM_MODE_CONNECTOR_LVDS,
};

static const struct display_timing okaya_rs800480t_7x0gp_timing = {
	.pixelclock = { 30000000, 30000000, 40000000 },
	.hactive = { 800, 800, 800 },
	.hfront_porch = { 40, 40, 40 },
	.hback_porch = { 40, 40, 40 },
	.hsync_len = { 1, 48, 48 },
	.vactive = { 480, 480, 480 },
	.vfront_porch = { 13, 13, 13 },
	.vback_porch = { 29, 29, 29 },
	.vsync_len = { 3, 3, 3 },
	.flags = DISPLAY_FLAGS_DE_HIGH,
};

static const struct panel_desc okaya_rs800480t_7x0gp = {
	.timings = &okaya_rs800480t_7x0gp_timing,
	.num_timings = 1,
	.bpc = 6,
	.size = {
		.width = 154,
		.height = 87,
	},
	.delay = {
		.prepare = 41,
		.enable = 50,
		.unprepare = 41,
		.disable = 50,
	},
	.bus_format = MEDIA_BUS_FMT_RGB666_1X18,
};

static const struct drm_display_mode olimex_lcd_olinuxino_43ts_mode = {
	.clock = 9000,
	.hdisplay = 480,
	.hsync_start = 480 + 5,
	.hsync_end = 480 + 5 + 30,
	.htotal = 480 + 5 + 30 + 10,
	.vdisplay = 272,
	.vsync_start = 272 + 8,
	.vsync_end = 272 + 8 + 5,
	.vtotal = 272 + 8 + 5 + 3,
};

static const struct panel_desc olimex_lcd_olinuxino_43ts = {
	.modes = &olimex_lcd_olinuxino_43ts_mode,
	.num_modes = 1,
	.size = {
		.width = 95,
		.height = 54,
	},
	.bus_format = MEDIA_BUS_FMT_RGB888_1X24,
};

/*
 * 800x480 CVT. The panel appears to be quite accepting, at least as far as
 * pixel clocks, but this is the timing that was being used in the Adafruit
 * installation instructions.
 */
static const struct drm_display_mode ontat_yx700wv03_mode = {
	.clock = 29500,
	.hdisplay = 800,
	.hsync_start = 824,
	.hsync_end = 896,
	.htotal = 992,
	.vdisplay = 480,
	.vsync_start = 483,
	.vsync_end = 493,
	.vtotal = 500,
	.flags = DRM_MODE_FLAG_NVSYNC | DRM_MODE_FLAG_NHSYNC,
};

/*
 * Specification at:
 * https://www.adafruit.com/images/product-files/2406/c3163.pdf
 */
static const struct panel_desc ontat_yx700wv03 = {
	.modes = &ontat_yx700wv03_mode,
	.num_modes = 1,
	.bpc = 8,
	.size = {
		.width = 154,
		.height = 83,
	},
	.bus_format = MEDIA_BUS_FMT_RGB666_1X18,
};

static const struct drm_display_mode ortustech_com37h3m_mode  = {
	.clock = 22230,
	.hdisplay = 480,
	.hsync_start = 480 + 40,
	.hsync_end = 480 + 40 + 10,
	.htotal = 480 + 40 + 10 + 40,
	.vdisplay = 640,
	.vsync_start = 640 + 4,
	.vsync_end = 640 + 4 + 2,
	.vtotal = 640 + 4 + 2 + 4,
	.flags = DRM_MODE_FLAG_NVSYNC | DRM_MODE_FLAG_NHSYNC,
};

static const struct panel_desc ortustech_com37h3m = {
	.modes = &ortustech_com37h3m_mode,
	.num_modes = 1,
	.bpc = 8,
	.size = {
		.width = 56,	/* 56.16mm */
		.height = 75,	/* 74.88mm */
	},
	.bus_format = MEDIA_BUS_FMT_RGB888_1X24,
	.bus_flags = DRM_BUS_FLAG_DE_HIGH | DRM_BUS_FLAG_PIXDATA_SAMPLE_NEGEDGE |
		     DRM_BUS_FLAG_SYNC_DRIVE_POSEDGE,
};

static const struct drm_display_mode ortustech_com43h4m85ulc_mode  = {
	.clock = 25000,
	.hdisplay = 480,
	.hsync_start = 480 + 10,
	.hsync_end = 480 + 10 + 10,
	.htotal = 480 + 10 + 10 + 15,
	.vdisplay = 800,
	.vsync_start = 800 + 3,
	.vsync_end = 800 + 3 + 3,
	.vtotal = 800 + 3 + 3 + 3,
};

static const struct panel_desc ortustech_com43h4m85ulc = {
	.modes = &ortustech_com43h4m85ulc_mode,
	.num_modes = 1,
	.bpc = 6,
	.size = {
		.width = 56,
		.height = 93,
	},
	.bus_format = MEDIA_BUS_FMT_RGB666_1X18,
	.bus_flags = DRM_BUS_FLAG_DE_HIGH | DRM_BUS_FLAG_PIXDATA_DRIVE_POSEDGE,
	.connector_type = DRM_MODE_CONNECTOR_DPI,
};

static const struct drm_display_mode osddisplays_osd070t1718_19ts_mode  = {
	.clock = 33000,
	.hdisplay = 800,
	.hsync_start = 800 + 210,
	.hsync_end = 800 + 210 + 30,
	.htotal = 800 + 210 + 30 + 16,
	.vdisplay = 480,
	.vsync_start = 480 + 22,
	.vsync_end = 480 + 22 + 13,
	.vtotal = 480 + 22 + 13 + 10,
	.flags = DRM_MODE_FLAG_NVSYNC | DRM_MODE_FLAG_NHSYNC,
};

static const struct panel_desc osddisplays_osd070t1718_19ts = {
	.modes = &osddisplays_osd070t1718_19ts_mode,
	.num_modes = 1,
	.bpc = 8,
	.size = {
		.width = 152,
		.height = 91,
	},
	.bus_format = MEDIA_BUS_FMT_RGB888_1X24,
	.bus_flags = DRM_BUS_FLAG_DE_HIGH | DRM_BUS_FLAG_PIXDATA_DRIVE_POSEDGE |
		DRM_BUS_FLAG_SYNC_DRIVE_POSEDGE,
	.connector_type = DRM_MODE_CONNECTOR_DPI,
};

static const struct drm_display_mode pda_91_00156_a0_mode = {
	.clock = 33300,
	.hdisplay = 800,
	.hsync_start = 800 + 1,
	.hsync_end = 800 + 1 + 64,
	.htotal = 800 + 1 + 64 + 64,
	.vdisplay = 480,
	.vsync_start = 480 + 1,
	.vsync_end = 480 + 1 + 23,
	.vtotal = 480 + 1 + 23 + 22,
};

static const struct panel_desc pda_91_00156_a0  = {
	.modes = &pda_91_00156_a0_mode,
	.num_modes = 1,
	.size = {
		.width = 152,
		.height = 91,
	},
	.bus_format = MEDIA_BUS_FMT_RGB888_1X24,
};

static const struct drm_display_mode powertip_ph800480t013_idf02_mode = {
	.clock = 24750,
	.hdisplay = 800,
	.hsync_start = 800 + 54,
	.hsync_end = 800 + 54 + 2,
	.htotal = 800 + 54 + 2 + 44,
	.vdisplay = 480,
	.vsync_start = 480 + 49,
	.vsync_end = 480 + 49 + 2,
	.vtotal = 480 + 49 + 2 + 22,
};

static const struct panel_desc powertip_ph800480t013_idf02  = {
	.modes = &powertip_ph800480t013_idf02_mode,
	.num_modes = 1,
	.size = {
		.width = 152,
		.height = 91,
	},
	.bus_flags = DRM_BUS_FLAG_DE_HIGH |
		     DRM_BUS_FLAG_PIXDATA_SAMPLE_NEGEDGE |
		     DRM_BUS_FLAG_SYNC_SAMPLE_NEGEDGE,
	.bus_format = MEDIA_BUS_FMT_RGB888_1X24,
	.connector_type = DRM_MODE_CONNECTOR_DPI,
};

static const struct drm_display_mode qd43003c0_40_mode = {
	.clock = 9000,
	.hdisplay = 480,
	.hsync_start = 480 + 8,
	.hsync_end = 480 + 8 + 4,
	.htotal = 480 + 8 + 4 + 39,
	.vdisplay = 272,
	.vsync_start = 272 + 4,
	.vsync_end = 272 + 4 + 10,
	.vtotal = 272 + 4 + 10 + 2,
};

static const struct panel_desc qd43003c0_40 = {
	.modes = &qd43003c0_40_mode,
	.num_modes = 1,
	.bpc = 8,
	.size = {
		.width = 95,
		.height = 53,
	},
	.bus_format = MEDIA_BUS_FMT_RGB888_1X24,
};

static const struct drm_display_mode qishenglong_gopher2b_lcd_modes[] = {
	{ /* 60 Hz */
		.clock = 10800,
		.hdisplay = 480,
		.hsync_start = 480 + 77,
		.hsync_end = 480 + 77 + 41,
		.htotal = 480 + 77 + 41 + 2,
		.vdisplay = 272,
		.vsync_start = 272 + 16,
		.vsync_end = 272 + 16 + 10,
		.vtotal = 272 + 16 + 10 + 2,
		.flags = DRM_MODE_FLAG_NVSYNC | DRM_MODE_FLAG_NHSYNC,
	},
	{ /* 50 Hz */
		.clock = 10800,
		.hdisplay = 480,
		.hsync_start = 480 + 17,
		.hsync_end = 480 + 17 + 41,
		.htotal = 480 + 17 + 41 + 2,
		.vdisplay = 272,
		.vsync_start = 272 + 116,
		.vsync_end = 272 + 116 + 10,
		.vtotal = 272 + 116 + 10 + 2,
		.flags = DRM_MODE_FLAG_NVSYNC | DRM_MODE_FLAG_NHSYNC,
	},
};

static const struct panel_desc qishenglong_gopher2b_lcd = {
	.modes = qishenglong_gopher2b_lcd_modes,
	.num_modes = ARRAY_SIZE(qishenglong_gopher2b_lcd_modes),
	.bpc = 8,
	.size = {
		.width = 95,
		.height = 54,
	},
	.bus_format = MEDIA_BUS_FMT_RGB888_1X24,
	.bus_flags = DRM_BUS_FLAG_DE_HIGH | DRM_BUS_FLAG_PIXDATA_SAMPLE_NEGEDGE,
	.connector_type = DRM_MODE_CONNECTOR_DPI,
};

static const struct display_timing rocktech_rk070er9427_timing = {
	.pixelclock = { 26400000, 33300000, 46800000 },
	.hactive = { 800, 800, 800 },
	.hfront_porch = { 16, 210, 354 },
	.hback_porch = { 46, 46, 46 },
	.hsync_len = { 1, 1, 1 },
	.vactive = { 480, 480, 480 },
	.vfront_porch = { 7, 22, 147 },
	.vback_porch = { 23, 23, 23 },
	.vsync_len = { 1, 1, 1 },
	.flags = DISPLAY_FLAGS_DE_HIGH,
};

static const struct panel_desc rocktech_rk070er9427 = {
	.timings = &rocktech_rk070er9427_timing,
	.num_timings = 1,
	.bpc = 6,
	.size = {
		.width = 154,
		.height = 86,
	},
	.delay = {
		.prepare = 41,
		.enable = 50,
		.unprepare = 41,
		.disable = 50,
	},
	.bus_format = MEDIA_BUS_FMT_RGB666_1X18,
};

static const struct drm_display_mode rocktech_rk101ii01d_ct_mode = {
	.clock = 71100,
	.hdisplay = 1280,
	.hsync_start = 1280 + 48,
	.hsync_end = 1280 + 48 + 32,
	.htotal = 1280 + 48 + 32 + 80,
	.vdisplay = 800,
	.vsync_start = 800 + 2,
	.vsync_end = 800 + 2 + 5,
	.vtotal = 800 + 2 + 5 + 16,
};

static const struct panel_desc rocktech_rk101ii01d_ct = {
	.modes = &rocktech_rk101ii01d_ct_mode,
	.bpc = 8,
	.num_modes = 1,
	.size = {
		.width = 217,
		.height = 136,
	},
	.delay = {
		.prepare = 50,
		.disable = 50,
	},
	.bus_flags = DRM_BUS_FLAG_DE_HIGH,
	.bus_format = MEDIA_BUS_FMT_RGB888_1X7X4_SPWG,
	.connector_type = DRM_MODE_CONNECTOR_LVDS,
};

static const struct display_timing samsung_ltl101al01_timing = {
	.pixelclock = { 66663000, 66663000, 66663000 },
	.hactive = { 1280, 1280, 1280 },
	.hfront_porch = { 18, 18, 18 },
	.hback_porch = { 36, 36, 36 },
	.hsync_len = { 16, 16, 16 },
	.vactive = { 800, 800, 800 },
	.vfront_porch = { 4, 4, 4 },
	.vback_porch = { 16, 16, 16 },
	.vsync_len = { 3, 3, 3 },
	.flags = DISPLAY_FLAGS_HSYNC_LOW | DISPLAY_FLAGS_VSYNC_LOW,
};

static const struct panel_desc samsung_ltl101al01 = {
	.timings = &samsung_ltl101al01_timing,
	.num_timings = 1,
	.bpc = 8,
	.size = {
		.width = 217,
		.height = 135,
	},
	.delay = {
		.prepare = 40,
		.enable = 300,
		.disable = 200,
		.unprepare = 600,
	},
	.bus_format = MEDIA_BUS_FMT_RGB888_1X7X4_SPWG,
	.connector_type = DRM_MODE_CONNECTOR_LVDS,
};

static const struct drm_display_mode samsung_ltn101nt05_mode = {
	.clock = 54030,
	.hdisplay = 1024,
	.hsync_start = 1024 + 24,
	.hsync_end = 1024 + 24 + 136,
	.htotal = 1024 + 24 + 136 + 160,
	.vdisplay = 600,
	.vsync_start = 600 + 3,
	.vsync_end = 600 + 3 + 6,
	.vtotal = 600 + 3 + 6 + 61,
};

static const struct panel_desc samsung_ltn101nt05 = {
	.modes = &samsung_ltn101nt05_mode,
	.num_modes = 1,
	.bpc = 6,
	.size = {
		.width = 223,
		.height = 125,
	},
	.bus_format = MEDIA_BUS_FMT_RGB666_1X7X3_SPWG,
	.bus_flags = DRM_BUS_FLAG_DE_HIGH,
	.connector_type = DRM_MODE_CONNECTOR_LVDS,
};

static const struct display_timing satoz_sat050at40h12r2_timing = {
	.pixelclock = {33300000, 33300000, 50000000},
	.hactive = {800, 800, 800},
	.hfront_porch = {16, 210, 354},
	.hback_porch = {46, 46, 46},
	.hsync_len = {1, 1, 40},
	.vactive = {480, 480, 480},
	.vfront_porch = {7, 22, 147},
	.vback_porch = {23, 23, 23},
	.vsync_len = {1, 1, 20},
};

static const struct panel_desc satoz_sat050at40h12r2 = {
	.timings = &satoz_sat050at40h12r2_timing,
	.num_timings = 1,
	.bpc = 8,
	.size = {
		.width = 108,
		.height = 65,
	},
	.bus_format = MEDIA_BUS_FMT_RGB888_1X7X4_SPWG,
	.connector_type = DRM_MODE_CONNECTOR_LVDS,
};

static const struct drm_display_mode sharp_lq070y3dg3b_mode = {
	.clock = 33260,
	.hdisplay = 800,
	.hsync_start = 800 + 64,
	.hsync_end = 800 + 64 + 128,
	.htotal = 800 + 64 + 128 + 64,
	.vdisplay = 480,
	.vsync_start = 480 + 8,
	.vsync_end = 480 + 8 + 2,
	.vtotal = 480 + 8 + 2 + 35,
	.flags = DISPLAY_FLAGS_PIXDATA_POSEDGE,
};

static const struct panel_desc sharp_lq070y3dg3b = {
	.modes = &sharp_lq070y3dg3b_mode,
	.num_modes = 1,
	.bpc = 8,
	.size = {
		.width = 152,	/* 152.4mm */
		.height = 91,	/* 91.4mm */
	},
	.bus_format = MEDIA_BUS_FMT_RGB888_1X24,
	.bus_flags = DRM_BUS_FLAG_DE_HIGH | DRM_BUS_FLAG_PIXDATA_SAMPLE_NEGEDGE |
		     DRM_BUS_FLAG_SYNC_DRIVE_POSEDGE,
};

static const struct drm_display_mode sharp_lq035q7db03_mode = {
	.clock = 5500,
	.hdisplay = 240,
	.hsync_start = 240 + 16,
	.hsync_end = 240 + 16 + 7,
	.htotal = 240 + 16 + 7 + 5,
	.vdisplay = 320,
	.vsync_start = 320 + 9,
	.vsync_end = 320 + 9 + 1,
	.vtotal = 320 + 9 + 1 + 7,
};

static const struct panel_desc sharp_lq035q7db03 = {
	.modes = &sharp_lq035q7db03_mode,
	.num_modes = 1,
	.bpc = 6,
	.size = {
		.width = 54,
		.height = 72,
	},
	.bus_format = MEDIA_BUS_FMT_RGB666_1X18,
};

static const struct display_timing sharp_lq101k1ly04_timing = {
	.pixelclock = { 60000000, 65000000, 80000000 },
	.hactive = { 1280, 1280, 1280 },
	.hfront_porch = { 20, 20, 20 },
	.hback_porch = { 20, 20, 20 },
	.hsync_len = { 10, 10, 10 },
	.vactive = { 800, 800, 800 },
	.vfront_porch = { 4, 4, 4 },
	.vback_porch = { 4, 4, 4 },
	.vsync_len = { 4, 4, 4 },
	.flags = DISPLAY_FLAGS_PIXDATA_POSEDGE,
};

static const struct panel_desc sharp_lq101k1ly04 = {
	.timings = &sharp_lq101k1ly04_timing,
	.num_timings = 1,
	.bpc = 8,
	.size = {
		.width = 217,
		.height = 136,
	},
	.bus_format = MEDIA_BUS_FMT_RGB888_1X7X4_JEIDA,
	.connector_type = DRM_MODE_CONNECTOR_LVDS,
};

static const struct drm_display_mode sharp_ls020b1dd01d_modes[] = {
	{ /* 50 Hz */
		.clock = 3000,
		.hdisplay = 240,
		.hsync_start = 240 + 58,
		.hsync_end = 240 + 58 + 1,
		.htotal = 240 + 58 + 1 + 1,
		.vdisplay = 160,
		.vsync_start = 160 + 24,
		.vsync_end = 160 + 24 + 10,
		.vtotal = 160 + 24 + 10 + 6,
		.flags = DRM_MODE_FLAG_PHSYNC | DRM_MODE_FLAG_NVSYNC,
	},
	{ /* 60 Hz */
		.clock = 3000,
		.hdisplay = 240,
		.hsync_start = 240 + 8,
		.hsync_end = 240 + 8 + 1,
		.htotal = 240 + 8 + 1 + 1,
		.vdisplay = 160,
		.vsync_start = 160 + 24,
		.vsync_end = 160 + 24 + 10,
		.vtotal = 160 + 24 + 10 + 6,
		.flags = DRM_MODE_FLAG_PHSYNC | DRM_MODE_FLAG_NVSYNC,
	},
};

static const struct panel_desc sharp_ls020b1dd01d = {
	.modes = sharp_ls020b1dd01d_modes,
	.num_modes = ARRAY_SIZE(sharp_ls020b1dd01d_modes),
	.bpc = 6,
	.size = {
		.width = 42,
		.height = 28,
	},
	.bus_format = MEDIA_BUS_FMT_RGB565_1X16,
	.bus_flags = DRM_BUS_FLAG_DE_HIGH
		   | DRM_BUS_FLAG_PIXDATA_SAMPLE_POSEDGE
		   | DRM_BUS_FLAG_SHARP_SIGNALS,
};

static const struct drm_display_mode shelly_sca07010_bfn_lnn_mode = {
	.clock = 33300,
	.hdisplay = 800,
	.hsync_start = 800 + 1,
	.hsync_end = 800 + 1 + 64,
	.htotal = 800 + 1 + 64 + 64,
	.vdisplay = 480,
	.vsync_start = 480 + 1,
	.vsync_end = 480 + 1 + 23,
	.vtotal = 480 + 1 + 23 + 22,
};

static const struct panel_desc shelly_sca07010_bfn_lnn = {
	.modes = &shelly_sca07010_bfn_lnn_mode,
	.num_modes = 1,
	.size = {
		.width = 152,
		.height = 91,
	},
	.bus_format = MEDIA_BUS_FMT_RGB666_1X18,
};

static const struct drm_display_mode starry_kr070pe2t_mode = {
	.clock = 33000,
	.hdisplay = 800,
	.hsync_start = 800 + 209,
	.hsync_end = 800 + 209 + 1,
	.htotal = 800 + 209 + 1 + 45,
	.vdisplay = 480,
	.vsync_start = 480 + 22,
	.vsync_end = 480 + 22 + 1,
	.vtotal = 480 + 22 + 1 + 22,
};

static const struct panel_desc starry_kr070pe2t = {
	.modes = &starry_kr070pe2t_mode,
	.num_modes = 1,
	.bpc = 8,
	.size = {
		.width = 152,
		.height = 86,
	},
	.bus_format = MEDIA_BUS_FMT_RGB888_1X24,
	.bus_flags = DRM_BUS_FLAG_DE_HIGH | DRM_BUS_FLAG_PIXDATA_DRIVE_NEGEDGE,
	.connector_type = DRM_MODE_CONNECTOR_DPI,
};

static const struct display_timing startek_kd070wvfpa_mode = {
	.pixelclock = { 25200000, 27200000, 30500000 },
	.hactive = { 800, 800, 800 },
	.hfront_porch = { 19, 44, 115 },
	.hback_porch = { 5, 16, 101 },
	.hsync_len = { 1, 2, 100 },
	.vactive = { 480, 480, 480 },
	.vfront_porch = { 5, 43, 67 },
	.vback_porch = { 5, 5, 67 },
	.vsync_len = { 1, 2, 66 },
	.flags = DISPLAY_FLAGS_HSYNC_LOW | DISPLAY_FLAGS_VSYNC_LOW |
		 DISPLAY_FLAGS_DE_HIGH | DISPLAY_FLAGS_PIXDATA_POSEDGE |
		 DISPLAY_FLAGS_SYNC_POSEDGE,
};

static const struct panel_desc startek_kd070wvfpa = {
	.timings = &startek_kd070wvfpa_mode,
	.num_timings = 1,
	.bpc = 8,
	.size = {
		.width = 152,
		.height = 91,
	},
	.delay = {
		.prepare = 20,
		.enable = 200,
		.disable = 200,
	},
	.bus_format = MEDIA_BUS_FMT_RGB888_1X24,
	.connector_type = DRM_MODE_CONNECTOR_DPI,
	.bus_flags = DRM_BUS_FLAG_DE_HIGH |
		     DRM_BUS_FLAG_PIXDATA_SAMPLE_NEGEDGE |
		     DRM_BUS_FLAG_SYNC_SAMPLE_NEGEDGE,
};

static const struct display_timing tsd_tst043015cmhx_timing = {
	.pixelclock = { 5000000, 9000000, 12000000 },
	.hactive = { 480, 480, 480 },
	.hfront_porch = { 4, 5, 65 },
	.hback_porch = { 36, 40, 255 },
	.hsync_len = { 1, 1, 1 },
	.vactive = { 272, 272, 272 },
	.vfront_porch = { 2, 8, 97 },
	.vback_porch = { 3, 8, 31 },
	.vsync_len = { 1, 1, 1 },

	.flags = DISPLAY_FLAGS_HSYNC_LOW | DISPLAY_FLAGS_VSYNC_LOW |
		 DISPLAY_FLAGS_DE_HIGH | DISPLAY_FLAGS_PIXDATA_POSEDGE,
};

static const struct panel_desc tsd_tst043015cmhx = {
	.timings = &tsd_tst043015cmhx_timing,
	.num_timings = 1,
	.bpc = 8,
	.size = {
		.width = 105,
		.height = 67,
	},
	.bus_format = MEDIA_BUS_FMT_RGB888_1X24,
	.bus_flags = DRM_BUS_FLAG_DE_HIGH | DRM_BUS_FLAG_PIXDATA_SAMPLE_NEGEDGE,
};

static const struct drm_display_mode tfc_s9700rtwv43tr_01b_mode = {
	.clock = 30000,
	.hdisplay = 800,
	.hsync_start = 800 + 39,
	.hsync_end = 800 + 39 + 47,
	.htotal = 800 + 39 + 47 + 39,
	.vdisplay = 480,
	.vsync_start = 480 + 13,
	.vsync_end = 480 + 13 + 2,
	.vtotal = 480 + 13 + 2 + 29,
};

static const struct panel_desc tfc_s9700rtwv43tr_01b = {
	.modes = &tfc_s9700rtwv43tr_01b_mode,
	.num_modes = 1,
	.bpc = 8,
	.size = {
		.width = 155,
		.height = 90,
	},
	.bus_format = MEDIA_BUS_FMT_RGB888_1X24,
	.bus_flags = DRM_BUS_FLAG_DE_HIGH | DRM_BUS_FLAG_PIXDATA_SAMPLE_NEGEDGE,
};

static const struct display_timing tianma_tm070jdhg30_timing = {
	.pixelclock = { 62600000, 68200000, 78100000 },
	.hactive = { 1280, 1280, 1280 },
	.hfront_porch = { 15, 64, 159 },
	.hback_porch = { 5, 5, 5 },
	.hsync_len = { 1, 1, 256 },
	.vactive = { 800, 800, 800 },
	.vfront_porch = { 3, 40, 99 },
	.vback_porch = { 2, 2, 2 },
	.vsync_len = { 1, 1, 128 },
	.flags = DISPLAY_FLAGS_DE_HIGH,
};

static const struct panel_desc tianma_tm070jdhg30 = {
	.timings = &tianma_tm070jdhg30_timing,
	.num_timings = 1,
	.bpc = 8,
	.size = {
		.width = 151,
		.height = 95,
	},
	.bus_format = MEDIA_BUS_FMT_RGB888_1X7X4_SPWG,
	.connector_type = DRM_MODE_CONNECTOR_LVDS,
};

static const struct panel_desc tianma_tm070jvhg33 = {
	.timings = &tianma_tm070jdhg30_timing,
	.num_timings = 1,
	.bpc = 8,
	.size = {
		.width = 150,
		.height = 94,
	},
	.bus_format = MEDIA_BUS_FMT_RGB888_1X7X4_SPWG,
	.connector_type = DRM_MODE_CONNECTOR_LVDS,
};

static const struct display_timing tianma_tm070rvhg71_timing = {
	.pixelclock = { 27700000, 29200000, 39600000 },
	.hactive = { 800, 800, 800 },
	.hfront_porch = { 12, 40, 212 },
	.hback_porch = { 88, 88, 88 },
	.hsync_len = { 1, 1, 40 },
	.vactive = { 480, 480, 480 },
	.vfront_porch = { 1, 13, 88 },
	.vback_porch = { 32, 32, 32 },
	.vsync_len = { 1, 1, 3 },
	.flags = DISPLAY_FLAGS_DE_HIGH,
};

static const struct panel_desc tianma_tm070rvhg71 = {
	.timings = &tianma_tm070rvhg71_timing,
	.num_timings = 1,
	.bpc = 8,
	.size = {
		.width = 154,
		.height = 86,
	},
	.bus_format = MEDIA_BUS_FMT_RGB888_1X7X4_SPWG,
	.connector_type = DRM_MODE_CONNECTOR_LVDS,
};

static const struct drm_display_mode ti_nspire_cx_lcd_mode[] = {
	{
		.clock = 10000,
		.hdisplay = 320,
		.hsync_start = 320 + 50,
		.hsync_end = 320 + 50 + 6,
		.htotal = 320 + 50 + 6 + 38,
		.vdisplay = 240,
		.vsync_start = 240 + 3,
		.vsync_end = 240 + 3 + 1,
		.vtotal = 240 + 3 + 1 + 17,
		.flags = DRM_MODE_FLAG_NVSYNC | DRM_MODE_FLAG_NHSYNC,
	},
};

static const struct panel_desc ti_nspire_cx_lcd_panel = {
	.modes = ti_nspire_cx_lcd_mode,
	.num_modes = 1,
	.bpc = 8,
	.size = {
		.width = 65,
		.height = 49,
	},
	.bus_format = MEDIA_BUS_FMT_RGB888_1X24,
	.bus_flags = DRM_BUS_FLAG_PIXDATA_SAMPLE_POSEDGE,
};

static const struct drm_display_mode ti_nspire_classic_lcd_mode[] = {
	{
		.clock = 10000,
		.hdisplay = 320,
		.hsync_start = 320 + 6,
		.hsync_end = 320 + 6 + 6,
		.htotal = 320 + 6 + 6 + 6,
		.vdisplay = 240,
		.vsync_start = 240 + 0,
		.vsync_end = 240 + 0 + 1,
		.vtotal = 240 + 0 + 1 + 0,
		.flags = DRM_MODE_FLAG_PHSYNC | DRM_MODE_FLAG_PVSYNC,
	},
};

static const struct panel_desc ti_nspire_classic_lcd_panel = {
	.modes = ti_nspire_classic_lcd_mode,
	.num_modes = 1,
	/* The grayscale panel has 8 bit for the color .. Y (black) */
	.bpc = 8,
	.size = {
		.width = 71,
		.height = 53,
	},
	/* This is the grayscale bus format */
	.bus_format = MEDIA_BUS_FMT_Y8_1X8,
	.bus_flags = DRM_BUS_FLAG_PIXDATA_SAMPLE_NEGEDGE,
};

static const struct drm_display_mode toshiba_lt089ac29000_mode = {
	.clock = 79500,
	.hdisplay = 1280,
	.hsync_start = 1280 + 192,
	.hsync_end = 1280 + 192 + 128,
	.htotal = 1280 + 192 + 128 + 64,
	.vdisplay = 768,
	.vsync_start = 768 + 20,
	.vsync_end = 768 + 20 + 7,
	.vtotal = 768 + 20 + 7 + 3,
};

static const struct panel_desc toshiba_lt089ac29000 = {
	.modes = &toshiba_lt089ac29000_mode,
	.num_modes = 1,
	.size = {
		.width = 194,
		.height = 116,
	},
	.bus_format = MEDIA_BUS_FMT_RGB888_1X7X4_JEIDA,
	.bus_flags = DRM_BUS_FLAG_DE_HIGH,
	.connector_type = DRM_MODE_CONNECTOR_LVDS,
};

static const struct drm_display_mode tpk_f07a_0102_mode = {
	.clock = 33260,
	.hdisplay = 800,
	.hsync_start = 800 + 40,
	.hsync_end = 800 + 40 + 128,
	.htotal = 800 + 40 + 128 + 88,
	.vdisplay = 480,
	.vsync_start = 480 + 10,
	.vsync_end = 480 + 10 + 2,
	.vtotal = 480 + 10 + 2 + 33,
};

static const struct panel_desc tpk_f07a_0102 = {
	.modes = &tpk_f07a_0102_mode,
	.num_modes = 1,
	.size = {
		.width = 152,
		.height = 91,
	},
	.bus_flags = DRM_BUS_FLAG_PIXDATA_DRIVE_POSEDGE,
};

static const struct drm_display_mode tpk_f10a_0102_mode = {
	.clock = 45000,
	.hdisplay = 1024,
	.hsync_start = 1024 + 176,
	.hsync_end = 1024 + 176 + 5,
	.htotal = 1024 + 176 + 5 + 88,
	.vdisplay = 600,
	.vsync_start = 600 + 20,
	.vsync_end = 600 + 20 + 5,
	.vtotal = 600 + 20 + 5 + 25,
};

static const struct panel_desc tpk_f10a_0102 = {
	.modes = &tpk_f10a_0102_mode,
	.num_modes = 1,
	.size = {
		.width = 223,
		.height = 125,
	},
};

static const struct display_timing urt_umsh_8596md_timing = {
	.pixelclock = { 33260000, 33260000, 33260000 },
	.hactive = { 800, 800, 800 },
	.hfront_porch = { 41, 41, 41 },
	.hback_porch = { 216 - 128, 216 - 128, 216 - 128 },
	.hsync_len = { 71, 128, 128 },
	.vactive = { 480, 480, 480 },
	.vfront_porch = { 10, 10, 10 },
	.vback_porch = { 35 - 2, 35 - 2, 35 - 2 },
	.vsync_len = { 2, 2, 2 },
	.flags = DISPLAY_FLAGS_DE_HIGH | DISPLAY_FLAGS_PIXDATA_NEGEDGE |
		DISPLAY_FLAGS_HSYNC_LOW | DISPLAY_FLAGS_VSYNC_LOW,
};

static const struct panel_desc urt_umsh_8596md_lvds = {
	.timings = &urt_umsh_8596md_timing,
	.num_timings = 1,
	.bpc = 6,
	.size = {
		.width = 152,
		.height = 91,
	},
	.bus_format = MEDIA_BUS_FMT_RGB666_1X7X3_SPWG,
	.connector_type = DRM_MODE_CONNECTOR_LVDS,
};

static const struct panel_desc urt_umsh_8596md_parallel = {
	.timings = &urt_umsh_8596md_timing,
	.num_timings = 1,
	.bpc = 6,
	.size = {
		.width = 152,
		.height = 91,
	},
	.bus_format = MEDIA_BUS_FMT_RGB666_1X18,
};

static const struct drm_display_mode vivax_tpc9150_panel_mode = {
	.clock = 60000,
	.hdisplay = 1024,
	.hsync_start = 1024 + 160,
	.hsync_end = 1024 + 160 + 100,
	.htotal = 1024 + 160 + 100 + 60,
	.vdisplay = 600,
	.vsync_start = 600 + 12,
	.vsync_end = 600 + 12 + 10,
	.vtotal = 600 + 12 + 10 + 13,
};

static const struct panel_desc vivax_tpc9150_panel = {
	.modes = &vivax_tpc9150_panel_mode,
	.num_modes = 1,
	.bpc = 6,
	.size = {
		.width = 200,
		.height = 115,
	},
	.bus_format = MEDIA_BUS_FMT_RGB666_1X7X3_SPWG,
	.bus_flags = DRM_BUS_FLAG_DE_HIGH,
	.connector_type = DRM_MODE_CONNECTOR_LVDS,
};

static const struct drm_display_mode vl050_8048nt_c01_mode = {
	.clock = 33333,
	.hdisplay = 800,
	.hsync_start = 800 + 210,
	.hsync_end = 800 + 210 + 20,
	.htotal = 800 + 210 + 20 + 46,
	.vdisplay =  480,
	.vsync_start = 480 + 22,
	.vsync_end = 480 + 22 + 10,
	.vtotal = 480 + 22 + 10 + 23,
	.flags = DRM_MODE_FLAG_NHSYNC | DRM_MODE_FLAG_NVSYNC,
};

static const struct panel_desc vl050_8048nt_c01 = {
	.modes = &vl050_8048nt_c01_mode,
	.num_modes = 1,
	.bpc = 8,
	.size = {
		.width = 120,
		.height = 76,
	},
	.bus_format = MEDIA_BUS_FMT_RGB888_1X24,
	.bus_flags = DRM_BUS_FLAG_DE_HIGH | DRM_BUS_FLAG_PIXDATA_SAMPLE_NEGEDGE,
};

static const struct drm_display_mode winstar_wf35ltiacd_mode = {
	.clock = 6410,
	.hdisplay = 320,
	.hsync_start = 320 + 20,
	.hsync_end = 320 + 20 + 30,
	.htotal = 320 + 20 + 30 + 38,
	.vdisplay = 240,
	.vsync_start = 240 + 4,
	.vsync_end = 240 + 4 + 3,
	.vtotal = 240 + 4 + 3 + 15,
	.flags = DRM_MODE_FLAG_NVSYNC | DRM_MODE_FLAG_NHSYNC,
};

static const struct panel_desc winstar_wf35ltiacd = {
	.modes = &winstar_wf35ltiacd_mode,
	.num_modes = 1,
	.bpc = 8,
	.size = {
		.width = 70,
		.height = 53,
	},
	.bus_format = MEDIA_BUS_FMT_RGB888_1X24,
};

static const struct drm_display_mode yes_optoelectronics_ytc700tlag_05_201c_mode = {
	.clock = 51200,
	.hdisplay = 1024,
	.hsync_start = 1024 + 100,
	.hsync_end = 1024 + 100 + 100,
	.htotal = 1024 + 100 + 100 + 120,
	.vdisplay = 600,
	.vsync_start = 600 + 10,
	.vsync_end = 600 + 10 + 10,
	.vtotal = 600 + 10 + 10 + 15,
	.flags = DRM_MODE_FLAG_PHSYNC | DRM_MODE_FLAG_PVSYNC,
};

static const struct panel_desc yes_optoelectronics_ytc700tlag_05_201c = {
	.modes = &yes_optoelectronics_ytc700tlag_05_201c_mode,
	.num_modes = 1,
	.bpc = 8,
	.size = {
		.width = 154,
		.height = 90,
	},
	.bus_flags = DRM_BUS_FLAG_DE_HIGH,
	.bus_format = MEDIA_BUS_FMT_RGB888_1X7X4_SPWG,
	.connector_type = DRM_MODE_CONNECTOR_LVDS,
};

static const struct drm_display_mode arm_rtsm_mode[] = {
	{
		.clock = 65000,
		.hdisplay = 1024,
		.hsync_start = 1024 + 24,
		.hsync_end = 1024 + 24 + 136,
		.htotal = 1024 + 24 + 136 + 160,
		.vdisplay = 768,
		.vsync_start = 768 + 3,
		.vsync_end = 768 + 3 + 6,
		.vtotal = 768 + 3 + 6 + 29,
		.flags = DRM_MODE_FLAG_NVSYNC | DRM_MODE_FLAG_NHSYNC,
	},
};

static const struct panel_desc arm_rtsm = {
	.modes = arm_rtsm_mode,
	.num_modes = 1,
	.bpc = 8,
	.size = {
		.width = 400,
		.height = 300,
	},
	.bus_format = MEDIA_BUS_FMT_RGB888_1X24,
};

static const struct of_device_id platform_of_match[] = {
	{
		.compatible = "simple-panel",
		.data = NULL,
	}, {
		.compatible = "ampire,am-1280800n3tzqw-t00h",
		.data = &ampire_am_1280800n3tzqw_t00h,
	}, {
		.compatible = "ampire,am-480272h3tmqw-t01h",
		.data = &ampire_am_480272h3tmqw_t01h,
	}, {
		.compatible = "ampire,am800480r3tmqwa1h",
		.data = &ampire_am800480r3tmqwa1h,
	}, {
		.compatible = "ampire,am800600p5tmqw-tb8h",
		.data = &ampire_am800600p5tmqwtb8h,
	}, {
		.compatible = "arm,rtsm-display",
		.data = &arm_rtsm,
	}, {
		.compatible = "armadeus,st0700-adapt",
		.data = &armadeus_st0700_adapt,
	}, {
		.compatible = "auo,b101aw03",
		.data = &auo_b101aw03,
	}, {
		.compatible = "auo,b101xtn01",
		.data = &auo_b101xtn01,
	}, {
		.compatible = "auo,g070vvn01",
		.data = &auo_g070vvn01,
	}, {
		.compatible = "auo,g101evn010",
		.data = &auo_g101evn010,
	}, {
		.compatible = "auo,g104sn02",
		.data = &auo_g104sn02,
	}, {
		.compatible = "auo,g121ean01",
		.data = &auo_g121ean01,
	}, {
		.compatible = "auo,g133han01",
		.data = &auo_g133han01,
	}, {
		.compatible = "auo,g156xtn01",
		.data = &auo_g156xtn01,
	}, {
		.compatible = "auo,g185han01",
		.data = &auo_g185han01,
	}, {
		.compatible = "auo,g190ean01",
		.data = &auo_g190ean01,
	}, {
		.compatible = "auo,p320hvn03",
		.data = &auo_p320hvn03,
	}, {
		.compatible = "auo,t215hvn01",
		.data = &auo_t215hvn01,
	}, {
		.compatible = "avic,tm070ddh03",
		.data = &avic_tm070ddh03,
	}, {
		.compatible = "bananapi,s070wv20-ct16",
		.data = &bananapi_s070wv20_ct16,
	}, {
		.compatible = "boe,hv070wsa-100",
		.data = &boe_hv070wsa
	}, {
		.compatible = "cdtech,s043wq26h-ct7",
		.data = &cdtech_s043wq26h_ct7,
	}, {
		.compatible = "cdtech,s070pws19hp-fc21",
		.data = &cdtech_s070pws19hp_fc21,
	}, {
		.compatible = "cdtech,s070swv29hg-dc44",
		.data = &cdtech_s070swv29hg_dc44,
	}, {
		.compatible = "cdtech,s070wv95-ct16",
		.data = &cdtech_s070wv95_ct16,
	}, {
		.compatible = "chefree,ch101olhlwh-002",
		.data = &chefree_ch101olhlwh_002,
	}, {
		.compatible = "chunghwa,claa070wp03xg",
		.data = &chunghwa_claa070wp03xg,
	}, {
		.compatible = "chunghwa,claa101wa01a",
		.data = &chunghwa_claa101wa01a
	}, {
		.compatible = "chunghwa,claa101wb01",
		.data = &chunghwa_claa101wb01
	}, {
		.compatible = "dataimage,fg040346dsswbg04",
		.data = &dataimage_fg040346dsswbg04,
	}, {
		.compatible = "dataimage,fg1001l0dsswmg01",
		.data = &dataimage_fg1001l0dsswmg01,
	}, {
		.compatible = "dataimage,scf0700c48ggu18",
		.data = &dataimage_scf0700c48ggu18,
	}, {
		.compatible = "dlc,dlc0700yzg-1",
		.data = &dlc_dlc0700yzg_1,
	}, {
		.compatible = "dlc,dlc1010gig",
		.data = &dlc_dlc1010gig,
	}, {
		.compatible = "edt,et035012dm6",
		.data = &edt_et035012dm6,
	}, {
		.compatible = "edt,etm0350g0dh6",
		.data = &edt_etm0350g0dh6,
	}, {
		.compatible = "edt,etm043080dh6gp",
		.data = &edt_etm043080dh6gp,
	}, {
		.compatible = "edt,etm0430g0dh6",
		.data = &edt_etm0430g0dh6,
	}, {
		.compatible = "edt,et057090dhu",
		.data = &edt_et057090dhu,
	}, {
		.compatible = "edt,et070080dh6",
		.data = &edt_etm0700g0dh6,
	}, {
		.compatible = "edt,etm0700g0dh6",
		.data = &edt_etm0700g0dh6,
	}, {
		.compatible = "edt,etm0700g0bdh6",
		.data = &edt_etm0700g0bdh6,
	}, {
		.compatible = "edt,etm0700g0edh6",
		.data = &edt_etm0700g0bdh6,
	}, {
		.compatible = "edt,etml0700y5dha",
		.data = &edt_etml0700y5dha,
	}, {
		.compatible = "edt,etmv570g2dhu",
		.data = &edt_etmv570g2dhu,
	}, {
		.compatible = "eink,vb3300-kca",
		.data = &eink_vb3300_kca,
	}, {
		.compatible = "evervision,vgg804821",
		.data = &evervision_vgg804821,
	}, {
		.compatible = "foxlink,fl500wvr00-a0t",
		.data = &foxlink_fl500wvr00_a0t,
	}, {
		.compatible = "frida,frd350h54004",
		.data = &frida_frd350h54004,
	}, {
		.compatible = "friendlyarm,hd702e",
		.data = &friendlyarm_hd702e,
	}, {
		.compatible = "giantplus,gpg482739qs5",
		.data = &giantplus_gpg482739qs5
	}, {
		.compatible = "giantplus,gpm940b0",
		.data = &giantplus_gpm940b0,
	}, {
		.compatible = "hannstar,hsd070pww1",
		.data = &hannstar_hsd070pww1,
	}, {
		.compatible = "hannstar,hsd100pxn1",
		.data = &hannstar_hsd100pxn1,
	}, {
		.compatible = "hannstar,hsd101pww2",
		.data = &hannstar_hsd101pww2,
	}, {
		.compatible = "hit,tx23d38vm0caa",
		.data = &hitachi_tx23d38vm0caa
	}, {
		.compatible = "innolux,at043tn24",
		.data = &innolux_at043tn24,
	}, {
		.compatible = "innolux,at070tn92",
		.data = &innolux_at070tn92,
	}, {
		.compatible = "innolux,g070y2-l01",
		.data = &innolux_g070y2_l01,
	}, {
		.compatible = "innolux,g070y2-t02",
		.data = &innolux_g070y2_t02,
	}, {
		.compatible = "innolux,g101ice-l01",
		.data = &innolux_g101ice_l01
	}, {
		.compatible = "innolux,g121i1-l01",
		.data = &innolux_g121i1_l01
	}, {
		.compatible = "innolux,g121x1-l03",
		.data = &innolux_g121x1_l03,
	}, {
		.compatible = "innolux,n156bge-l21",
		.data = &innolux_n156bge_l21,
	}, {
		.compatible = "innolux,zj070na-01p",
		.data = &innolux_zj070na_01p,
	}, {
		.compatible = "koe,tx14d24vm1bpa",
		.data = &koe_tx14d24vm1bpa,
	}, {
		.compatible = "koe,tx26d202vm0bwa",
		.data = &koe_tx26d202vm0bwa,
	}, {
		.compatible = "koe,tx31d200vm0baa",
		.data = &koe_tx31d200vm0baa,
	}, {
		.compatible = "kyo,tcg121xglp",
		.data = &kyo_tcg121xglp,
	}, {
		.compatible = "lemaker,bl035-rgb-002",
		.data = &lemaker_bl035_rgb_002,
	}, {
		.compatible = "lg,lb070wv8",
		.data = &lg_lb070wv8,
	}, {
		.compatible = "logicpd,type28",
		.data = &logicpd_type_28,
	}, {
		.compatible = "logictechno,lt161010-2nhc",
		.data = &logictechno_lt161010_2nh,
	}, {
		.compatible = "logictechno,lt161010-2nhr",
		.data = &logictechno_lt161010_2nh,
	}, {
		.compatible = "logictechno,lt170410-2whc",
		.data = &logictechno_lt170410_2whc,
	}, {
		.compatible = "logictechno,lttd800480070-l2rt",
		.data = &logictechno_lttd800480070_l2rt,
	}, {
		.compatible = "logictechno,lttd800480070-l6wh-rt",
		.data = &logictechno_lttd800480070_l6wh_rt,
	}, {
		.compatible = "mitsubishi,aa070mc01-ca1",
		.data = &mitsubishi_aa070mc01,
	}, {
		.compatible = "multi-inno,mi0700s4t-6",
		.data = &multi_inno_mi0700s4t_6,
	}, {
		.compatible = "multi-inno,mi0800ft-9",
		.data = &multi_inno_mi0800ft_9,
	}, {
		.compatible = "multi-inno,mi1010ait-1cp",
		.data = &multi_inno_mi1010ait_1cp,
	}, {
		.compatible = "nec,nl12880bc20-05",
		.data = &nec_nl12880bc20_05,
	}, {
		.compatible = "nec,nl4827hc19-05b",
		.data = &nec_nl4827hc19_05b,
	}, {
		.compatible = "netron-dy,e231732",
		.data = &netron_dy_e231732,
	}, {
		.compatible = "newhaven,nhd-4.3-480272ef-atxl",
		.data = &newhaven_nhd_43_480272ef_atxl,
	}, {
		.compatible = "nlt,nl192108ac18-02d",
		.data = &nlt_nl192108ac18_02d,
	}, {
		.compatible = "nvd,9128",
		.data = &nvd_9128,
	}, {
		.compatible = "okaya,rs800480t-7x0gp",
		.data = &okaya_rs800480t_7x0gp,
	}, {
		.compatible = "olimex,lcd-olinuxino-43-ts",
		.data = &olimex_lcd_olinuxino_43ts,
	}, {
		.compatible = "ontat,yx700wv03",
		.data = &ontat_yx700wv03,
	}, {
		.compatible = "ortustech,com37h3m05dtc",
		.data = &ortustech_com37h3m,
	}, {
		.compatible = "ortustech,com37h3m99dtc",
		.data = &ortustech_com37h3m,
	}, {
		.compatible = "ortustech,com43h4m85ulc",
		.data = &ortustech_com43h4m85ulc,
	}, {
		.compatible = "osddisplays,osd070t1718-19ts",
		.data = &osddisplays_osd070t1718_19ts,
	}, {
		.compatible = "pda,91-00156-a0",
		.data = &pda_91_00156_a0,
	}, {
		.compatible = "powertip,ph800480t013-idf02",
		.data = &powertip_ph800480t013_idf02,
	}, {
		.compatible = "qiaodian,qd43003c0-40",
		.data = &qd43003c0_40,
	}, {
		.compatible = "qishenglong,gopher2b-lcd",
		.data = &qishenglong_gopher2b_lcd,
	}, {
		.compatible = "rocktech,rk070er9427",
		.data = &rocktech_rk070er9427,
	}, {
		.compatible = "rocktech,rk101ii01d-ct",
		.data = &rocktech_rk101ii01d_ct,
	}, {
		.compatible = "samsung,ltl101al01",
		.data = &samsung_ltl101al01,
	}, {
		.compatible = "samsung,ltn101nt05",
		.data = &samsung_ltn101nt05,
	}, {
		.compatible = "satoz,sat050at40h12r2",
		.data = &satoz_sat050at40h12r2,
	}, {
		.compatible = "sharp,lq035q7db03",
		.data = &sharp_lq035q7db03,
	}, {
		.compatible = "sharp,lq070y3dg3b",
		.data = &sharp_lq070y3dg3b,
	}, {
		.compatible = "sharp,lq101k1ly04",
		.data = &sharp_lq101k1ly04,
	}, {
		.compatible = "sharp,ls020b1dd01d",
		.data = &sharp_ls020b1dd01d,
	}, {
		.compatible = "shelly,sca07010-bfn-lnn",
		.data = &shelly_sca07010_bfn_lnn,
	}, {
		.compatible = "starry,kr070pe2t",
		.data = &starry_kr070pe2t,
	}, {
		.compatible = "startek,kd070wvfpa",
		.data = &startek_kd070wvfpa,
	}, {
		.compatible = "team-source-display,tst043015cmhx",
		.data = &tsd_tst043015cmhx,
	}, {
		.compatible = "tfc,s9700rtwv43tr-01b",
		.data = &tfc_s9700rtwv43tr_01b,
	}, {
		.compatible = "tianma,tm070jdhg30",
		.data = &tianma_tm070jdhg30,
	}, {
		.compatible = "tianma,tm070jvhg33",
		.data = &tianma_tm070jvhg33,
	}, {
		.compatible = "tianma,tm070rvhg71",
		.data = &tianma_tm070rvhg71,
	}, {
		.compatible = "ti,nspire-cx-lcd-panel",
		.data = &ti_nspire_cx_lcd_panel,
	}, {
		.compatible = "ti,nspire-classic-lcd-panel",
		.data = &ti_nspire_classic_lcd_panel,
	}, {
		.compatible = "toshiba,lt089ac29000",
		.data = &toshiba_lt089ac29000,
	}, {
		.compatible = "tpk,f07a-0102",
		.data = &tpk_f07a_0102,
	}, {
		.compatible = "tpk,f10a-0102",
		.data = &tpk_f10a_0102,
	}, {
		.compatible = "urt,umsh-8596md-t",
		.data = &urt_umsh_8596md_parallel,
	}, {
		.compatible = "urt,umsh-8596md-1t",
		.data = &urt_umsh_8596md_parallel,
	}, {
		.compatible = "urt,umsh-8596md-7t",
		.data = &urt_umsh_8596md_parallel,
	}, {
		.compatible = "urt,umsh-8596md-11t",
		.data = &urt_umsh_8596md_lvds,
	}, {
		.compatible = "urt,umsh-8596md-19t",
		.data = &urt_umsh_8596md_lvds,
	}, {
		.compatible = "urt,umsh-8596md-20t",
		.data = &urt_umsh_8596md_parallel,
	}, {
		.compatible = "vivax,tpc9150-panel",
		.data = &vivax_tpc9150_panel,
	}, {
		.compatible = "vxt,vl050-8048nt-c01",
		.data = &vl050_8048nt_c01,
	}, {
		.compatible = "winstar,wf35ltiacd",
		.data = &winstar_wf35ltiacd,
	}, {
		.compatible = "yes-optoelectronics,ytc700tlag-05-201c",
		.data = &yes_optoelectronics_ytc700tlag_05_201c,
	}, {
		/* Must be the last entry */
		.compatible = "panel-dpi",
		.data = &panel_dpi,
	}, {
		/* sentinel */
	}
};
MODULE_DEVICE_TABLE(of, platform_of_match);

static bool of_child_node_is_present(const struct device_node *node,
				     const char *name)
{
	struct device_node *child;

	child = of_get_child_by_name(node, name);
	of_node_put(child);

	return !!child;
}

static int panel_simple_of_get_desc_data(struct device *dev,
					 struct panel_desc *desc)
{
	struct device_node *np = dev->of_node;
	u32 bus_flags;
	const void *data;
	int len;
	int err;

	if (of_child_node_is_present(np, "display-timings")) {
		struct drm_display_mode *mode;

		mode = devm_kzalloc(dev, sizeof(*mode), GFP_KERNEL);
		if (!mode)
			return -ENOMEM;

		if (!of_get_drm_display_mode(np, mode, &bus_flags,
					     OF_USE_NATIVE_MODE)) {
			desc->modes = mode;
			desc->num_modes = 1;
			desc->bus_flags = bus_flags;
		}
	} else if (of_child_node_is_present(np, "panel-timing")) {
		struct display_timing *timing;
		struct videomode vm;

		timing = devm_kzalloc(dev, sizeof(*timing), GFP_KERNEL);
		if (!timing)
			return -ENOMEM;

		if (!of_get_display_timing(np, "panel-timing", timing)) {
			desc->timings = timing;
			desc->num_timings = 1;

			bus_flags = 0;
			vm.flags = timing->flags;
			drm_bus_flags_from_videomode(&vm, &bus_flags);
			desc->bus_flags = bus_flags;
		}
	}

	if (desc->num_modes || desc->num_timings) {
		of_property_read_u32(np, "bpc", &desc->bpc);
		of_property_read_u32(np, "bus-format", &desc->bus_format);
		of_property_read_u32(np, "width-mm", &desc->size.width);
		of_property_read_u32(np, "height-mm", &desc->size.height);
	}

	of_property_read_u32(np, "prepare-delay-ms", &desc->delay.prepare);
	of_property_read_u32(np, "enable-delay-ms", &desc->delay.enable);
	of_property_read_u32(np, "disable-delay-ms", &desc->delay.disable);
	of_property_read_u32(np, "unprepare-delay-ms", &desc->delay.unprepare);
	of_property_read_u32(np, "reset-delay-ms", &desc->delay.reset);
	of_property_read_u32(np, "init-delay-ms", &desc->delay.init);

	data = of_get_property(np, "panel-init-sequence", &len);
	if (data) {
		desc->init_seq = devm_kzalloc(dev, sizeof(*desc->init_seq),
					      GFP_KERNEL);
		if (!desc->init_seq)
			return -ENOMEM;

		err = panel_simple_parse_cmd_seq(dev, data, len,
						 desc->init_seq);
		if (err) {
			dev_err(dev, "failed to parse init sequence\n");
			return err;
		}
	}

	data = of_get_property(np, "panel-exit-sequence", &len);
	if (data) {
		desc->exit_seq = devm_kzalloc(dev, sizeof(*desc->exit_seq),
					      GFP_KERNEL);
		if (!desc->exit_seq)
			return -ENOMEM;

		err = panel_simple_parse_cmd_seq(dev, data, len,
						 desc->exit_seq);
		if (err) {
			dev_err(dev, "failed to parse exit sequence\n");
			return err;
		}
	}

	return 0;
}

static int panel_simple_platform_probe(struct platform_device *pdev)
{
	struct device *dev = &pdev->dev;
	const struct of_device_id *id;
	const struct panel_desc *desc;
	struct panel_desc *d;
	int err;

	id = of_match_node(platform_of_match, pdev->dev.of_node);
	if (!id)
		return -ENODEV;

	if (!id->data) {
		d = devm_kzalloc(dev, sizeof(*d), GFP_KERNEL);
		if (!d)
			return -ENOMEM;

		err = panel_simple_of_get_desc_data(dev, d);
		if (err) {
			dev_err(dev, "failed to get desc data: %d\n", err);
			return err;
		}
	}

	desc = id->data ? id->data : d;

	return panel_simple_probe(&pdev->dev, desc);
}

static int panel_simple_platform_remove(struct platform_device *pdev)
{
	panel_simple_remove(&pdev->dev);

	return 0;
}

static void panel_simple_platform_shutdown(struct platform_device *pdev)
{
	panel_simple_shutdown(&pdev->dev);
}

static const struct dev_pm_ops panel_simple_pm_ops = {
	SET_RUNTIME_PM_OPS(panel_simple_suspend, panel_simple_resume, NULL)
	SET_SYSTEM_SLEEP_PM_OPS(pm_runtime_force_suspend,
				pm_runtime_force_resume)
};

static struct platform_driver panel_simple_platform_driver = {
	.driver = {
		.name = "panel-simple",
		.of_match_table = platform_of_match,
		.pm = &panel_simple_pm_ops,
	},
	.probe = panel_simple_platform_probe,
	.remove = panel_simple_platform_remove,
	.shutdown = panel_simple_platform_shutdown,
};

struct panel_desc_dsi {
	struct panel_desc desc;

	unsigned long flags;
	enum mipi_dsi_pixel_format format;
	unsigned int lanes;
};

static const struct drm_display_mode auo_b080uan01_mode = {
	.clock = 154500,
	.hdisplay = 1200,
	.hsync_start = 1200 + 62,
	.hsync_end = 1200 + 62 + 4,
	.htotal = 1200 + 62 + 4 + 62,
	.vdisplay = 1920,
	.vsync_start = 1920 + 9,
	.vsync_end = 1920 + 9 + 2,
	.vtotal = 1920 + 9 + 2 + 8,
};

static const struct panel_desc_dsi auo_b080uan01 = {
	.desc = {
		.modes = &auo_b080uan01_mode,
		.num_modes = 1,
		.bpc = 8,
		.size = {
			.width = 108,
			.height = 272,
		},
		.connector_type = DRM_MODE_CONNECTOR_DSI,
	},
	.flags = MIPI_DSI_MODE_VIDEO | MIPI_DSI_CLOCK_NON_CONTINUOUS,
	.format = MIPI_DSI_FMT_RGB888,
	.lanes = 4,
};

static const struct drm_display_mode boe_tv080wum_nl0_mode = {
	.clock = 160000,
	.hdisplay = 1200,
	.hsync_start = 1200 + 120,
	.hsync_end = 1200 + 120 + 20,
	.htotal = 1200 + 120 + 20 + 21,
	.vdisplay = 1920,
	.vsync_start = 1920 + 21,
	.vsync_end = 1920 + 21 + 3,
	.vtotal = 1920 + 21 + 3 + 18,
	.flags = DRM_MODE_FLAG_NVSYNC | DRM_MODE_FLAG_NHSYNC,
};

static const struct panel_desc_dsi boe_tv080wum_nl0 = {
	.desc = {
		.modes = &boe_tv080wum_nl0_mode,
		.num_modes = 1,
		.size = {
			.width = 107,
			.height = 172,
		},
		.connector_type = DRM_MODE_CONNECTOR_DSI,
	},
	.flags = MIPI_DSI_MODE_VIDEO |
		 MIPI_DSI_MODE_VIDEO_BURST |
		 MIPI_DSI_MODE_VIDEO_SYNC_PULSE,
	.format = MIPI_DSI_FMT_RGB888,
	.lanes = 4,
};

static const struct drm_display_mode lg_ld070wx3_sl01_mode = {
	.clock = 71000,
	.hdisplay = 800,
	.hsync_start = 800 + 32,
	.hsync_end = 800 + 32 + 1,
	.htotal = 800 + 32 + 1 + 57,
	.vdisplay = 1280,
	.vsync_start = 1280 + 28,
	.vsync_end = 1280 + 28 + 1,
	.vtotal = 1280 + 28 + 1 + 14,
};

static const struct panel_desc_dsi lg_ld070wx3_sl01 = {
	.desc = {
		.modes = &lg_ld070wx3_sl01_mode,
		.num_modes = 1,
		.bpc = 8,
		.size = {
			.width = 94,
			.height = 151,
		},
		.connector_type = DRM_MODE_CONNECTOR_DSI,
	},
	.flags = MIPI_DSI_MODE_VIDEO | MIPI_DSI_CLOCK_NON_CONTINUOUS,
	.format = MIPI_DSI_FMT_RGB888,
	.lanes = 4,
};

static const struct drm_display_mode lg_lh500wx1_sd03_mode = {
	.clock = 67000,
	.hdisplay = 720,
	.hsync_start = 720 + 12,
	.hsync_end = 720 + 12 + 4,
	.htotal = 720 + 12 + 4 + 112,
	.vdisplay = 1280,
	.vsync_start = 1280 + 8,
	.vsync_end = 1280 + 8 + 4,
	.vtotal = 1280 + 8 + 4 + 12,
};

static const struct panel_desc_dsi lg_lh500wx1_sd03 = {
	.desc = {
		.modes = &lg_lh500wx1_sd03_mode,
		.num_modes = 1,
		.bpc = 8,
		.size = {
			.width = 62,
			.height = 110,
		},
		.connector_type = DRM_MODE_CONNECTOR_DSI,
	},
	.flags = MIPI_DSI_MODE_VIDEO,
	.format = MIPI_DSI_FMT_RGB888,
	.lanes = 4,
};

static const struct drm_display_mode panasonic_vvx10f004b00_mode = {
	.clock = 157200,
	.hdisplay = 1920,
	.hsync_start = 1920 + 154,
	.hsync_end = 1920 + 154 + 16,
	.htotal = 1920 + 154 + 16 + 32,
	.vdisplay = 1200,
	.vsync_start = 1200 + 17,
	.vsync_end = 1200 + 17 + 2,
	.vtotal = 1200 + 17 + 2 + 16,
};

static const struct panel_desc_dsi panasonic_vvx10f004b00 = {
	.desc = {
		.modes = &panasonic_vvx10f004b00_mode,
		.num_modes = 1,
		.bpc = 8,
		.size = {
			.width = 217,
			.height = 136,
		},
		.connector_type = DRM_MODE_CONNECTOR_DSI,
	},
	.flags = MIPI_DSI_MODE_VIDEO | MIPI_DSI_MODE_VIDEO_SYNC_PULSE |
		 MIPI_DSI_CLOCK_NON_CONTINUOUS,
	.format = MIPI_DSI_FMT_RGB888,
	.lanes = 4,
};

static const struct drm_display_mode lg_acx467akm_7_mode = {
	.clock = 150000,
	.hdisplay = 1080,
	.hsync_start = 1080 + 2,
	.hsync_end = 1080 + 2 + 2,
	.htotal = 1080 + 2 + 2 + 2,
	.vdisplay = 1920,
	.vsync_start = 1920 + 2,
	.vsync_end = 1920 + 2 + 2,
	.vtotal = 1920 + 2 + 2 + 2,
};

static const struct panel_desc_dsi lg_acx467akm_7 = {
	.desc = {
		.modes = &lg_acx467akm_7_mode,
		.num_modes = 1,
		.bpc = 8,
		.size = {
			.width = 62,
			.height = 110,
		},
		.connector_type = DRM_MODE_CONNECTOR_DSI,
	},
	.flags = 0,
	.format = MIPI_DSI_FMT_RGB888,
	.lanes = 4,
};

static const struct drm_display_mode osd101t2045_53ts_mode = {
	.clock = 154500,
	.hdisplay = 1920,
	.hsync_start = 1920 + 112,
	.hsync_end = 1920 + 112 + 16,
	.htotal = 1920 + 112 + 16 + 32,
	.vdisplay = 1200,
	.vsync_start = 1200 + 16,
	.vsync_end = 1200 + 16 + 2,
	.vtotal = 1200 + 16 + 2 + 16,
	.flags = DRM_MODE_FLAG_NHSYNC | DRM_MODE_FLAG_NVSYNC,
};

static const struct panel_desc_dsi osd101t2045_53ts = {
	.desc = {
		.modes = &osd101t2045_53ts_mode,
		.num_modes = 1,
		.bpc = 8,
		.size = {
			.width = 217,
			.height = 136,
		},
		.connector_type = DRM_MODE_CONNECTOR_DSI,
	},
	.flags = MIPI_DSI_MODE_VIDEO | MIPI_DSI_MODE_VIDEO_BURST |
		 MIPI_DSI_MODE_VIDEO_SYNC_PULSE |
		 MIPI_DSI_MODE_NO_EOT_PACKET,
	.format = MIPI_DSI_FMT_RGB888,
	.lanes = 4,
};

static const struct of_device_id dsi_of_match[] = {
	{
		.compatible = "simple-panel-dsi",
		.data = NULL,
	}, {
		.compatible = "auo,b080uan01",
		.data = &auo_b080uan01
	}, {
		.compatible = "boe,tv080wum-nl0",
		.data = &boe_tv080wum_nl0
	}, {
		.compatible = "lg,ld070wx3-sl01",
		.data = &lg_ld070wx3_sl01
	}, {
		.compatible = "lg,lh500wx1-sd03",
		.data = &lg_lh500wx1_sd03
	}, {
		.compatible = "panasonic,vvx10f004b00",
		.data = &panasonic_vvx10f004b00
	}, {
		.compatible = "lg,acx467akm-7",
		.data = &lg_acx467akm_7
	}, {
		.compatible = "osddisplays,osd101t2045-53ts",
		.data = &osd101t2045_53ts
	}, {
		/* sentinel */
	}
};
MODULE_DEVICE_TABLE(of, dsi_of_match);

static int panel_simple_dsi_of_get_desc_data(struct device *dev,
					     struct panel_desc_dsi *desc)
{
	struct device_node *np = dev->of_node;
	u32 val;
	int err;

	err = panel_simple_of_get_desc_data(dev, &desc->desc);
	if (err)
		return err;

	if (!of_property_read_u32(np, "dsi,flags", &val))
		desc->flags = val;
	if (!of_property_read_u32(np, "dsi,format", &val))
		desc->format = val;
	if (!of_property_read_u32(np, "dsi,lanes", &val))
		desc->lanes = val;

	return 0;
}

static int panel_simple_dsi_probe(struct mipi_dsi_device *dsi)
{
	struct panel_simple *panel;
	struct device *dev = &dsi->dev;
	const struct panel_desc_dsi *desc;
	struct panel_desc_dsi *d;
	const struct of_device_id *id;
	int err;

	id = of_match_node(dsi_of_match, dsi->dev.of_node);
	if (!id)
		return -ENODEV;

	if (!id->data) {
		d = devm_kzalloc(dev, sizeof(*d), GFP_KERNEL);
		if (!d)
			return -ENOMEM;

		err = panel_simple_dsi_of_get_desc_data(dev, d);
		if (err) {
			dev_err(dev, "failed to get desc data: %d\n", err);
			return err;
		}
	}

	desc = id->data ? id->data : d;

	err = panel_simple_probe(&dsi->dev, &desc->desc);
	if (err < 0)
		return err;

	panel = dev_get_drvdata(dev);
	panel->dsi = dsi;

	if (!panel->base.backlight) {
		struct backlight_properties props;

		memset(&props, 0, sizeof(props));
		props.type = BACKLIGHT_RAW;
		props.brightness = 255;
		props.max_brightness = 255;

		panel->base.backlight =
			devm_backlight_device_register(dev, "dcs-backlight",
						       dev, panel, &dcs_bl_ops,
						       &props);
		if (IS_ERR(panel->base.backlight)) {
			err = PTR_ERR(panel->base.backlight);
			dev_err(dev, "failed to register dcs backlight: %d\n",
				err);
			return err;
		}
	}

	dsi->mode_flags = desc->flags;
	dsi->format = desc->format;
	dsi->lanes = desc->lanes;

	err = mipi_dsi_attach(dsi);
	if (err) {
		struct panel_simple *panel = mipi_dsi_get_drvdata(dsi);

		drm_panel_remove(&panel->base);
	}

	return err;
}

static void panel_simple_dsi_remove(struct mipi_dsi_device *dsi)
{
	int err;

	err = mipi_dsi_detach(dsi);
	if (err < 0)
		dev_err(&dsi->dev, "failed to detach from DSI host: %d\n", err);

	panel_simple_remove(&dsi->dev);
}

static void panel_simple_dsi_shutdown(struct mipi_dsi_device *dsi)
{
	panel_simple_shutdown(&dsi->dev);
}

static struct mipi_dsi_driver panel_simple_dsi_driver = {
	.driver = {
		.name = "panel-simple-dsi",
		.of_match_table = dsi_of_match,
		.pm = &panel_simple_pm_ops,
	},
	.probe = panel_simple_dsi_probe,
	.remove = panel_simple_dsi_remove,
	.shutdown = panel_simple_dsi_shutdown,
};

static int __init panel_simple_init(void)
{
	int err;

	err = platform_driver_register(&panel_simple_platform_driver);
	if (err < 0)
		return err;

	if (IS_ENABLED(CONFIG_DRM_MIPI_DSI)) {
		err = mipi_dsi_driver_register(&panel_simple_dsi_driver);
		if (err < 0)
			goto err_did_platform_register;
	}

	return 0;

err_did_platform_register:
	platform_driver_unregister(&panel_simple_platform_driver);

	return err;
}
module_init(panel_simple_init);

static void __exit panel_simple_exit(void)
{
	if (IS_ENABLED(CONFIG_DRM_MIPI_DSI))
		mipi_dsi_driver_unregister(&panel_simple_dsi_driver);

	platform_driver_unregister(&panel_simple_platform_driver);
}
module_exit(panel_simple_exit);

MODULE_AUTHOR("Thierry Reding <treding@nvidia.com>");
MODULE_DESCRIPTION("DRM Driver for Simple Panels");
MODULE_LICENSE("GPL and additional rights");<|MERGE_RESOLUTION|>--- conflicted
+++ resolved
@@ -21,6 +21,7 @@
  * DEALINGS IN THE SOFTWARE.
  */
 
+#include <linux/backlight.h>
 #include <linux/delay.h>
 #include <linux/gpio/consumer.h>
 #include <linux/i2c.h>
@@ -41,7 +42,7 @@
 #include <drm/drm_edid.h>
 #include <drm/drm_mipi_dsi.h>
 #include <drm/drm_panel.h>
-#include <drm/drm_dsc.h>
+#include <drm/display/drm_dsc.h>
 
 #include "panel-simple.h"
 
@@ -104,9 +105,7 @@
 		unsigned int height;
 	} size;
 
-<<<<<<< HEAD
 	/** @delay: Structure containing various delay values for this panel. */
-=======
 	/**
 	 * @prepare: the time (in milliseconds) that it takes for the panel to
 	 *           become ready and start receiving video data
@@ -124,7 +123,6 @@
 	 * @init: the time (in milliseconds) that it takes for the panel to
 	 *	  send init command sequence after reset deassert
 	 */
->>>>>>> 52f971ee
 	struct {
 		/**
 		 * @delay.prepare: Time for the panel to become ready.
@@ -182,20 +180,18 @@
 
 struct panel_simple {
 	struct drm_panel base;
-<<<<<<< HEAD
+	struct mipi_dsi_device *dsi;
 	bool enabled;
 
 	bool prepared;
+	/**
+	 * @power_invert: if power-invert is true meas the panel power control is inverse,
+	 * that is we need to disable ldo when panel power on and enable ldo when panel power off.
+	 */
+	bool power_invert;
 
 	ktime_t prepared_time;
 	ktime_t unprepared_time;
-=======
-	struct mipi_dsi_device *dsi;
-	bool prepared;
-	bool enabled;
-	bool power_invert;
-	bool no_hpd;
->>>>>>> 52f971ee
 
 	const struct panel_desc *desc;
 
@@ -203,13 +199,9 @@
 	struct i2c_adapter *ddc;
 
 	struct gpio_desc *enable_gpio;
-<<<<<<< HEAD
+	struct gpio_desc *reset_gpio;
 
 	struct edid *edid;
-=======
-	struct gpio_desc *reset_gpio;
-	struct gpio_desc *hpd_gpio;
->>>>>>> 52f971ee
 
 	struct drm_display_mode override_mode;
 
@@ -453,7 +445,6 @@
 	return num;
 }
 
-<<<<<<< HEAD
 static void panel_simple_wait(ktime_t start_ktime, unsigned int min_ms)
 {
 	ktime_t now_ktime, min_ktime;
@@ -462,12 +453,12 @@
 		return;
 
 	min_ktime = ktime_add(start_ktime, ms_to_ktime(min_ms));
-	now_ktime = ktime_get();
+	now_ktime = ktime_get_boottime();
 
 	if (ktime_before(now_ktime, min_ktime))
 		msleep(ktime_to_ms(ktime_sub(min_ktime, now_ktime)) + 1);
 }
-=======
+
 static int panel_simple_regulator_enable(struct panel_simple *p)
 {
 	int err;
@@ -506,9 +497,9 @@
 	struct panel_simple *p = to_panel_simple(panel);
 	int err;
 
-	err = panel_simple_regulator_enable(p);
+	err = pm_runtime_get_sync(panel->dev);
 	if (err < 0) {
-		dev_err(panel->dev, "failed to enable supply: %d\n", err);
+		pm_runtime_put_autosuspend(panel->dev);
 		return err;
 	}
 
@@ -518,7 +509,6 @@
 	return 0;
 }
 EXPORT_SYMBOL(panel_simple_loader_protect);
->>>>>>> 52f971ee
 
 static int panel_simple_disable(struct drm_panel *panel)
 {
@@ -539,20 +529,15 @@
 {
 	struct panel_simple *p = dev_get_drvdata(dev);
 
-<<<<<<< HEAD
+	gpiod_set_value_cansleep(p->reset_gpio, 1);
 	gpiod_set_value_cansleep(p->enable_gpio, 0);
-	regulator_disable(p->supply);
-	p->unprepared_time = ktime_get();
-=======
-	if (p->desc->exit_seq)
-		if (p->dsi)
-			panel_simple_xfer_dsi_cmd_seq(p, p->desc->exit_seq);
-
-	gpiod_direction_output(p->reset_gpio, 1);
-	gpiod_direction_output(p->enable_gpio, 0);
 
 	panel_simple_regulator_disable(p);
->>>>>>> 52f971ee
+
+	if (p->desc->delay.unprepare)
+		msleep(p->desc->delay.unprepare);
+
+	p->unprepared_time = ktime_get_boottime();
 
 	kfree(p->edid);
 	p->edid = NULL;
@@ -568,6 +553,10 @@
 	/* Unpreparing when already unprepared is a no-op */
 	if (!p->prepared)
 		return 0;
+
+	if (p->desc->exit_seq)
+		if (p->dsi)
+			panel_simple_xfer_dsi_cmd_seq(p, p->desc->exit_seq);
 
 	pm_runtime_mark_last_busy(panel->dev);
 	ret = pm_runtime_put_autosuspend(panel->dev);
@@ -591,12 +580,12 @@
 		return err;
 	}
 
-	gpiod_direction_output(p->enable_gpio, 1);
+	gpiod_set_value_cansleep(p->enable_gpio, 1);
 
 	if (p->desc->delay.prepare)
 		msleep(p->desc->delay.prepare);
 
-	p->prepared_time = ktime_get();
+	p->prepared_time = ktime_get_boottime();
 
 	return 0;
 }
@@ -616,12 +605,12 @@
 		return ret;
 	}
 
-	gpiod_direction_output(p->reset_gpio, 1);
+	gpiod_set_value_cansleep(p->reset_gpio, 1);
 
 	if (p->desc->delay.reset)
 		msleep(p->desc->delay.reset);
 
-	gpiod_direction_output(p->reset_gpio, 0);
+	gpiod_set_value_cansleep(p->reset_gpio, 0);
 
 	if (p->desc->delay.init)
 		msleep(p->desc->delay.init);
@@ -881,13 +870,6 @@
 		return err;
 	}
 
-<<<<<<< HEAD
-	panel->enable_gpio = devm_gpiod_get_optional(dev, "enable",
-						     GPIOD_OUT_LOW);
-	if (IS_ERR(panel->enable_gpio))
-		return dev_err_probe(dev, PTR_ERR(panel->enable_gpio),
-				     "failed to request GPIO\n");
-=======
 	panel->enable_gpio = devm_gpiod_get_optional(dev, "enable", GPIOD_ASIS);
 	if (IS_ERR(panel->enable_gpio)) {
 		err = PTR_ERR(panel->enable_gpio);
@@ -903,7 +885,6 @@
 			dev_err(dev, "failed to get reset GPIO: %d\n", err);
 		return err;
 	}
->>>>>>> 52f971ee
 
 	err = of_drm_get_panel_orientation(dev->of_node, &panel->orientation);
 	if (err) {
@@ -940,7 +921,7 @@
 	/* Catch common mistakes for panels. */
 	switch (connector_type) {
 	case 0:
-		dev_dbg(dev, "Specify missing connector_type\n");
+		dev_warn(dev, "Specify missing connector_type\n");
 		connector_type = DRM_MODE_CONNECTOR_DPI;
 		break;
 	case DRM_MODE_CONNECTOR_LVDS:
@@ -959,9 +940,9 @@
 			desc->bpc != 8);
 		break;
 	case DRM_MODE_CONNECTOR_eDP:
-		dev_warn(dev, "eDP panels moved to panel-edp\n");
-		err = -EINVAL;
-		goto free_ddc;
+		if (desc->bpc != 6 && desc->bpc != 8 && desc->bpc != 10)
+			dev_warn(dev, "Expected bpc in {6,8,10} but got: %u\n", desc->bpc);
+		break;
 	case DRM_MODE_CONNECTOR_DSI:
 		if (desc->bpc != 6 && desc->bpc != 8)
 			dev_warn(dev, "Expected bpc in {6,8} but got: %u\n", desc->bpc);
@@ -1006,13 +987,8 @@
 
 	err = drm_panel_of_backlight(&panel->base);
 	if (err) {
-<<<<<<< HEAD
 		dev_err_probe(dev, err, "Could not find backlight\n");
 		goto disable_pm_runtime;
-=======
-		dev_err(dev, "failed to find backlight: %d\n", err);
-		goto free_ddc;
->>>>>>> 52f971ee
 	}
 
 	drm_panel_add(&panel->base);
