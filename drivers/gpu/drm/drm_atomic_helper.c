--- conflicted
+++ resolved
@@ -3638,82 +3638,6 @@
 EXPORT_SYMBOL(drm_atomic_helper_page_flip_target);
 
 /**
-<<<<<<< HEAD
-=======
- * drm_atomic_helper_legacy_gamma_set - set the legacy gamma correction table
- * @crtc: CRTC object
- * @red: red correction table
- * @green: green correction table
- * @blue: green correction table
- * @size: size of the tables
- * @ctx: lock acquire context
- *
- * Implements support for legacy gamma correction table for drivers
- * that support color management through the DEGAMMA_LUT/GAMMA_LUT
- * properties. See drm_crtc_enable_color_mgmt() and the containing chapter for
- * how the atomic color management and gamma tables work.
- */
-int drm_atomic_helper_legacy_gamma_set(struct drm_crtc *crtc,
-				       u16 *red, u16 *green, u16 *blue,
-				       uint32_t size,
-				       struct drm_modeset_acquire_ctx *ctx)
-{
-	struct drm_device *dev = crtc->dev;
-	struct drm_atomic_state *state;
-	struct drm_crtc_state *crtc_state;
-	struct drm_property_blob *blob = NULL;
-	struct drm_color_lut *blob_data;
-	int i, ret = 0;
-	bool replaced;
-
-	state = drm_atomic_state_alloc(crtc->dev);
-	if (!state)
-		return -ENOMEM;
-
-	blob = drm_property_create_blob(dev,
-					sizeof(struct drm_color_lut) * size,
-					NULL);
-	if (IS_ERR(blob)) {
-		ret = PTR_ERR(blob);
-		blob = NULL;
-		goto fail;
-	}
-
-	/* Prepare GAMMA_LUT with the legacy values. */
-	blob_data = blob->data;
-	for (i = 0; i < size; i++) {
-		blob_data[i].red = red[i];
-		blob_data[i].green = green[i];
-		blob_data[i].blue = blue[i];
-	}
-
-	state->acquire_ctx = ctx;
-	crtc_state = drm_atomic_get_crtc_state(state, crtc);
-	if (IS_ERR(crtc_state)) {
-		ret = PTR_ERR(crtc_state);
-		goto fail;
-	}
-
-	/* Reset DEGAMMA_LUT and CTM properties. */
-	replaced  = drm_property_replace_blob(&crtc_state->degamma_lut, NULL);
-	replaced |= drm_property_replace_blob(&crtc_state->ctm, NULL);
-	replaced |= drm_property_replace_blob(&crtc_state->gamma_lut, blob);
-#if defined(CONFIG_ROCKCHIP_DRM_CUBIC_LUT)
-	replaced |= drm_property_replace_blob(&crtc_state->cubic_lut, NULL);
-#endif
-	crtc_state->color_mgmt_changed |= replaced;
-
-	ret = drm_atomic_commit(state);
-
-fail:
-	drm_atomic_state_put(state);
-	drm_property_blob_put(blob);
-	return ret;
-}
-EXPORT_SYMBOL(drm_atomic_helper_legacy_gamma_set);
-
-/**
->>>>>>> 52f971ee
  * drm_atomic_helper_bridge_propagate_bus_fmt() - Propagate output format to
  *						  the input end of a bridge
  * @bridge: bridge control structure
