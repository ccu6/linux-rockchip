// SPDX-License-Identifier: GPL-2.0-or-later
/*
 * AHCI SATA platform driver
 *
 * Copyright 2004-2005  Red Hat, Inc.
 *   Jeff Garzik <jgarzik@pobox.com>
 * Copyright 2010  MontaVista Software, LLC.
 *   Anton Vorontsov <avorontsov@ru.mvista.com>
 */

#include <linux/kernel.h>
#include <linux/module.h>
#include <linux/pm.h>
#include <linux/device.h>
#include <linux/of_device.h>
#include <linux/platform_device.h>
#include <linux/libata.h>
#include <linux/ahci_platform.h>
#include <linux/acpi.h>
#include <linux/pci_ids.h>
#include "ahci.h"

#define DRV_NAME "ahci"

static const struct ata_port_info ahci_port_info = {
	.flags		= AHCI_FLAG_COMMON,
	.pio_mask	= ATA_PIO4,
	.udma_mask	= ATA_UDMA6,
	.port_ops	= &ahci_platform_ops,
};

static const struct ata_port_info ahci_port_info_nolpm = {
	.flags		= AHCI_FLAG_COMMON | ATA_FLAG_NO_LPM,
	.pio_mask	= ATA_PIO4,
	.udma_mask	= ATA_UDMA6,
	.port_ops	= &ahci_platform_ops,
};

static struct scsi_host_template ahci_platform_sht = {
	AHCI_SHT(DRV_NAME),
};

static int ahci_probe(struct platform_device *pdev)
{
	struct device *dev = &pdev->dev;
	struct ahci_host_priv *hpriv;
	const struct ata_port_info *port;
	int rc;

	hpriv = ahci_platform_get_resources(pdev,
					    AHCI_PLATFORM_GET_RESETS);
	if (IS_ERR(hpriv))
		return PTR_ERR(hpriv);

	rc = ahci_platform_enable_resources(hpriv);
	if (rc)
		return rc;

	if (of_device_is_compatible(dev->of_node, "hisilicon,hisi-ahci"))
		hpriv->flags |= AHCI_HFLAG_NO_FBS | AHCI_HFLAG_NO_NCQ;

	if (of_device_is_compatible(dev->of_node, "rockchip,rk-ahci"))
		hpriv->flags |= AHCI_HFLAG_YES_FBS;

	port = acpi_device_get_match_data(dev);
	if (!port)
		port = &ahci_port_info;

	rc = ahci_platform_init_host(pdev, hpriv, port,
				     &ahci_platform_sht);
	if (rc)
		goto disable_resources;

	return 0;
disable_resources:
	ahci_platform_disable_resources(hpriv);
	return rc;
}

static SIMPLE_DEV_PM_OPS(ahci_pm_ops, ahci_platform_suspend,
			 ahci_platform_resume);

static const struct of_device_id ahci_of_match[] = {
	{ .compatible = "generic-ahci", },
	/* Keep the following compatibles for device tree compatibility */
	{ .compatible = "ibm,476gtr-ahci", },
	{ .compatible = "hisilicon,hisi-ahci", },
	{ .compatible = "cavium,octeon-7130-ahci", },
<<<<<<< HEAD
	{ /* sentinel */ }
=======
	{ .compatible = "rockchip,rk-ahci", },
	{},
>>>>>>> 52f971ee
};
MODULE_DEVICE_TABLE(of, ahci_of_match);

static const struct acpi_device_id ahci_acpi_match[] = {
	{ "APMC0D33", (unsigned long)&ahci_port_info_nolpm },
	{ ACPI_DEVICE_CLASS(PCI_CLASS_STORAGE_SATA_AHCI, 0xffffff) },
	{},
};
MODULE_DEVICE_TABLE(acpi, ahci_acpi_match);

static struct platform_driver ahci_driver = {
	.probe = ahci_probe,
	.remove = ata_platform_remove_one,
	.shutdown = ahci_platform_shutdown,
	.driver = {
		.name = DRV_NAME,
		.of_match_table = ahci_of_match,
		.acpi_match_table = ahci_acpi_match,
		.pm = &ahci_pm_ops,
	},
};
module_platform_driver(ahci_driver);

MODULE_DESCRIPTION("AHCI SATA platform driver");
MODULE_AUTHOR("Anton Vorontsov <avorontsov@ru.mvista.com>");
MODULE_LICENSE("GPL");
MODULE_ALIAS("platform:ahci");<|MERGE_RESOLUTION|>--- conflicted
+++ resolved
@@ -86,12 +86,8 @@
 	{ .compatible = "ibm,476gtr-ahci", },
 	{ .compatible = "hisilicon,hisi-ahci", },
 	{ .compatible = "cavium,octeon-7130-ahci", },
-<<<<<<< HEAD
+	{ .compatible = "rockchip,rk-ahci", },
 	{ /* sentinel */ }
-=======
-	{ .compatible = "rockchip,rk-ahci", },
-	{},
->>>>>>> 52f971ee
 };
 MODULE_DEVICE_TABLE(of, ahci_of_match);
 
