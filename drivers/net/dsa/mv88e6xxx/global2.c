--- conflicted
+++ resolved
@@ -22,36 +22,21 @@
 
 static int mv88e6xxx_g2_read(struct mv88e6xxx_chip *chip, int reg, u16 *val)
 {
-<<<<<<< HEAD
-	return mv88e6xxx_read(chip, MV88E6XXX_G2, reg, val);
-=======
 	return mv88e6xxx_read(chip, chip->info->global2_addr, reg, val);
->>>>>>> bb176f67
 }
 
 static int mv88e6xxx_g2_write(struct mv88e6xxx_chip *chip, int reg, u16 val)
 {
-<<<<<<< HEAD
-	return mv88e6xxx_write(chip, MV88E6XXX_G2, reg, val);
-=======
 	return mv88e6xxx_write(chip, chip->info->global2_addr, reg, val);
->>>>>>> bb176f67
 }
 
 static int mv88e6xxx_g2_update(struct mv88e6xxx_chip *chip, int reg, u16 update)
 {
-<<<<<<< HEAD
-	return mv88e6xxx_update(chip, MV88E6XXX_G2, reg, update);
-=======
 	return mv88e6xxx_update(chip, chip->info->global2_addr, reg, update);
->>>>>>> bb176f67
 }
 
 static int mv88e6xxx_g2_wait(struct mv88e6xxx_chip *chip, int reg, u16 mask)
 {
-<<<<<<< HEAD
-	return mv88e6xxx_wait(chip, MV88E6XXX_G2, reg, mask);
-=======
 	return mv88e6xxx_wait(chip, chip->info->global2_addr, reg, mask);
 }
 
@@ -68,7 +53,6 @@
 static int mv88e6xxx_g2_int_mask(struct mv88e6xxx_chip *chip, u16 mask)
 {
 	return mv88e6xxx_g2_write(chip, MV88E6XXX_G2_INT_MASK, mask);
->>>>>>> bb176f67
 }
 
 /* Offset 0x02: Management Enable 2x */
@@ -112,13 +96,6 @@
 	/* Consider the frames with reserved multicast destination
 	 * addresses matching 01:80:c2:00:00:0x as MGMT.
 	 */
-<<<<<<< HEAD
-	if (mv88e6xxx_has(chip, MV88E6XXX_FLAG_G2_MGMT_EN_2X)) {
-		err = mv88e6xxx_g2_write(chip, MV88E6XXX_G2_MGMT_EN_2X, 0xffff);
-		if (err)
-			return err;
-	}
-=======
 	err = mv88e6xxx_g2_mgmt_enable_0x(chip, 0xffff);
 	if (err)
 		return err;
@@ -129,20 +106,13 @@
 int mv88e6352_g2_mgmt_rsvd2cpu(struct mv88e6xxx_chip *chip)
 {
 	int err;
->>>>>>> bb176f67
 
 	/* Consider the frames with reserved multicast destination
 	 * addresses matching 01:80:c2:00:00:2x as MGMT.
 	 */
-<<<<<<< HEAD
-	if (mv88e6xxx_has(chip, MV88E6XXX_FLAG_G2_MGMT_EN_0X))
-		return mv88e6xxx_g2_write(chip, MV88E6XXX_G2_MGMT_EN_0X,
-					  0xffff);
-=======
 	err = mv88e6xxx_g2_mgmt_enable_2x(chip, 0xffff);
 	if (err)
 		return err;
->>>>>>> bb176f67
 
 	return mv88e6185_g2_mgmt_rsvd2cpu(chip);
 }
@@ -668,7 +638,6 @@
 static int mv88e6xxx_g2_smi_phy_access_c22(struct mv88e6xxx_chip *chip,
 					   bool external, u16 op, int dev,
 					   int reg)
-<<<<<<< HEAD
 {
 	return mv88e6xxx_g2_smi_phy_access(chip, external, false, op, dev, reg);
 }
@@ -678,17 +647,6 @@
 					      bool external, int dev, int reg,
 					      u16 *data)
 {
-=======
-{
-	return mv88e6xxx_g2_smi_phy_access(chip, external, false, op, dev, reg);
-}
-
-/* IEEE 802.3 Clause 22 Read Data Register */
-static int mv88e6xxx_g2_smi_phy_read_data_c22(struct mv88e6xxx_chip *chip,
-					      bool external, int dev, int reg,
-					      u16 *data)
-{
->>>>>>> bb176f67
 	u16 op = MV88E6XXX_G2_SMI_PHY_CMD_OP_22_READ_DATA;
 	int err;
 
@@ -1026,11 +984,7 @@
 	u16 reg;
 
 	mutex_lock(&chip->reg_lock);
-<<<<<<< HEAD
-	err = mv88e6xxx_g2_read(chip, MV88E6XXX_G2_INT_SOURCE, &reg);
-=======
 	err = mv88e6xxx_g2_int_source(chip, &reg);
->>>>>>> bb176f67
 	mutex_unlock(&chip->reg_lock);
 	if (err)
 		goto out;
@@ -1058,13 +1012,9 @@
 	struct mv88e6xxx_chip *chip = irq_data_get_irq_chip_data(d);
 	int err;
 
-<<<<<<< HEAD
-	mv88e6xxx_g2_write(chip, MV88E6XXX_G2_INT_MASK, ~chip->g2_irq.masked);
-=======
 	err = mv88e6xxx_g2_int_mask(chip, ~chip->g2_irq.masked);
 	if (err)
 		dev_err(chip->dev, "failed to mask interrupts\n");
->>>>>>> bb176f67
 
 	mutex_unlock(&chip->reg_lock);
 }
@@ -1167,12 +1117,6 @@
 	 * port at the highest priority.
 	 */
 	reg = MV88E6XXX_G2_SWITCH_MGMT_FORCE_FLOW_CTL_PRI | (0x7 << 4);
-<<<<<<< HEAD
-	if (mv88e6xxx_has(chip, MV88E6XXX_FLAG_G2_MGMT_EN_0X) ||
-	    mv88e6xxx_has(chip, MV88E6XXX_FLAG_G2_MGMT_EN_2X))
-		reg |= MV88E6XXX_G2_SWITCH_MGMT_RSVD2CPU | 0x7;
-=======
->>>>>>> bb176f67
 	err = mv88e6xxx_g2_write(chip, MV88E6XXX_G2_SWITCH_MGMT, reg);
 	if (err)
 		return err;
@@ -1187,15 +1131,5 @@
 	if (err)
 		return err;
 
-<<<<<<< HEAD
-	if (mv88e6xxx_has(chip, MV88E6XXX_FLAG_G2_POT)) {
-		/* Clear the priority override table. */
-		err = mv88e6xxx_g2_clear_pot(chip);
-		if (err)
-			return err;
-	}
-
-=======
->>>>>>> bb176f67
 	return 0;
 }