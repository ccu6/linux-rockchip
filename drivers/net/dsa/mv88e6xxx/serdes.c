// SPDX-License-Identifier: GPL-2.0-or-later
/*
 * Marvell 88E6xxx SERDES manipulation, via SMI bus
 *
 * Copyright (c) 2008 Marvell Semiconductor
 *
 * Copyright (c) 2017 Andrew Lunn <andrew@lunn.ch>
 */

#include <linux/interrupt.h>
#include <linux/irqdomain.h>
#include <linux/mii.h>

#include "chip.h"
#include "global2.h"
#include "phy.h"
#include "port.h"
#include "serdes.h"

static int mv88e6352_serdes_read(struct mv88e6xxx_chip *chip, int reg,
				 u16 *val)
{
	return mv88e6xxx_phy_page_read(chip, MV88E6352_ADDR_SERDES,
				       MV88E6352_SERDES_PAGE_FIBER,
				       reg, val);
}

static int mv88e6352_serdes_write(struct mv88e6xxx_chip *chip, int reg,
				  u16 val)
{
	return mv88e6xxx_phy_page_write(chip, MV88E6352_ADDR_SERDES,
					MV88E6352_SERDES_PAGE_FIBER,
					reg, val);
}

static int mv88e6390_serdes_read(struct mv88e6xxx_chip *chip,
				 int lane, int device, int reg, u16 *val)
{
	int reg_c45 = MII_ADDR_C45 | device << 16 | reg;

	return mv88e6xxx_phy_read(chip, lane, reg_c45, val);
}

static int mv88e6390_serdes_write(struct mv88e6xxx_chip *chip,
				  int lane, int device, int reg, u16 val)
{
	int reg_c45 = MII_ADDR_C45 | device << 16 | reg;

	return mv88e6xxx_phy_write(chip, lane, reg_c45, val);
}

static int mv88e6xxx_serdes_pcs_get_state(struct mv88e6xxx_chip *chip,
					  u16 ctrl, u16 status, u16 lpa,
					  struct phylink_link_state *state)
{
	state->link = !!(status & MV88E6390_SGMII_PHY_STATUS_LINK);

	if (status & MV88E6390_SGMII_PHY_STATUS_SPD_DPL_VALID) {
		/* The Spped and Duplex Resolved register is 1 if AN is enabled
		 * and complete, or if AN is disabled. So with disabled AN we
		 * still get here on link up. But we want to set an_complete
		 * only if AN was enabled, thus we look at BMCR_ANENABLE.
		 * (According to 802.3-2008 section 22.2.4.2.10, we should be
		 *  able to get this same value from BMSR_ANEGCAPABLE, but tests
		 *  show that these Marvell PHYs don't conform to this part of
		 *  the specificaion - BMSR_ANEGCAPABLE is simply always 1.)
		 */
		state->an_complete = !!(ctrl & BMCR_ANENABLE);
		state->duplex = status &
				MV88E6390_SGMII_PHY_STATUS_DUPLEX_FULL ?
			                         DUPLEX_FULL : DUPLEX_HALF;

		if (status & MV88E6390_SGMII_PHY_STATUS_TX_PAUSE)
			state->pause |= MLO_PAUSE_TX;
		if (status & MV88E6390_SGMII_PHY_STATUS_RX_PAUSE)
			state->pause |= MLO_PAUSE_RX;

		switch (status & MV88E6390_SGMII_PHY_STATUS_SPEED_MASK) {
		case MV88E6390_SGMII_PHY_STATUS_SPEED_1000:
			if (state->interface == PHY_INTERFACE_MODE_2500BASEX)
				state->speed = SPEED_2500;
			else
				state->speed = SPEED_1000;
			break;
		case MV88E6390_SGMII_PHY_STATUS_SPEED_100:
			state->speed = SPEED_100;
			break;
		case MV88E6390_SGMII_PHY_STATUS_SPEED_10:
			state->speed = SPEED_10;
			break;
		default:
			dev_err(chip->dev, "invalid PHY speed\n");
			return -EINVAL;
		}
	} else if (state->link &&
		   state->interface != PHY_INTERFACE_MODE_SGMII) {
		/* If Speed and Duplex Resolved register is 0 and link is up, it
		 * means that AN was enabled, but link partner had it disabled
		 * and the PHY invoked the Auto-Negotiation Bypass feature and
		 * linked anyway.
		 */
		state->duplex = DUPLEX_FULL;
		if (state->interface == PHY_INTERFACE_MODE_2500BASEX)
			state->speed = SPEED_2500;
		else
			state->speed = SPEED_1000;
	} else {
		state->link = false;
	}

	if (state->interface == PHY_INTERFACE_MODE_2500BASEX)
		mii_lpa_mod_linkmode_x(state->lp_advertising, lpa,
				       ETHTOOL_LINK_MODE_2500baseX_Full_BIT);
	else if (state->interface == PHY_INTERFACE_MODE_1000BASEX)
		mii_lpa_mod_linkmode_x(state->lp_advertising, lpa,
				       ETHTOOL_LINK_MODE_1000baseX_Full_BIT);

	return 0;
}

int mv88e6352_serdes_power(struct mv88e6xxx_chip *chip, int port, int lane,
			   bool up)
{
	u16 val, new_val;
	int err;

	err = mv88e6352_serdes_read(chip, MII_BMCR, &val);
	if (err)
		return err;

	if (up)
		new_val = val & ~BMCR_PDOWN;
	else
		new_val = val | BMCR_PDOWN;

	if (val != new_val)
		err = mv88e6352_serdes_write(chip, MII_BMCR, new_val);

	return err;
}

int mv88e6352_serdes_pcs_config(struct mv88e6xxx_chip *chip, int port,
				int lane, unsigned int mode,
				phy_interface_t interface,
				const unsigned long *advertise)
{
	u16 adv, bmcr, val;
	bool changed;
	int err;

	switch (interface) {
	case PHY_INTERFACE_MODE_SGMII:
		adv = 0x0001;
		break;

	case PHY_INTERFACE_MODE_1000BASEX:
		adv = linkmode_adv_to_mii_adv_x(advertise,
					ETHTOOL_LINK_MODE_1000baseX_Full_BIT);
		break;

	default:
		return 0;
	}

	err = mv88e6352_serdes_read(chip, MII_ADVERTISE, &val);
	if (err)
		return err;

	changed = val != adv;
	if (changed) {
		err = mv88e6352_serdes_write(chip, MII_ADVERTISE, adv);
		if (err)
			return err;
	}

	err = mv88e6352_serdes_read(chip, MII_BMCR, &val);
	if (err)
		return err;

	if (phylink_autoneg_inband(mode))
		bmcr = val | BMCR_ANENABLE;
	else
		bmcr = val & ~BMCR_ANENABLE;

	if (bmcr == val)
		return changed;

	return mv88e6352_serdes_write(chip, MII_BMCR, bmcr);
}

int mv88e6352_serdes_pcs_get_state(struct mv88e6xxx_chip *chip, int port,
				   int lane, struct phylink_link_state *state)
{
	u16 lpa, status, ctrl;
	int err;

	err = mv88e6352_serdes_read(chip, MII_BMCR, &ctrl);
	if (err) {
		dev_err(chip->dev, "can't read Serdes PHY control: %d\n", err);
		return err;
	}

	err = mv88e6352_serdes_read(chip, 0x11, &status);
	if (err) {
		dev_err(chip->dev, "can't read Serdes PHY status: %d\n", err);
		return err;
	}

	err = mv88e6352_serdes_read(chip, MII_LPA, &lpa);
	if (err) {
		dev_err(chip->dev, "can't read Serdes PHY LPA: %d\n", err);
		return err;
	}

	return mv88e6xxx_serdes_pcs_get_state(chip, ctrl, status, lpa, state);
}

int mv88e6352_serdes_pcs_an_restart(struct mv88e6xxx_chip *chip, int port,
				    int lane)
{
	u16 bmcr;
	int err;

	err = mv88e6352_serdes_read(chip, MII_BMCR, &bmcr);
	if (err)
		return err;

	return mv88e6352_serdes_write(chip, MII_BMCR, bmcr | BMCR_ANRESTART);
}

int mv88e6352_serdes_pcs_link_up(struct mv88e6xxx_chip *chip, int port,
				 int lane, int speed, int duplex)
{
	u16 val, bmcr;
	int err;

	err = mv88e6352_serdes_read(chip, MII_BMCR, &val);
	if (err)
		return err;

	bmcr = val & ~(BMCR_SPEED100 | BMCR_FULLDPLX | BMCR_SPEED1000);
	switch (speed) {
	case SPEED_1000:
		bmcr |= BMCR_SPEED1000;
		break;
	case SPEED_100:
		bmcr |= BMCR_SPEED100;
		break;
	case SPEED_10:
		break;
	}

	if (duplex == DUPLEX_FULL)
		bmcr |= BMCR_FULLDPLX;

	if (bmcr == val)
		return 0;

	return mv88e6352_serdes_write(chip, MII_BMCR, bmcr);
}

int mv88e6352_serdes_get_lane(struct mv88e6xxx_chip *chip, int port)
{
	u8 cmode = chip->ports[port].cmode;
	int lane = -ENODEV;

	if ((cmode == MV88E6XXX_PORT_STS_CMODE_100BASEX) ||
	    (cmode == MV88E6XXX_PORT_STS_CMODE_1000BASEX) ||
	    (cmode == MV88E6XXX_PORT_STS_CMODE_SGMII))
		lane = 0xff; /* Unused */

	return lane;
}

static bool mv88e6352_port_has_serdes(struct mv88e6xxx_chip *chip, int port)
{
	if (mv88e6xxx_serdes_get_lane(chip, port) >= 0)
		return true;

	return false;
}

struct mv88e6352_serdes_hw_stat {
	char string[ETH_GSTRING_LEN];
	int sizeof_stat;
	int reg;
};

static struct mv88e6352_serdes_hw_stat mv88e6352_serdes_hw_stats[] = {
	{ "serdes_fibre_rx_error", 16, 21 },
	{ "serdes_PRBS_error", 32, 24 },
};

int mv88e6352_serdes_get_sset_count(struct mv88e6xxx_chip *chip, int port)
{
	if (mv88e6352_port_has_serdes(chip, port))
		return ARRAY_SIZE(mv88e6352_serdes_hw_stats);

	return 0;
}

int mv88e6352_serdes_get_strings(struct mv88e6xxx_chip *chip,
				 int port, uint8_t *data)
{
	struct mv88e6352_serdes_hw_stat *stat;
	int i;

	if (!mv88e6352_port_has_serdes(chip, port))
		return 0;

	for (i = 0; i < ARRAY_SIZE(mv88e6352_serdes_hw_stats); i++) {
		stat = &mv88e6352_serdes_hw_stats[i];
		memcpy(data + i * ETH_GSTRING_LEN, stat->string,
		       ETH_GSTRING_LEN);
	}
	return ARRAY_SIZE(mv88e6352_serdes_hw_stats);
}

static uint64_t mv88e6352_serdes_get_stat(struct mv88e6xxx_chip *chip,
					  struct mv88e6352_serdes_hw_stat *stat)
{
	u64 val = 0;
	u16 reg;
	int err;

	err = mv88e6352_serdes_read(chip, stat->reg, &reg);
	if (err) {
		dev_err(chip->dev, "failed to read statistic\n");
		return 0;
	}

	val = reg;

	if (stat->sizeof_stat == 32) {
		err = mv88e6352_serdes_read(chip, stat->reg + 1, &reg);
		if (err) {
			dev_err(chip->dev, "failed to read statistic\n");
			return 0;
		}
		val = val << 16 | reg;
	}

	return val;
}

int mv88e6352_serdes_get_stats(struct mv88e6xxx_chip *chip, int port,
			       uint64_t *data)
{
	struct mv88e6xxx_port *mv88e6xxx_port = &chip->ports[port];
	struct mv88e6352_serdes_hw_stat *stat;
	u64 value;
	int i;

	if (!mv88e6352_port_has_serdes(chip, port))
		return 0;

	BUILD_BUG_ON(ARRAY_SIZE(mv88e6352_serdes_hw_stats) >
		     ARRAY_SIZE(mv88e6xxx_port->serdes_stats));

	for (i = 0; i < ARRAY_SIZE(mv88e6352_serdes_hw_stats); i++) {
		stat = &mv88e6352_serdes_hw_stats[i];
		value = mv88e6352_serdes_get_stat(chip, stat);
		mv88e6xxx_port->serdes_stats[i] += value;
		data[i] = mv88e6xxx_port->serdes_stats[i];
	}

	return ARRAY_SIZE(mv88e6352_serdes_hw_stats);
}

static void mv88e6352_serdes_irq_link(struct mv88e6xxx_chip *chip, int port)
{
	u16 bmsr;
	int err;

	/* If the link has dropped, we want to know about it. */
	err = mv88e6352_serdes_read(chip, MII_BMSR, &bmsr);
	if (err) {
		dev_err(chip->dev, "can't read Serdes BMSR: %d\n", err);
		return;
	}

	dsa_port_phylink_mac_change(chip->ds, port, !!(bmsr & BMSR_LSTATUS));
}

irqreturn_t mv88e6352_serdes_irq_status(struct mv88e6xxx_chip *chip, int port,
					int lane)
{
	irqreturn_t ret = IRQ_NONE;
	u16 status;
	int err;

	err = mv88e6352_serdes_read(chip, MV88E6352_SERDES_INT_STATUS, &status);
	if (err)
		return ret;

	if (status & MV88E6352_SERDES_INT_LINK_CHANGE) {
		ret = IRQ_HANDLED;
		mv88e6352_serdes_irq_link(chip, port);
	}

	return ret;
}

int mv88e6352_serdes_irq_enable(struct mv88e6xxx_chip *chip, int port, int lane,
				bool enable)
{
	u16 val = 0;

	if (enable)
		val |= MV88E6352_SERDES_INT_LINK_CHANGE;

	return mv88e6352_serdes_write(chip, MV88E6352_SERDES_INT_ENABLE, val);
}

unsigned int mv88e6352_serdes_irq_mapping(struct mv88e6xxx_chip *chip, int port)
{
	return irq_find_mapping(chip->g2_irq.domain, MV88E6352_SERDES_IRQ);
}

int mv88e6352_serdes_get_regs_len(struct mv88e6xxx_chip *chip, int port)
{
	if (!mv88e6352_port_has_serdes(chip, port))
		return 0;

	return 32 * sizeof(u16);
}

void mv88e6352_serdes_get_regs(struct mv88e6xxx_chip *chip, int port, void *_p)
{
	u16 *p = _p;
	u16 reg;
	int err;
	int i;

	if (!mv88e6352_port_has_serdes(chip, port))
		return;

	for (i = 0 ; i < 32; i++) {
		err = mv88e6352_serdes_read(chip, i, &reg);
		if (!err)
			p[i] = reg;
	}
}

int mv88e6341_serdes_get_lane(struct mv88e6xxx_chip *chip, int port)
{
	u8 cmode = chip->ports[port].cmode;
	int lane = -ENODEV;

	switch (port) {
	case 5:
		if (cmode == MV88E6XXX_PORT_STS_CMODE_1000BASEX ||
		    cmode == MV88E6XXX_PORT_STS_CMODE_SGMII ||
		    cmode == MV88E6XXX_PORT_STS_CMODE_2500BASEX)
			lane = MV88E6341_PORT5_LANE;
		break;
	}

	return lane;
}

int mv88e6185_serdes_power(struct mv88e6xxx_chip *chip, int port, int lane,
			   bool up)
{
	/* The serdes power can't be controlled on this switch chip but we need
	 * to supply this function to avoid returning -EOPNOTSUPP in
	 * mv88e6xxx_serdes_power_up/mv88e6xxx_serdes_power_down
	 */
	return 0;
}

int mv88e6185_serdes_get_lane(struct mv88e6xxx_chip *chip, int port)
{
	/* There are no configurable serdes lanes on this switch chip but we
	 * need to return a non-negative lane number so that callers of
	 * mv88e6xxx_serdes_get_lane() know this is a serdes port.
	 */
	switch (chip->ports[port].cmode) {
	case MV88E6185_PORT_STS_CMODE_SERDES:
	case MV88E6185_PORT_STS_CMODE_1000BASE_X:
		return 0;
	default:
		return -ENODEV;
	}
}

int mv88e6185_serdes_pcs_get_state(struct mv88e6xxx_chip *chip, int port,
				   int lane, struct phylink_link_state *state)
{
	int err;
	u16 status;

	err = mv88e6xxx_port_read(chip, port, MV88E6XXX_PORT_STS, &status);
	if (err)
		return err;

	state->link = !!(status & MV88E6XXX_PORT_STS_LINK);

	if (state->link) {
		state->duplex = status & MV88E6XXX_PORT_STS_DUPLEX ? DUPLEX_FULL : DUPLEX_HALF;

		switch (status &  MV88E6XXX_PORT_STS_SPEED_MASK) {
		case MV88E6XXX_PORT_STS_SPEED_1000:
			state->speed = SPEED_1000;
			break;
		case MV88E6XXX_PORT_STS_SPEED_100:
			state->speed = SPEED_100;
			break;
		case MV88E6XXX_PORT_STS_SPEED_10:
			state->speed = SPEED_10;
			break;
		default:
			dev_err(chip->dev, "invalid PHY speed\n");
			return -EINVAL;
		}
	} else {
		state->duplex = DUPLEX_UNKNOWN;
		state->speed = SPEED_UNKNOWN;
	}

	return 0;
}

int mv88e6097_serdes_irq_enable(struct mv88e6xxx_chip *chip, int port, int lane,
				bool enable)
{
	u8 cmode = chip->ports[port].cmode;

	/* The serdes interrupts are enabled in the G2_INT_MASK register. We
	 * need to return 0 to avoid returning -EOPNOTSUPP in
	 * mv88e6xxx_serdes_irq_enable/mv88e6xxx_serdes_irq_disable
	 */
	switch (cmode) {
	case MV88E6185_PORT_STS_CMODE_SERDES:
	case MV88E6185_PORT_STS_CMODE_1000BASE_X:
		return 0;
	}

	return -EOPNOTSUPP;
}

static void mv88e6097_serdes_irq_link(struct mv88e6xxx_chip *chip, int port)
{
	u16 status;
	int err;

	err = mv88e6xxx_port_read(chip, port, MV88E6XXX_PORT_STS, &status);
	if (err) {
		dev_err(chip->dev, "can't read port status: %d\n", err);
		return;
	}

	dsa_port_phylink_mac_change(chip->ds, port, !!(status & MV88E6XXX_PORT_STS_LINK));
}

irqreturn_t mv88e6097_serdes_irq_status(struct mv88e6xxx_chip *chip, int port,
					int lane)
{
	u8 cmode = chip->ports[port].cmode;

	switch (cmode) {
	case MV88E6185_PORT_STS_CMODE_SERDES:
	case MV88E6185_PORT_STS_CMODE_1000BASE_X:
		mv88e6097_serdes_irq_link(chip, port);
		return IRQ_HANDLED;
	}

	return IRQ_NONE;
}

int mv88e6390_serdes_get_lane(struct mv88e6xxx_chip *chip, int port)
{
	u8 cmode = chip->ports[port].cmode;
	int lane = -ENODEV;

	switch (port) {
	case 9:
		if (cmode == MV88E6XXX_PORT_STS_CMODE_1000BASEX ||
		    cmode == MV88E6XXX_PORT_STS_CMODE_SGMII ||
		    cmode == MV88E6XXX_PORT_STS_CMODE_2500BASEX)
			lane = MV88E6390_PORT9_LANE0;
		break;
	case 10:
		if (cmode == MV88E6XXX_PORT_STS_CMODE_1000BASEX ||
		    cmode == MV88E6XXX_PORT_STS_CMODE_SGMII ||
		    cmode == MV88E6XXX_PORT_STS_CMODE_2500BASEX)
			lane = MV88E6390_PORT10_LANE0;
		break;
	}

	return lane;
}

int mv88e6390x_serdes_get_lane(struct mv88e6xxx_chip *chip, int port)
{
	u8 cmode_port = chip->ports[port].cmode;
	u8 cmode_port10 = chip->ports[10].cmode;
	u8 cmode_port9 = chip->ports[9].cmode;
	int lane = -ENODEV;

	switch (port) {
	case 2:
		if (cmode_port9 == MV88E6XXX_PORT_STS_CMODE_1000BASEX ||
		    cmode_port9 == MV88E6XXX_PORT_STS_CMODE_SGMII ||
		    cmode_port9 == MV88E6XXX_PORT_STS_CMODE_2500BASEX)
			if (cmode_port == MV88E6XXX_PORT_STS_CMODE_1000BASEX)
				lane = MV88E6390_PORT9_LANE1;
		break;
	case 3:
		if (cmode_port9 == MV88E6XXX_PORT_STS_CMODE_1000BASEX ||
		    cmode_port9 == MV88E6XXX_PORT_STS_CMODE_SGMII ||
		    cmode_port9 == MV88E6XXX_PORT_STS_CMODE_2500BASEX ||
		    cmode_port9 == MV88E6XXX_PORT_STS_CMODE_RXAUI)
			if (cmode_port == MV88E6XXX_PORT_STS_CMODE_1000BASEX)
				lane = MV88E6390_PORT9_LANE2;
		break;
	case 4:
		if (cmode_port9 == MV88E6XXX_PORT_STS_CMODE_1000BASEX ||
		    cmode_port9 == MV88E6XXX_PORT_STS_CMODE_SGMII ||
		    cmode_port9 == MV88E6XXX_PORT_STS_CMODE_2500BASEX ||
		    cmode_port9 == MV88E6XXX_PORT_STS_CMODE_RXAUI)
			if (cmode_port == MV88E6XXX_PORT_STS_CMODE_1000BASEX)
				lane = MV88E6390_PORT9_LANE3;
		break;
	case 5:
		if (cmode_port10 == MV88E6XXX_PORT_STS_CMODE_1000BASEX ||
		    cmode_port10 == MV88E6XXX_PORT_STS_CMODE_SGMII ||
		    cmode_port10 == MV88E6XXX_PORT_STS_CMODE_2500BASEX)
			if (cmode_port == MV88E6XXX_PORT_STS_CMODE_1000BASEX)
				lane = MV88E6390_PORT10_LANE1;
		break;
	case 6:
		if (cmode_port10 == MV88E6XXX_PORT_STS_CMODE_1000BASEX ||
		    cmode_port10 == MV88E6XXX_PORT_STS_CMODE_SGMII ||
		    cmode_port10 == MV88E6XXX_PORT_STS_CMODE_2500BASEX ||
		    cmode_port10 == MV88E6XXX_PORT_STS_CMODE_RXAUI)
			if (cmode_port == MV88E6XXX_PORT_STS_CMODE_1000BASEX)
				lane = MV88E6390_PORT10_LANE2;
		break;
	case 7:
		if (cmode_port10 == MV88E6XXX_PORT_STS_CMODE_1000BASEX ||
		    cmode_port10 == MV88E6XXX_PORT_STS_CMODE_SGMII ||
		    cmode_port10 == MV88E6XXX_PORT_STS_CMODE_2500BASEX ||
		    cmode_port10 == MV88E6XXX_PORT_STS_CMODE_RXAUI)
			if (cmode_port == MV88E6XXX_PORT_STS_CMODE_1000BASEX)
				lane = MV88E6390_PORT10_LANE3;
		break;
	case 9:
		if (cmode_port9 == MV88E6XXX_PORT_STS_CMODE_1000BASEX ||
		    cmode_port9 == MV88E6XXX_PORT_STS_CMODE_SGMII ||
		    cmode_port9 == MV88E6XXX_PORT_STS_CMODE_2500BASEX ||
		    cmode_port9 == MV88E6XXX_PORT_STS_CMODE_XAUI ||
		    cmode_port9 == MV88E6XXX_PORT_STS_CMODE_RXAUI)
			lane = MV88E6390_PORT9_LANE0;
		break;
	case 10:
		if (cmode_port10 == MV88E6XXX_PORT_STS_CMODE_1000BASEX ||
		    cmode_port10 == MV88E6XXX_PORT_STS_CMODE_SGMII ||
		    cmode_port10 == MV88E6XXX_PORT_STS_CMODE_2500BASEX ||
		    cmode_port10 == MV88E6XXX_PORT_STS_CMODE_XAUI ||
		    cmode_port10 == MV88E6XXX_PORT_STS_CMODE_RXAUI)
			lane = MV88E6390_PORT10_LANE0;
		break;
	}

	return lane;
}

/* Only Ports 0, 9 and 10 have SERDES lanes. Return the SERDES lane address
 * a port is using else Returns -ENODEV.
 */
int mv88e6393x_serdes_get_lane(struct mv88e6xxx_chip *chip, int port)
{
	u8 cmode = chip->ports[port].cmode;
	int lane = -ENODEV;

	if (port != 0 && port != 9 && port != 10)
		return -EOPNOTSUPP;

	if (cmode == MV88E6XXX_PORT_STS_CMODE_1000BASEX ||
	    cmode == MV88E6XXX_PORT_STS_CMODE_SGMII ||
	    cmode == MV88E6XXX_PORT_STS_CMODE_2500BASEX ||
	    cmode == MV88E6393X_PORT_STS_CMODE_5GBASER ||
	    cmode == MV88E6393X_PORT_STS_CMODE_10GBASER)
		lane = port;

	return lane;
}

/* Set power up/down for 10GBASE-R and 10GBASE-X4/X2 */
static int mv88e6390_serdes_power_10g(struct mv88e6xxx_chip *chip, int lane,
				      bool up)
{
	u16 val, new_val;
	int err;

	err = mv88e6390_serdes_read(chip, lane, MDIO_MMD_PHYXS,
				    MV88E6390_10G_CTRL1, &val);

	if (err)
		return err;

	if (up)
		new_val = val & ~(MDIO_CTRL1_RESET |
				  MDIO_PCS_CTRL1_LOOPBACK |
				  MDIO_CTRL1_LPOWER);
	else
		new_val = val | MDIO_CTRL1_LPOWER;

	if (val != new_val)
		err = mv88e6390_serdes_write(chip, lane, MDIO_MMD_PHYXS,
					     MV88E6390_10G_CTRL1, new_val);

	return err;
}

/* Set power up/down for SGMII and 1000Base-X */
static int mv88e6390_serdes_power_sgmii(struct mv88e6xxx_chip *chip, int lane,
					bool up)
{
	u16 val, new_val;
	int err;

	err = mv88e6390_serdes_read(chip, lane, MDIO_MMD_PHYXS,
				    MV88E6390_SGMII_BMCR, &val);
	if (err)
		return err;

	if (up)
		new_val = val & ~(BMCR_RESET | BMCR_LOOPBACK | BMCR_PDOWN);
	else
		new_val = val | BMCR_PDOWN;

	if (val != new_val)
		err = mv88e6390_serdes_write(chip, lane, MDIO_MMD_PHYXS,
					     MV88E6390_SGMII_BMCR, new_val);

	return err;
}

struct mv88e6390_serdes_hw_stat {
	char string[ETH_GSTRING_LEN];
	int reg;
};

static struct mv88e6390_serdes_hw_stat mv88e6390_serdes_hw_stats[] = {
	{ "serdes_rx_pkts", 0xf021 },
	{ "serdes_rx_bytes", 0xf024 },
	{ "serdes_rx_pkts_error", 0xf027 },
};

int mv88e6390_serdes_get_sset_count(struct mv88e6xxx_chip *chip, int port)
{
	if (mv88e6xxx_serdes_get_lane(chip, port) < 0)
		return 0;

	return ARRAY_SIZE(mv88e6390_serdes_hw_stats);
}

int mv88e6390_serdes_get_strings(struct mv88e6xxx_chip *chip,
				 int port, uint8_t *data)
{
	struct mv88e6390_serdes_hw_stat *stat;
	int i;

	if (mv88e6xxx_serdes_get_lane(chip, port) < 0)
		return 0;

	for (i = 0; i < ARRAY_SIZE(mv88e6390_serdes_hw_stats); i++) {
		stat = &mv88e6390_serdes_hw_stats[i];
		memcpy(data + i * ETH_GSTRING_LEN, stat->string,
		       ETH_GSTRING_LEN);
	}
	return ARRAY_SIZE(mv88e6390_serdes_hw_stats);
}

static uint64_t mv88e6390_serdes_get_stat(struct mv88e6xxx_chip *chip, int lane,
					  struct mv88e6390_serdes_hw_stat *stat)
{
	u16 reg[3];
	int err, i;

	for (i = 0; i < 3; i++) {
		err = mv88e6390_serdes_read(chip, lane, MDIO_MMD_PHYXS,
					    stat->reg + i, &reg[i]);
		if (err) {
			dev_err(chip->dev, "failed to read statistic\n");
			return 0;
		}
	}

	return reg[0] | ((u64)reg[1] << 16) | ((u64)reg[2] << 32);
}

int mv88e6390_serdes_get_stats(struct mv88e6xxx_chip *chip, int port,
			       uint64_t *data)
{
	struct mv88e6390_serdes_hw_stat *stat;
	int lane;
	int i;

	lane = mv88e6xxx_serdes_get_lane(chip, port);
	if (lane < 0)
		return 0;

	for (i = 0; i < ARRAY_SIZE(mv88e6390_serdes_hw_stats); i++) {
		stat = &mv88e6390_serdes_hw_stats[i];
		data[i] = mv88e6390_serdes_get_stat(chip, lane, stat);
	}

	return ARRAY_SIZE(mv88e6390_serdes_hw_stats);
}

static int mv88e6390_serdes_enable_checker(struct mv88e6xxx_chip *chip, int lane)
{
	u16 reg;
	int err;

	err = mv88e6390_serdes_read(chip, lane, MDIO_MMD_PHYXS,
				    MV88E6390_PG_CONTROL, &reg);
	if (err)
		return err;

	reg |= MV88E6390_PG_CONTROL_ENABLE_PC;
	return mv88e6390_serdes_write(chip, lane, MDIO_MMD_PHYXS,
				      MV88E6390_PG_CONTROL, reg);
}

int mv88e6390_serdes_power(struct mv88e6xxx_chip *chip, int port, int lane,
			   bool up)
{
	u8 cmode = chip->ports[port].cmode;
	int err;

	switch (cmode) {
	case MV88E6XXX_PORT_STS_CMODE_SGMII:
	case MV88E6XXX_PORT_STS_CMODE_1000BASEX:
	case MV88E6XXX_PORT_STS_CMODE_2500BASEX:
		err = mv88e6390_serdes_power_sgmii(chip, lane, up);
		break;
	case MV88E6XXX_PORT_STS_CMODE_XAUI:
	case MV88E6XXX_PORT_STS_CMODE_RXAUI:
		err = mv88e6390_serdes_power_10g(chip, lane, up);
		break;
	default:
		err = -EINVAL;
		break;
	}

	if (!err && up)
		err = mv88e6390_serdes_enable_checker(chip, lane);

	return err;
}

int mv88e6390_serdes_pcs_config(struct mv88e6xxx_chip *chip, int port,
				int lane, unsigned int mode,
				phy_interface_t interface,
				const unsigned long *advertise)
{
	u16 val, bmcr, adv;
	bool changed;
	int err;

	switch (interface) {
	case PHY_INTERFACE_MODE_SGMII:
		adv = 0x0001;
		break;

	case PHY_INTERFACE_MODE_1000BASEX:
		adv = linkmode_adv_to_mii_adv_x(advertise,
					ETHTOOL_LINK_MODE_1000baseX_Full_BIT);
		break;

	case PHY_INTERFACE_MODE_2500BASEX:
		adv = linkmode_adv_to_mii_adv_x(advertise,
					ETHTOOL_LINK_MODE_2500baseX_Full_BIT);
		break;

	default:
		return 0;
	}

	err = mv88e6390_serdes_read(chip, lane, MDIO_MMD_PHYXS,
				    MV88E6390_SGMII_ADVERTISE, &val);
	if (err)
		return err;

	changed = val != adv;
	if (changed) {
		err = mv88e6390_serdes_write(chip, lane, MDIO_MMD_PHYXS,
					     MV88E6390_SGMII_ADVERTISE, adv);
		if (err)
			return err;
	}

	err = mv88e6390_serdes_read(chip, lane, MDIO_MMD_PHYXS,
				    MV88E6390_SGMII_BMCR, &val);
	if (err)
		return err;

	if (phylink_autoneg_inband(mode))
		bmcr = val | BMCR_ANENABLE;
	else
		bmcr = val & ~BMCR_ANENABLE;

	/* setting ANENABLE triggers a restart of negotiation */
	if (bmcr == val)
		return changed;

	return mv88e6390_serdes_write(chip, lane, MDIO_MMD_PHYXS,
				      MV88E6390_SGMII_BMCR, bmcr);
}

static int mv88e6390_serdes_pcs_get_state_sgmii(struct mv88e6xxx_chip *chip,
	int port, int lane, struct phylink_link_state *state)
{
	u16 lpa, status, ctrl;
	int err;

	err = mv88e6390_serdes_read(chip, lane, MDIO_MMD_PHYXS,
				    MV88E6390_SGMII_BMCR, &ctrl);
	if (err) {
		dev_err(chip->dev, "can't read Serdes PHY control: %d\n", err);
		return err;
	}

	err = mv88e6390_serdes_read(chip, lane, MDIO_MMD_PHYXS,
				    MV88E6390_SGMII_PHY_STATUS, &status);
	if (err) {
		dev_err(chip->dev, "can't read Serdes PHY status: %d\n", err);
		return err;
	}

	err = mv88e6390_serdes_read(chip, lane, MDIO_MMD_PHYXS,
				    MV88E6390_SGMII_LPA, &lpa);
	if (err) {
		dev_err(chip->dev, "can't read Serdes PHY LPA: %d\n", err);
		return err;
	}

	return mv88e6xxx_serdes_pcs_get_state(chip, ctrl, status, lpa, state);
}

static int mv88e6390_serdes_pcs_get_state_10g(struct mv88e6xxx_chip *chip,
	int port, int lane, struct phylink_link_state *state)
{
	u16 status;
	int err;

	err = mv88e6390_serdes_read(chip, lane, MDIO_MMD_PHYXS,
				    MV88E6390_10G_STAT1, &status);
	if (err)
		return err;

	state->link = !!(status & MDIO_STAT1_LSTATUS);
	if (state->link) {
		state->speed = SPEED_10000;
		state->duplex = DUPLEX_FULL;
	}

	return 0;
}

static int mv88e6393x_serdes_pcs_get_state_10g(struct mv88e6xxx_chip *chip,
					       int port, int lane,
					       struct phylink_link_state *state)
{
	u16 status;
	int err;

	err = mv88e6390_serdes_read(chip, lane, MDIO_MMD_PHYXS,
				    MV88E6390_10G_STAT1, &status);
	if (err)
		return err;

	state->link = !!(status & MDIO_STAT1_LSTATUS);
	if (state->link) {
		if (state->interface == PHY_INTERFACE_MODE_5GBASER)
			state->speed = SPEED_5000;
		else
			state->speed = SPEED_10000;
		state->duplex = DUPLEX_FULL;
	}

	return 0;
}

int mv88e6390_serdes_pcs_get_state(struct mv88e6xxx_chip *chip, int port,
				   int lane, struct phylink_link_state *state)
{
	switch (state->interface) {
	case PHY_INTERFACE_MODE_SGMII:
	case PHY_INTERFACE_MODE_1000BASEX:
	case PHY_INTERFACE_MODE_2500BASEX:
		return mv88e6390_serdes_pcs_get_state_sgmii(chip, port, lane,
							    state);
	case PHY_INTERFACE_MODE_XAUI:
	case PHY_INTERFACE_MODE_RXAUI:
		return mv88e6390_serdes_pcs_get_state_10g(chip, port, lane,
							  state);

	default:
		return -EOPNOTSUPP;
	}
}

int mv88e6393x_serdes_pcs_get_state(struct mv88e6xxx_chip *chip, int port,
				    int lane, struct phylink_link_state *state)
{
	switch (state->interface) {
	case PHY_INTERFACE_MODE_SGMII:
	case PHY_INTERFACE_MODE_1000BASEX:
	case PHY_INTERFACE_MODE_2500BASEX:
		return mv88e6390_serdes_pcs_get_state_sgmii(chip, port, lane,
							    state);
	case PHY_INTERFACE_MODE_5GBASER:
	case PHY_INTERFACE_MODE_10GBASER:
		return mv88e6393x_serdes_pcs_get_state_10g(chip, port, lane,
							   state);

	default:
		return -EOPNOTSUPP;
	}
}

int mv88e6390_serdes_pcs_an_restart(struct mv88e6xxx_chip *chip, int port,
				    int lane)
{
	u16 bmcr;
	int err;

	err = mv88e6390_serdes_read(chip, lane, MDIO_MMD_PHYXS,
				    MV88E6390_SGMII_BMCR, &bmcr);
	if (err)
		return err;

	return mv88e6390_serdes_write(chip, lane, MDIO_MMD_PHYXS,
				      MV88E6390_SGMII_BMCR,
				      bmcr | BMCR_ANRESTART);
}

int mv88e6390_serdes_pcs_link_up(struct mv88e6xxx_chip *chip, int port,
				 int lane, int speed, int duplex)
{
	u16 val, bmcr;
	int err;

	err = mv88e6390_serdes_read(chip, lane, MDIO_MMD_PHYXS,
				    MV88E6390_SGMII_BMCR, &val);
	if (err)
		return err;

	bmcr = val & ~(BMCR_SPEED100 | BMCR_FULLDPLX | BMCR_SPEED1000);
	switch (speed) {
	case SPEED_2500:
	case SPEED_1000:
		bmcr |= BMCR_SPEED1000;
		break;
	case SPEED_100:
		bmcr |= BMCR_SPEED100;
		break;
	case SPEED_10:
		break;
	}

	if (duplex == DUPLEX_FULL)
		bmcr |= BMCR_FULLDPLX;

	if (bmcr == val)
		return 0;

	return mv88e6390_serdes_write(chip, lane, MDIO_MMD_PHYXS,
				      MV88E6390_SGMII_BMCR, bmcr);
}

static void mv88e6390_serdes_irq_link_sgmii(struct mv88e6xxx_chip *chip,
					    int port, int lane)
{
	u16 bmsr;
	int err;

	/* If the link has dropped, we want to know about it. */
	err = mv88e6390_serdes_read(chip, lane, MDIO_MMD_PHYXS,
				    MV88E6390_SGMII_BMSR, &bmsr);
	if (err) {
		dev_err(chip->dev, "can't read Serdes BMSR: %d\n", err);
		return;
	}

	dsa_port_phylink_mac_change(chip->ds, port, !!(bmsr & BMSR_LSTATUS));
}

static void mv88e6393x_serdes_irq_link_10g(struct mv88e6xxx_chip *chip,
					   int port, u8 lane)
{
	u16 status;
	int err;

	/* If the link has dropped, we want to know about it. */
	err = mv88e6390_serdes_read(chip, lane, MDIO_MMD_PHYXS,
				    MV88E6390_10G_STAT1, &status);
	if (err) {
		dev_err(chip->dev, "can't read Serdes STAT1: %d\n", err);
		return;
	}

	dsa_port_phylink_mac_change(chip->ds, port, !!(status & MDIO_STAT1_LSTATUS));
}

static int mv88e6390_serdes_irq_enable_sgmii(struct mv88e6xxx_chip *chip,
					     int lane, bool enable)
{
	u16 val = 0;

	if (enable)
		val |= MV88E6390_SGMII_INT_LINK_DOWN |
			MV88E6390_SGMII_INT_LINK_UP;

	return mv88e6390_serdes_write(chip, lane, MDIO_MMD_PHYXS,
				      MV88E6390_SGMII_INT_ENABLE, val);
}

int mv88e6390_serdes_irq_enable(struct mv88e6xxx_chip *chip, int port, int lane,
				bool enable)
{
	u8 cmode = chip->ports[port].cmode;

	switch (cmode) {
	case MV88E6XXX_PORT_STS_CMODE_SGMII:
	case MV88E6XXX_PORT_STS_CMODE_1000BASEX:
	case MV88E6XXX_PORT_STS_CMODE_2500BASEX:
		return mv88e6390_serdes_irq_enable_sgmii(chip, lane, enable);
	}

	return 0;
}

static int mv88e6390_serdes_irq_status_sgmii(struct mv88e6xxx_chip *chip,
					     int lane, u16 *status)
{
	int err;

	err = mv88e6390_serdes_read(chip, lane, MDIO_MMD_PHYXS,
				    MV88E6390_SGMII_INT_STATUS, status);

	return err;
}

static int mv88e6393x_serdes_irq_enable_10g(struct mv88e6xxx_chip *chip,
					    u8 lane, bool enable)
{
	u16 val = 0;

	if (enable)
		val |= MV88E6393X_10G_INT_LINK_CHANGE;

	return mv88e6390_serdes_write(chip, lane, MDIO_MMD_PHYXS,
				      MV88E6393X_10G_INT_ENABLE, val);
}

int mv88e6393x_serdes_irq_enable(struct mv88e6xxx_chip *chip, int port,
				 int lane, bool enable)
{
	u8 cmode = chip->ports[port].cmode;

	switch (cmode) {
	case MV88E6XXX_PORT_STS_CMODE_SGMII:
	case MV88E6XXX_PORT_STS_CMODE_1000BASEX:
	case MV88E6XXX_PORT_STS_CMODE_2500BASEX:
		return mv88e6390_serdes_irq_enable_sgmii(chip, lane, enable);
	case MV88E6393X_PORT_STS_CMODE_5GBASER:
	case MV88E6393X_PORT_STS_CMODE_10GBASER:
		return mv88e6393x_serdes_irq_enable_10g(chip, lane, enable);
	}

	return 0;
}

static int mv88e6393x_serdes_irq_status_10g(struct mv88e6xxx_chip *chip,
					    u8 lane, u16 *status)
{
	int err;

	err = mv88e6390_serdes_read(chip, lane, MDIO_MMD_PHYXS,
				    MV88E6393X_10G_INT_STATUS, status);

	return err;
}

irqreturn_t mv88e6393x_serdes_irq_status(struct mv88e6xxx_chip *chip, int port,
					 int lane)
{
	u8 cmode = chip->ports[port].cmode;
	irqreturn_t ret = IRQ_NONE;
	u16 status;
	int err;

	switch (cmode) {
	case MV88E6XXX_PORT_STS_CMODE_SGMII:
	case MV88E6XXX_PORT_STS_CMODE_1000BASEX:
	case MV88E6XXX_PORT_STS_CMODE_2500BASEX:
		err = mv88e6390_serdes_irq_status_sgmii(chip, lane, &status);
		if (err)
			return ret;
		if (status & (MV88E6390_SGMII_INT_LINK_DOWN |
			      MV88E6390_SGMII_INT_LINK_UP)) {
			ret = IRQ_HANDLED;
			mv88e6390_serdes_irq_link_sgmii(chip, port, lane);
		}
		break;
	case MV88E6393X_PORT_STS_CMODE_5GBASER:
	case MV88E6393X_PORT_STS_CMODE_10GBASER:
		err = mv88e6393x_serdes_irq_status_10g(chip, lane, &status);
		if (err)
			return err;
		if (status & MV88E6393X_10G_INT_LINK_CHANGE) {
			ret = IRQ_HANDLED;
			mv88e6393x_serdes_irq_link_10g(chip, port, lane);
		}
		break;
	}

	return ret;
}

irqreturn_t mv88e6390_serdes_irq_status(struct mv88e6xxx_chip *chip, int port,
					int lane)
{
	u8 cmode = chip->ports[port].cmode;
	irqreturn_t ret = IRQ_NONE;
	u16 status;
	int err;

	switch (cmode) {
	case MV88E6XXX_PORT_STS_CMODE_SGMII:
	case MV88E6XXX_PORT_STS_CMODE_1000BASEX:
	case MV88E6XXX_PORT_STS_CMODE_2500BASEX:
		err = mv88e6390_serdes_irq_status_sgmii(chip, lane, &status);
		if (err)
			return ret;
		if (status & (MV88E6390_SGMII_INT_LINK_DOWN |
			      MV88E6390_SGMII_INT_LINK_UP)) {
			ret = IRQ_HANDLED;
			mv88e6390_serdes_irq_link_sgmii(chip, port, lane);
		}
	}

	return ret;
}

unsigned int mv88e6390_serdes_irq_mapping(struct mv88e6xxx_chip *chip, int port)
{
	return irq_find_mapping(chip->g2_irq.domain, port);
}

static const u16 mv88e6390_serdes_regs[] = {
	/* SERDES common registers */
	0xf00a, 0xf00b, 0xf00c,
	0xf010, 0xf011, 0xf012, 0xf013,
	0xf016, 0xf017, 0xf018,
	0xf01b, 0xf01c, 0xf01d, 0xf01e, 0xf01f,
	0xf020, 0xf021, 0xf022, 0xf023, 0xf024, 0xf025, 0xf026, 0xf027,
	0xf028, 0xf029,
	0xf030, 0xf031, 0xf032, 0xf033, 0xf034, 0xf035, 0xf036, 0xf037,
	0xf038, 0xf039,
	/* SGMII */
	0x2000, 0x2001, 0x2002, 0x2003, 0x2004, 0x2005, 0x2006, 0x2007,
	0x2008,
	0x200f,
	0xa000, 0xa001, 0xa002, 0xa003,
	/* 10Gbase-X */
	0x1000, 0x1001, 0x1002, 0x1003, 0x1004, 0x1005, 0x1006, 0x1007,
	0x1008,
	0x100e, 0x100f,
	0x1018, 0x1019,
	0x9000, 0x9001, 0x9002, 0x9003, 0x9004,
	0x9006,
	0x9010, 0x9011, 0x9012, 0x9013, 0x9014, 0x9015, 0x9016,
	/* 10Gbase-R */
	0x1020, 0x1021, 0x1022, 0x1023, 0x1024, 0x1025, 0x1026, 0x1027,
	0x1028, 0x1029, 0x102a, 0x102b,
};

int mv88e6390_serdes_get_regs_len(struct mv88e6xxx_chip *chip, int port)
{
	if (mv88e6xxx_serdes_get_lane(chip, port) < 0)
		return 0;

	return ARRAY_SIZE(mv88e6390_serdes_regs) * sizeof(u16);
}

void mv88e6390_serdes_get_regs(struct mv88e6xxx_chip *chip, int port, void *_p)
{
	u16 *p = _p;
	int lane;
	u16 reg;
	int err;
	int i;

	lane = mv88e6xxx_serdes_get_lane(chip, port);
	if (lane < 0)
		return;

	for (i = 0 ; i < ARRAY_SIZE(mv88e6390_serdes_regs); i++) {
		err = mv88e6390_serdes_read(chip, lane, MDIO_MMD_PHYXS,
					    mv88e6390_serdes_regs[i], &reg);
		if (!err)
			p[i] = reg;
	}
}

static int mv88e6393x_serdes_power_lane(struct mv88e6xxx_chip *chip, int lane,
					bool on)
{
	u16 reg;
	int err;

	err = mv88e6390_serdes_read(chip, lane, MDIO_MMD_PHYXS,
				    MV88E6393X_SERDES_CTRL1, &reg);
	if (err)
		return err;

	if (on)
		reg &= ~(MV88E6393X_SERDES_CTRL1_TX_PDOWN |
			 MV88E6393X_SERDES_CTRL1_RX_PDOWN);
	else
		reg |= MV88E6393X_SERDES_CTRL1_TX_PDOWN |
		       MV88E6393X_SERDES_CTRL1_RX_PDOWN;

	return mv88e6390_serdes_write(chip, lane, MDIO_MMD_PHYXS,
				      MV88E6393X_SERDES_CTRL1, reg);
}

static int mv88e6393x_serdes_erratum_4_6(struct mv88e6xxx_chip *chip, int lane)
{
	u16 reg;
	int err;

	/* mv88e6393x family errata 4.6:
	 * Cannot clear PwrDn bit on SERDES if device is configured CPU_MGD
	 * mode or P0_mode is configured for [x]MII.
	 * Workaround: Set SERDES register 4.F002 bit 5=0 and bit 15=1.
	 *
	 * It seems that after this workaround the SERDES is automatically
	 * powered up (the bit is cleared), so power it down.
	 */
	err = mv88e6390_serdes_read(chip, lane, MDIO_MMD_PHYXS,
				    MV88E6393X_SERDES_POC, &reg);
	if (err)
		return err;

	reg &= ~MV88E6393X_SERDES_POC_PDOWN;
	reg |= MV88E6393X_SERDES_POC_RESET;

	err = mv88e6390_serdes_write(chip, lane, MDIO_MMD_PHYXS,
				     MV88E6393X_SERDES_POC, reg);
	if (err)
		return err;

	err = mv88e6390_serdes_power_sgmii(chip, lane, false);
	if (err)
		return err;

	return mv88e6393x_serdes_power_lane(chip, lane, false);
}

int mv88e6393x_serdes_setup_errata(struct mv88e6xxx_chip *chip)
{
	int err;

	err = mv88e6393x_serdes_erratum_4_6(chip, MV88E6393X_PORT0_LANE);
	if (err)
		return err;

	err = mv88e6393x_serdes_erratum_4_6(chip, MV88E6393X_PORT9_LANE);
	if (err)
		return err;

	return mv88e6393x_serdes_erratum_4_6(chip, MV88E6393X_PORT10_LANE);
}

static int mv88e6393x_serdes_erratum_4_8(struct mv88e6xxx_chip *chip, int lane)
{
	u16 reg, pcs;
	int err;

	/* mv88e6393x family errata 4.8:
	 * When a SERDES port is operating in 1000BASE-X or SGMII mode link may
	 * not come up after hardware reset or software reset of SERDES core.
	 * Workaround is to write SERDES register 4.F074.14=1 for only those
	 * modes and 0 in all other modes.
	 */
	err = mv88e6390_serdes_read(chip, lane, MDIO_MMD_PHYXS,
				    MV88E6393X_SERDES_POC, &pcs);
	if (err)
		return err;

	pcs &= MV88E6393X_SERDES_POC_PCS_MASK;

	err = mv88e6390_serdes_read(chip, lane, MDIO_MMD_PHYXS,
				    MV88E6393X_ERRATA_4_8_REG, &reg);
	if (err)
		return err;

	if (pcs == MV88E6393X_SERDES_POC_PCS_1000BASEX ||
	    pcs == MV88E6393X_SERDES_POC_PCS_SGMII_PHY ||
	    pcs == MV88E6393X_SERDES_POC_PCS_SGMII_MAC)
		reg |= MV88E6393X_ERRATA_4_8_BIT;
	else
		reg &= ~MV88E6393X_ERRATA_4_8_BIT;

	return mv88e6390_serdes_write(chip, lane, MDIO_MMD_PHYXS,
				      MV88E6393X_ERRATA_4_8_REG, reg);
}

static int mv88e6393x_serdes_erratum_5_2(struct mv88e6xxx_chip *chip, int lane,
					 u8 cmode)
{
	static const struct {
		u16 dev, reg, val, mask;
	} fixes[] = {
		{ MDIO_MMD_VEND1, 0x8093, 0xcb5a, 0xffff },
		{ MDIO_MMD_VEND1, 0x8171, 0x7088, 0xffff },
		{ MDIO_MMD_VEND1, 0x80c9, 0x311a, 0xffff },
		{ MDIO_MMD_VEND1, 0x80a2, 0x8000, 0xff7f },
		{ MDIO_MMD_VEND1, 0x80a9, 0x0000, 0xfff0 },
		{ MDIO_MMD_VEND1, 0x80a3, 0x0000, 0xf8ff },
		{ MDIO_MMD_PHYXS, MV88E6393X_SERDES_POC,
		  MV88E6393X_SERDES_POC_RESET, MV88E6393X_SERDES_POC_RESET },
	};
	int err, i;
	u16 reg;

	/* mv88e6393x family errata 5.2:
	 * For optimal signal integrity the following sequence should be applied
	 * to SERDES operating in 10G mode. These registers only apply to 10G
	 * operation and have no effect on other speeds.
	 */
	if (cmode != MV88E6393X_PORT_STS_CMODE_10GBASER)
		return 0;

	for (i = 0; i < ARRAY_SIZE(fixes); ++i) {
		err = mv88e6390_serdes_read(chip, lane, fixes[i].dev,
					    fixes[i].reg, &reg);
		if (err)
			return err;

		reg &= ~fixes[i].mask;
		reg |= fixes[i].val;

		err = mv88e6390_serdes_write(chip, lane, fixes[i].dev,
					     fixes[i].reg, reg);
		if (err)
			return err;
	}

	return 0;
}

static int mv88e6393x_serdes_fix_2500basex_an(struct mv88e6xxx_chip *chip,
					      int lane, u8 cmode, bool on)
{
	u16 reg;
	int err;

	if (cmode != MV88E6XXX_PORT_STS_CMODE_2500BASEX)
		return 0;

	/* Inband AN is broken on Amethyst in 2500base-x mode when set by
	 * standard mechanism (via cmode).
	 * We can get around this by configuring the PCS mode to 1000base-x
	 * and then writing value 0x58 to register 1e.8000. (This must be done
	 * while SerDes receiver and transmitter are disabled, which is, when
	 * this function is called.)
	 * It seem that when we do this configuration to 2500base-x mode (by
	 * changing PCS mode to 1000base-x and frequency to 3.125 GHz from
	 * 1.25 GHz) and then configure to sgmii or 1000base-x, the device
	 * thinks that it already has SerDes at 1.25 GHz and does not change
	 * the 1e.8000 register, leaving SerDes at 3.125 GHz.
	 * To avoid this, change PCS mode back to 2500base-x when disabling
	 * SerDes from 2500base-x mode.
	 */
	err = mv88e6390_serdes_read(chip, lane, MDIO_MMD_PHYXS,
				    MV88E6393X_SERDES_POC, &reg);
	if (err)
		return err;

	reg &= ~(MV88E6393X_SERDES_POC_PCS_MASK | MV88E6393X_SERDES_POC_AN);
	if (on)
		reg |= MV88E6393X_SERDES_POC_PCS_1000BASEX |
		       MV88E6393X_SERDES_POC_AN;
	else
		reg |= MV88E6393X_SERDES_POC_PCS_2500BASEX;
	reg |= MV88E6393X_SERDES_POC_RESET;

	err = mv88e6390_serdes_write(chip, lane, MDIO_MMD_PHYXS,
				     MV88E6393X_SERDES_POC, reg);
	if (err)
		return err;

	err = mv88e6390_serdes_write(chip, lane, MDIO_MMD_VEND1, 0x8000, 0x58);
	if (err)
		return err;

	return 0;
}

int mv88e6393x_serdes_power(struct mv88e6xxx_chip *chip, int port, int lane,
			    bool on)
{
	u8 cmode = chip->ports[port].cmode;
	int err;

	if (port != 0 && port != 9 && port != 10)
		return -EOPNOTSUPP;

	if (on) {
		err = mv88e6393x_serdes_erratum_4_8(chip, lane);
		if (err)
			return err;

		err = mv88e6393x_serdes_erratum_5_2(chip, lane, cmode);
		if (err)
			return err;

		err = mv88e6393x_serdes_fix_2500basex_an(chip, lane, cmode,
							 true);
		if (err)
			return err;

		err = mv88e6393x_serdes_power_lane(chip, lane, true);
		if (err)
			return err;
	}

	switch (cmode) {
	case MV88E6XXX_PORT_STS_CMODE_SGMII:
	case MV88E6XXX_PORT_STS_CMODE_1000BASEX:
	case MV88E6XXX_PORT_STS_CMODE_2500BASEX:
		err = mv88e6390_serdes_power_sgmii(chip, lane, on);
		break;
	case MV88E6393X_PORT_STS_CMODE_5GBASER:
	case MV88E6393X_PORT_STS_CMODE_10GBASER:
		err = mv88e6390_serdes_power_10g(chip, lane, on);
		break;
<<<<<<< HEAD
=======
	default:
		err = -EINVAL;
		break;
>>>>>>> 33a5c279
	}

	if (err)
		return err;

	if (!on) {
		err = mv88e6393x_serdes_power_lane(chip, lane, false);
		if (err)
			return err;

		err = mv88e6393x_serdes_fix_2500basex_an(chip, lane, cmode,
							 false);
	}

	return err;
}<|MERGE_RESOLUTION|>--- conflicted
+++ resolved
@@ -1544,12 +1544,9 @@
 	case MV88E6393X_PORT_STS_CMODE_10GBASER:
 		err = mv88e6390_serdes_power_10g(chip, lane, on);
 		break;
-<<<<<<< HEAD
-=======
 	default:
 		err = -EINVAL;
 		break;
->>>>>>> 33a5c279
 	}
 
 	if (err)
