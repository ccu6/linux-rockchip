--- conflicted
+++ resolved
@@ -3868,12 +3868,8 @@
 			len = 0;
 		}
 
-<<<<<<< HEAD
+read_again:
 		if ((count >= limit - 1) && limit > 1)
-=======
-read_again:
-		if (count >= limit)
->>>>>>> 28019375
 			break;
 
 		buf1_len = 0;
