/*******************************************************************************
  This is the driver for the ST MAC 10/100/1000 on-chip Ethernet controllers.
  ST Ethernet IPs are built around a Synopsys IP Core.

	Copyright(C) 2007-2011 STMicroelectronics Ltd

  This program is free software; you can redistribute it and/or modify it
  under the terms and conditions of the GNU General Public License,
  version 2, as published by the Free Software Foundation.

  This program is distributed in the hope it will be useful, but WITHOUT
  ANY WARRANTY; without even the implied warranty of MERCHANTABILITY or
  FITNESS FOR A PARTICULAR PURPOSE.  See the GNU General Public License for
  more details.

  You should have received a copy of the GNU General Public License along with
  this program; if not, write to the Free Software Foundation, Inc.,
  51 Franklin St - Fifth Floor, Boston, MA 02110-1301 USA.

  The full GNU General Public License is included in this distribution in
  the file called "COPYING".

  Author: Giuseppe Cavallaro <peppe.cavallaro@st.com>

  Documentation available at:
	http://www.stlinux.com
  Support available at:
	https://bugzilla.stlinux.com/
*******************************************************************************/

#include <linux/kernel.h>
#include <linux/interrupt.h>
#include <linux/ip.h>
#include <linux/tcp.h>
#include <linux/skbuff.h>
#include <linux/ethtool.h>
#include <linux/if_ether.h>
#include <linux/crc32.h>
#include <linux/mii.h>
#include <linux/if.h>
#include <linux/if_vlan.h>
#include <linux/dma-mapping.h>
#include <linux/slab.h>
#include <linux/prefetch.h>
#ifdef CONFIG_STMMAC_DEBUG_FS
#include <linux/debugfs.h>
#include <linux/seq_file.h>
#endif
#include "stmmac.h"

#undef STMMAC_DEBUG
/*#define STMMAC_DEBUG*/
#ifdef STMMAC_DEBUG
#define DBG(nlevel, klevel, fmt, args...) \
		((void)(netif_msg_##nlevel(priv) && \
		printk(KERN_##klevel fmt, ## args)))
#else
#define DBG(nlevel, klevel, fmt, args...) do { } while (0)
#endif

#undef STMMAC_RX_DEBUG
/*#define STMMAC_RX_DEBUG*/
#ifdef STMMAC_RX_DEBUG
#define RX_DBG(fmt, args...)  printk(fmt, ## args)
#else
#define RX_DBG(fmt, args...)  do { } while (0)
#endif

#undef STMMAC_XMIT_DEBUG
/*#define STMMAC_XMIT_DEBUG*/
#ifdef STMMAC_TX_DEBUG
#define TX_DBG(fmt, args...)  printk(fmt, ## args)
#else
#define TX_DBG(fmt, args...)  do { } while (0)
#endif

#define STMMAC_ALIGN(x)	L1_CACHE_ALIGN(x)
#define JUMBO_LEN	9000

/* Module parameters */
#define TX_TIMEO 5000 /* default 5 seconds */
static int watchdog = TX_TIMEO;
module_param(watchdog, int, S_IRUGO | S_IWUSR);
MODULE_PARM_DESC(watchdog, "Transmit timeout in milliseconds");

static int debug = -1;		/* -1: default, 0: no output, 16:  all */
module_param(debug, int, S_IRUGO | S_IWUSR);
MODULE_PARM_DESC(debug, "Message Level (0: no output, 16: all)");

int phyaddr = -1;
module_param(phyaddr, int, S_IRUGO);
MODULE_PARM_DESC(phyaddr, "Physical device address");

#define DMA_TX_SIZE 256
static int dma_txsize = DMA_TX_SIZE;
module_param(dma_txsize, int, S_IRUGO | S_IWUSR);
MODULE_PARM_DESC(dma_txsize, "Number of descriptors in the TX list");

#define DMA_RX_SIZE 256
static int dma_rxsize = DMA_RX_SIZE;
module_param(dma_rxsize, int, S_IRUGO | S_IWUSR);
MODULE_PARM_DESC(dma_rxsize, "Number of descriptors in the RX list");

static int flow_ctrl = FLOW_OFF;
module_param(flow_ctrl, int, S_IRUGO | S_IWUSR);
MODULE_PARM_DESC(flow_ctrl, "Flow control ability [on/off]");

static int pause = PAUSE_TIME;
module_param(pause, int, S_IRUGO | S_IWUSR);
MODULE_PARM_DESC(pause, "Flow Control Pause Time");

#define TC_DEFAULT 64
static int tc = TC_DEFAULT;
module_param(tc, int, S_IRUGO | S_IWUSR);
MODULE_PARM_DESC(tc, "DMA threshold control value");

/* Pay attention to tune this parameter; take care of both
 * hardware capability and network stabitily/performance impact.
 * Many tests showed that ~4ms latency seems to be good enough. */
#ifdef CONFIG_STMMAC_TIMER
#define DEFAULT_PERIODIC_RATE	256
static int tmrate = DEFAULT_PERIODIC_RATE;
module_param(tmrate, int, S_IRUGO | S_IWUSR);
MODULE_PARM_DESC(tmrate, "External timer freq. (default: 256Hz)");
#endif

#define DMA_BUFFER_SIZE	BUF_SIZE_2KiB
static int buf_sz = DMA_BUFFER_SIZE;
module_param(buf_sz, int, S_IRUGO | S_IWUSR);
MODULE_PARM_DESC(buf_sz, "DMA buffer size");

static const u32 default_msg_level = (NETIF_MSG_DRV | NETIF_MSG_PROBE |
				      NETIF_MSG_LINK | NETIF_MSG_IFUP |
				      NETIF_MSG_IFDOWN | NETIF_MSG_TIMER);

static irqreturn_t stmmac_interrupt(int irq, void *dev_id);

#ifdef CONFIG_STMMAC_DEBUG_FS
static int stmmac_init_fs(struct net_device *dev);
static void stmmac_exit_fs(void);
#endif

/**
 * stmmac_verify_args - verify the driver parameters.
 * Description: it verifies if some wrong parameter is passed to the driver.
 * Note that wrong parameters are replaced with the default values.
 */
static void stmmac_verify_args(void)
{
	if (unlikely(watchdog < 0))
		watchdog = TX_TIMEO;
	if (unlikely(dma_rxsize < 0))
		dma_rxsize = DMA_RX_SIZE;
	if (unlikely(dma_txsize < 0))
		dma_txsize = DMA_TX_SIZE;
	if (unlikely((buf_sz < DMA_BUFFER_SIZE) || (buf_sz > BUF_SIZE_16KiB)))
		buf_sz = DMA_BUFFER_SIZE;
	if (unlikely(flow_ctrl > 1))
		flow_ctrl = FLOW_AUTO;
	else if (likely(flow_ctrl < 0))
		flow_ctrl = FLOW_OFF;
	if (unlikely((pause < 0) || (pause > 0xffff)))
		pause = PAUSE_TIME;
}

#if defined(STMMAC_XMIT_DEBUG) || defined(STMMAC_RX_DEBUG)
static void print_pkt(unsigned char *buf, int len)
{
	int j;
	pr_info("len = %d byte, buf addr: 0x%p", len, buf);
	for (j = 0; j < len; j++) {
		if ((j % 16) == 0)
			pr_info("\n %03x:", j);
		pr_info(" %02x", buf[j]);
	}
	pr_info("\n");
}
#endif

/* minimum number of free TX descriptors required to wake up TX process */
#define STMMAC_TX_THRESH(x)	(x->dma_tx_size/4)

static inline u32 stmmac_tx_avail(struct stmmac_priv *priv)
{
	return priv->dirty_tx + priv->dma_tx_size - priv->cur_tx - 1;
}

/* On some ST platforms, some HW system configuraton registers have to be
 * set according to the link speed negotiated.
 */
static inline void stmmac_hw_fix_mac_speed(struct stmmac_priv *priv)
{
	struct phy_device *phydev = priv->phydev;

	if (likely(priv->plat->fix_mac_speed))
		priv->plat->fix_mac_speed(priv->plat->bsp_priv,
					  phydev->speed);
}

/**
 * stmmac_adjust_link
 * @dev: net device structure
 * Description: it adjusts the link parameters.
 */
static void stmmac_adjust_link(struct net_device *dev)
{
	struct stmmac_priv *priv = netdev_priv(dev);
	struct phy_device *phydev = priv->phydev;
	unsigned long flags;
	int new_state = 0;
	unsigned int fc = priv->flow_ctrl, pause_time = priv->pause;

	if (phydev == NULL)
		return;

	DBG(probe, DEBUG, "stmmac_adjust_link: called.  address %d link %d\n",
	    phydev->addr, phydev->link);

	spin_lock_irqsave(&priv->lock, flags);
	if (phydev->link) {
		u32 ctrl = readl(priv->ioaddr + MAC_CTRL_REG);

		/* Now we make sure that we can be in full duplex mode.
		 * If not, we operate in half-duplex mode. */
		if (phydev->duplex != priv->oldduplex) {
			new_state = 1;
			if (!(phydev->duplex))
				ctrl &= ~priv->hw->link.duplex;
			else
				ctrl |= priv->hw->link.duplex;
			priv->oldduplex = phydev->duplex;
		}
		/* Flow Control operation */
		if (phydev->pause)
			priv->hw->mac->flow_ctrl(priv->ioaddr, phydev->duplex,
						 fc, pause_time);

		if (phydev->speed != priv->speed) {
			new_state = 1;
			switch (phydev->speed) {
			case 1000:
				if (likely(priv->plat->has_gmac))
					ctrl &= ~priv->hw->link.port;
					stmmac_hw_fix_mac_speed(priv);
				break;
			case 100:
			case 10:
				if (priv->plat->has_gmac) {
					ctrl |= priv->hw->link.port;
					if (phydev->speed == SPEED_100) {
						ctrl |= priv->hw->link.speed;
					} else {
						ctrl &= ~(priv->hw->link.speed);
					}
				} else {
					ctrl &= ~priv->hw->link.port;
				}
				stmmac_hw_fix_mac_speed(priv);
				break;
			default:
				if (netif_msg_link(priv))
					pr_warning("%s: Speed (%d) is not 10"
				       " or 100!\n", dev->name, phydev->speed);
				break;
			}

			priv->speed = phydev->speed;
		}

		writel(ctrl, priv->ioaddr + MAC_CTRL_REG);

		if (!priv->oldlink) {
			new_state = 1;
			priv->oldlink = 1;
		}
	} else if (priv->oldlink) {
		new_state = 1;
		priv->oldlink = 0;
		priv->speed = 0;
		priv->oldduplex = -1;
	}

	if (new_state && netif_msg_link(priv))
		phy_print_status(phydev);

	spin_unlock_irqrestore(&priv->lock, flags);

	DBG(probe, DEBUG, "stmmac_adjust_link: exiting\n");
}

/**
 * stmmac_init_phy - PHY initialization
 * @dev: net device structure
 * Description: it initializes the driver's PHY state, and attaches the PHY
 * to the mac driver.
 *  Return value:
 *  0 on success
 */
static int stmmac_init_phy(struct net_device *dev)
{
	struct stmmac_priv *priv = netdev_priv(dev);
	struct phy_device *phydev;
	char phy_id[MII_BUS_ID_SIZE + 3];
	char bus_id[MII_BUS_ID_SIZE];
	int interface = priv->plat->interface;
	priv->oldlink = 0;
	priv->speed = 0;
	priv->oldduplex = -1;

	snprintf(bus_id, MII_BUS_ID_SIZE, "stmmac-%x", priv->plat->bus_id);
	snprintf(phy_id, MII_BUS_ID_SIZE + 3, PHY_ID_FMT, bus_id,
		 priv->plat->phy_addr);
	pr_debug("stmmac_init_phy:  trying to attach to %s\n", phy_id);

	phydev = phy_connect(dev, phy_id, &stmmac_adjust_link, 0, interface);

	if (IS_ERR(phydev)) {
		pr_err("%s: Could not attach to PHY\n", dev->name);
		return PTR_ERR(phydev);
	}

	/* Stop Advertising 1000BASE Capability if interface is not GMII */
	if ((interface == PHY_INTERFACE_MODE_MII) ||
	    (interface == PHY_INTERFACE_MODE_RMII))
		phydev->advertising &= ~(SUPPORTED_1000baseT_Half |
					 SUPPORTED_1000baseT_Full);

	/*
	 * Broken HW is sometimes missing the pull-up resistor on the
	 * MDIO line, which results in reads to non-existent devices returning
	 * 0 rather than 0xffff. Catch this here and treat 0 as a non-existent
	 * device as well.
	 * Note: phydev->phy_id is the result of reading the UID PHY registers.
	 */
	if (phydev->phy_id == 0) {
		phy_disconnect(phydev);
		return -ENODEV;
	}
	pr_debug("stmmac_init_phy:  %s: attached to PHY (UID 0x%x)"
		 " Link = %d\n", dev->name, phydev->phy_id, phydev->link);

	priv->phydev = phydev;

	return 0;
}

/**
 * display_ring
 * @p: pointer to the ring.
 * @size: size of the ring.
 * Description: display all the descriptors within the ring.
 */
static void display_ring(struct dma_desc *p, int size)
{
	struct tmp_s {
		u64 a;
		unsigned int b;
		unsigned int c;
	};
	int i;
	for (i = 0; i < size; i++) {
		struct tmp_s *x = (struct tmp_s *)(p + i);
		pr_info("\t%d [0x%x]: DES0=0x%x DES1=0x%x BUF1=0x%x BUF2=0x%x",
		       i, (unsigned int)virt_to_phys(&p[i]),
		       (unsigned int)(x->a), (unsigned int)((x->a) >> 32),
		       x->b, x->c);
		pr_info("\n");
	}
}

static int stmmac_set_bfsize(int mtu, int bufsize)
{
	int ret = bufsize;

	if (mtu >= BUF_SIZE_4KiB)
		ret = BUF_SIZE_8KiB;
	else if (mtu >= BUF_SIZE_2KiB)
		ret = BUF_SIZE_4KiB;
	else if (mtu >= DMA_BUFFER_SIZE)
		ret = BUF_SIZE_2KiB;
	else
		ret = DMA_BUFFER_SIZE;

	return ret;
}

/**
 * init_dma_desc_rings - init the RX/TX descriptor rings
 * @dev: net device structure
 * Description:  this function initializes the DMA RX/TX descriptors
 * and allocates the socket buffers. It suppors the chained and ring
 * modes.
 */
static void init_dma_desc_rings(struct net_device *dev)
{
	int i;
	struct stmmac_priv *priv = netdev_priv(dev);
	struct sk_buff *skb;
	unsigned int txsize = priv->dma_tx_size;
	unsigned int rxsize = priv->dma_rx_size;
	unsigned int bfsize;
	int dis_ic = 0;
	int des3_as_data_buf = 0;

	/* Set the max buffer size according to the DESC mode
	 * and the MTU. Note that RING mode allows 16KiB bsize. */
	bfsize = priv->hw->ring->set_16kib_bfsize(dev->mtu);

	if (bfsize == BUF_SIZE_16KiB)
		des3_as_data_buf = 1;
	else
		bfsize = stmmac_set_bfsize(dev->mtu, priv->dma_buf_sz);

#ifdef CONFIG_STMMAC_TIMER
	/* Disable interrupts on completion for the reception if timer is on */
	if (likely(priv->tm->enable))
		dis_ic = 1;
#endif

	DBG(probe, INFO, "stmmac: txsize %d, rxsize %d, bfsize %d\n",
	    txsize, rxsize, bfsize);

	priv->rx_skbuff_dma = kmalloc(rxsize * sizeof(dma_addr_t), GFP_KERNEL);
	priv->rx_skbuff =
	    kmalloc(sizeof(struct sk_buff *) * rxsize, GFP_KERNEL);
	priv->dma_rx =
	    (struct dma_desc *)dma_alloc_coherent(priv->device,
						  rxsize *
						  sizeof(struct dma_desc),
						  &priv->dma_rx_phy,
						  GFP_KERNEL);
	priv->tx_skbuff = kmalloc(sizeof(struct sk_buff *) * txsize,
				       GFP_KERNEL);
	priv->dma_tx =
	    (struct dma_desc *)dma_alloc_coherent(priv->device,
						  txsize *
						  sizeof(struct dma_desc),
						  &priv->dma_tx_phy,
						  GFP_KERNEL);

	if ((priv->dma_rx == NULL) || (priv->dma_tx == NULL)) {
		pr_err("%s:ERROR allocating the DMA Tx/Rx desc\n", __func__);
		return;
	}

	DBG(probe, INFO, "stmmac (%s) DMA desc: virt addr (Rx %p, "
	    "Tx %p)\n\tDMA phy addr (Rx 0x%08x, Tx 0x%08x)\n",
	    dev->name, priv->dma_rx, priv->dma_tx,
	    (unsigned int)priv->dma_rx_phy, (unsigned int)priv->dma_tx_phy);

	/* RX INITIALIZATION */
	DBG(probe, INFO, "stmmac: SKB addresses:\n"
			 "skb\t\tskb data\tdma data\n");

	for (i = 0; i < rxsize; i++) {
		struct dma_desc *p = priv->dma_rx + i;

		skb = __netdev_alloc_skb(dev, bfsize + NET_IP_ALIGN,
					 GFP_KERNEL);
		if (unlikely(skb == NULL)) {
			pr_err("%s: Rx init fails; skb is NULL\n", __func__);
			break;
		}
		skb_reserve(skb, NET_IP_ALIGN);
		priv->rx_skbuff[i] = skb;
		priv->rx_skbuff_dma[i] = dma_map_single(priv->device, skb->data,
						bfsize, DMA_FROM_DEVICE);

		p->des2 = priv->rx_skbuff_dma[i];

		priv->hw->ring->init_desc3(des3_as_data_buf, p);

		DBG(probe, INFO, "[%p]\t[%p]\t[%x]\n", priv->rx_skbuff[i],
			priv->rx_skbuff[i]->data, priv->rx_skbuff_dma[i]);
	}
	priv->cur_rx = 0;
	priv->dirty_rx = (unsigned int)(i - rxsize);
	priv->dma_buf_sz = bfsize;
	buf_sz = bfsize;

	/* TX INITIALIZATION */
	for (i = 0; i < txsize; i++) {
		priv->tx_skbuff[i] = NULL;
		priv->dma_tx[i].des2 = 0;
	}

	/* In case of Chained mode this sets the des3 to the next
	 * element in the chain */
	priv->hw->ring->init_dma_chain(priv->dma_rx, priv->dma_rx_phy, rxsize);
	priv->hw->ring->init_dma_chain(priv->dma_tx, priv->dma_tx_phy, txsize);

	priv->dirty_tx = 0;
	priv->cur_tx = 0;

	/* Clear the Rx/Tx descriptors */
	priv->hw->desc->init_rx_desc(priv->dma_rx, rxsize, dis_ic);
	priv->hw->desc->init_tx_desc(priv->dma_tx, txsize);

	if (netif_msg_hw(priv)) {
		pr_info("RX descriptor ring:\n");
		display_ring(priv->dma_rx, rxsize);
		pr_info("TX descriptor ring:\n");
		display_ring(priv->dma_tx, txsize);
	}
}

static void dma_free_rx_skbufs(struct stmmac_priv *priv)
{
	int i;

	for (i = 0; i < priv->dma_rx_size; i++) {
		if (priv->rx_skbuff[i]) {
			dma_unmap_single(priv->device, priv->rx_skbuff_dma[i],
					 priv->dma_buf_sz, DMA_FROM_DEVICE);
			dev_kfree_skb_any(priv->rx_skbuff[i]);
		}
		priv->rx_skbuff[i] = NULL;
	}
}

static void dma_free_tx_skbufs(struct stmmac_priv *priv)
{
	int i;

	for (i = 0; i < priv->dma_tx_size; i++) {
		if (priv->tx_skbuff[i] != NULL) {
			struct dma_desc *p = priv->dma_tx + i;
			if (p->des2)
				dma_unmap_single(priv->device, p->des2,
						 priv->hw->desc->get_tx_len(p),
						 DMA_TO_DEVICE);
			dev_kfree_skb_any(priv->tx_skbuff[i]);
			priv->tx_skbuff[i] = NULL;
		}
	}
}

static void free_dma_desc_resources(struct stmmac_priv *priv)
{
	/* Release the DMA TX/RX socket buffers */
	dma_free_rx_skbufs(priv);
	dma_free_tx_skbufs(priv);

	/* Free the region of consistent memory previously allocated for
	 * the DMA */
	dma_free_coherent(priv->device,
			  priv->dma_tx_size * sizeof(struct dma_desc),
			  priv->dma_tx, priv->dma_tx_phy);
	dma_free_coherent(priv->device,
			  priv->dma_rx_size * sizeof(struct dma_desc),
			  priv->dma_rx, priv->dma_rx_phy);
	kfree(priv->rx_skbuff_dma);
	kfree(priv->rx_skbuff);
	kfree(priv->tx_skbuff);
}

/**
 *  stmmac_dma_operation_mode - HW DMA operation mode
 *  @priv : pointer to the private device structure.
 *  Description: it sets the DMA operation mode: tx/rx DMA thresholds
 *  or Store-And-Forward capability.
 */
static void stmmac_dma_operation_mode(struct stmmac_priv *priv)
{
	if (likely(priv->plat->force_sf_dma_mode ||
		((priv->plat->tx_coe) && (!priv->no_csum_insertion)))) {
		/*
		 * In case of GMAC, SF mode can be enabled
		 * to perform the TX COE in HW. This depends on:
		 * 1) TX COE if actually supported
		 * 2) There is no bugged Jumbo frame support
		 *    that needs to not insert csum in the TDES.
		 */
		priv->hw->dma->dma_mode(priv->ioaddr,
					SF_DMA_MODE, SF_DMA_MODE);
		tc = SF_DMA_MODE;
	} else
		priv->hw->dma->dma_mode(priv->ioaddr, tc, SF_DMA_MODE);
}

/**
 * stmmac_tx:
 * @priv: private driver structure
 * Description: it reclaims resources after transmission completes.
 */
static void stmmac_tx(struct stmmac_priv *priv)
{
	unsigned int txsize = priv->dma_tx_size;

	spin_lock(&priv->tx_lock);

	while (priv->dirty_tx != priv->cur_tx) {
		int last;
		unsigned int entry = priv->dirty_tx % txsize;
		struct sk_buff *skb = priv->tx_skbuff[entry];
		struct dma_desc *p = priv->dma_tx + entry;

		/* Check if the descriptor is owned by the DMA. */
		if (priv->hw->desc->get_tx_owner(p))
			break;

		/* Verify tx error by looking at the last segment */
		last = priv->hw->desc->get_tx_ls(p);
		if (likely(last)) {
			int tx_error =
				priv->hw->desc->tx_status(&priv->dev->stats,
							  &priv->xstats, p,
							  priv->ioaddr);
			if (likely(tx_error == 0)) {
				priv->dev->stats.tx_packets++;
				priv->xstats.tx_pkt_n++;
			} else
				priv->dev->stats.tx_errors++;
		}
		TX_DBG("%s: curr %d, dirty %d\n", __func__,
			priv->cur_tx, priv->dirty_tx);

		if (likely(p->des2))
			dma_unmap_single(priv->device, p->des2,
					 priv->hw->desc->get_tx_len(p),
					 DMA_TO_DEVICE);
		priv->hw->ring->clean_desc3(p);

		if (likely(skb != NULL)) {
			/*
			 * If there's room in the queue (limit it to size)
			 * we add this skb back into the pool,
			 * if it's the right size.
			 */
			if ((skb_queue_len(&priv->rx_recycle) <
				priv->dma_rx_size) &&
				skb_recycle_check(skb, priv->dma_buf_sz))
				__skb_queue_head(&priv->rx_recycle, skb);
			else
				dev_kfree_skb(skb);

			priv->tx_skbuff[entry] = NULL;
		}

		priv->hw->desc->release_tx_desc(p);

		entry = (++priv->dirty_tx) % txsize;
	}
	if (unlikely(netif_queue_stopped(priv->dev) &&
		     stmmac_tx_avail(priv) > STMMAC_TX_THRESH(priv))) {
		netif_tx_lock(priv->dev);
		if (netif_queue_stopped(priv->dev) &&
		     stmmac_tx_avail(priv) > STMMAC_TX_THRESH(priv)) {
			TX_DBG("%s: restart transmit\n", __func__);
			netif_wake_queue(priv->dev);
		}
		netif_tx_unlock(priv->dev);
	}
	spin_unlock(&priv->tx_lock);
}

static inline void stmmac_enable_irq(struct stmmac_priv *priv)
{
#ifdef CONFIG_STMMAC_TIMER
	if (likely(priv->tm->enable))
		priv->tm->timer_start(tmrate);
	else
#endif
		priv->hw->dma->enable_dma_irq(priv->ioaddr);
}

static inline void stmmac_disable_irq(struct stmmac_priv *priv)
{
#ifdef CONFIG_STMMAC_TIMER
	if (likely(priv->tm->enable))
		priv->tm->timer_stop();
	else
#endif
		priv->hw->dma->disable_dma_irq(priv->ioaddr);
}

static int stmmac_has_work(struct stmmac_priv *priv)
{
	unsigned int has_work = 0;
	int rxret, tx_work = 0;

	rxret = priv->hw->desc->get_rx_owner(priv->dma_rx +
		(priv->cur_rx % priv->dma_rx_size));

	if (priv->dirty_tx != priv->cur_tx)
		tx_work = 1;

	if (likely(!rxret || tx_work))
		has_work = 1;

	return has_work;
}

static inline void _stmmac_schedule(struct stmmac_priv *priv)
{
	if (likely(stmmac_has_work(priv))) {
		stmmac_disable_irq(priv);
		napi_schedule(&priv->napi);
	}
}

#ifdef CONFIG_STMMAC_TIMER
void stmmac_schedule(struct net_device *dev)
{
	struct stmmac_priv *priv = netdev_priv(dev);

	priv->xstats.sched_timer_n++;

	_stmmac_schedule(priv);
}

static void stmmac_no_timer_started(unsigned int x)
{;
};

static void stmmac_no_timer_stopped(void)
{;
};
#endif

/**
 * stmmac_tx_err:
 * @priv: pointer to the private device structure
 * Description: it cleans the descriptors and restarts the transmission
 * in case of errors.
 */
static void stmmac_tx_err(struct stmmac_priv *priv)
{
	netif_stop_queue(priv->dev);

	priv->hw->dma->stop_tx(priv->ioaddr);
	dma_free_tx_skbufs(priv);
	priv->hw->desc->init_tx_desc(priv->dma_tx, priv->dma_tx_size);
	priv->dirty_tx = 0;
	priv->cur_tx = 0;
	priv->hw->dma->start_tx(priv->ioaddr);

	priv->dev->stats.tx_errors++;
	netif_wake_queue(priv->dev);
}


static void stmmac_dma_interrupt(struct stmmac_priv *priv)
{
	int status;

	status = priv->hw->dma->dma_interrupt(priv->ioaddr, &priv->xstats);
	if (likely(status == handle_tx_rx))
		_stmmac_schedule(priv);

	else if (unlikely(status == tx_hard_error_bump_tc)) {
		/* Try to bump up the dma threshold on this failure */
		if (unlikely(tc != SF_DMA_MODE) && (tc <= 256)) {
			tc += 64;
			priv->hw->dma->dma_mode(priv->ioaddr, tc, SF_DMA_MODE);
			priv->xstats.threshold = tc;
		}
	} else if (unlikely(status == tx_hard_error))
		stmmac_tx_err(priv);
}

static void stmmac_mmc_setup(struct stmmac_priv *priv)
{
	unsigned int mode = MMC_CNTRL_RESET_ON_READ | MMC_CNTRL_COUNTER_RESET |
			    MMC_CNTRL_PRESET | MMC_CNTRL_FULL_HALF_PRESET;

	/* Mask MMC irq, counters are managed in SW and registers
	 * are cleared on each READ eventually. */
	dwmac_mmc_intr_all_mask(priv->ioaddr);

	if (priv->dma_cap.rmon) {
		dwmac_mmc_ctrl(priv->ioaddr, mode);
		memset(&priv->mmc, 0, sizeof(struct stmmac_counters));
	} else
		pr_info(" No MAC Management Counters available\n");
}

static u32 stmmac_get_synopsys_id(struct stmmac_priv *priv)
{
	u32 hwid = priv->hw->synopsys_uid;

	/* Only check valid Synopsys Id because old MAC chips
	 * have no HW registers where get the ID */
	if (likely(hwid)) {
		u32 uid = ((hwid & 0x0000ff00) >> 8);
		u32 synid = (hwid & 0x000000ff);

		pr_info("stmmac - user ID: 0x%x, Synopsys ID: 0x%x\n",
			uid, synid);

		return synid;
	}
	return 0;
}

/**
 * stmmac_selec_desc_mode
 * @dev : device pointer
 * Description: select the Enhanced/Alternate or Normal descriptors */
static void stmmac_selec_desc_mode(struct stmmac_priv *priv)
{
	if (priv->plat->enh_desc) {
		pr_info(" Enhanced/Alternate descriptors\n");
		priv->hw->desc = &enh_desc_ops;
	} else {
		pr_info(" Normal descriptors\n");
		priv->hw->desc = &ndesc_ops;
	}
}

/**
 * stmmac_get_hw_features
 * @priv : private device pointer
 * Description:
 *  new GMAC chip generations have a new register to indicate the
 *  presence of the optional feature/functions.
 *  This can be also used to override the value passed through the
 *  platform and necessary for old MAC10/100 and GMAC chips.
 */
static int stmmac_get_hw_features(struct stmmac_priv *priv)
{
	u32 hw_cap = 0;

	if (priv->hw->dma->get_hw_feature) {
		hw_cap = priv->hw->dma->get_hw_feature(priv->ioaddr);

		priv->dma_cap.mbps_10_100 = (hw_cap & DMA_HW_FEAT_MIISEL);
		priv->dma_cap.mbps_1000 = (hw_cap & DMA_HW_FEAT_GMIISEL) >> 1;
		priv->dma_cap.half_duplex = (hw_cap & DMA_HW_FEAT_HDSEL) >> 2;
		priv->dma_cap.hash_filter = (hw_cap & DMA_HW_FEAT_HASHSEL) >> 4;
		priv->dma_cap.multi_addr =
			(hw_cap & DMA_HW_FEAT_ADDMACADRSEL) >> 5;
		priv->dma_cap.pcs = (hw_cap & DMA_HW_FEAT_PCSSEL) >> 6;
		priv->dma_cap.sma_mdio = (hw_cap & DMA_HW_FEAT_SMASEL) >> 8;
		priv->dma_cap.pmt_remote_wake_up =
			(hw_cap & DMA_HW_FEAT_RWKSEL) >> 9;
		priv->dma_cap.pmt_magic_frame =
			(hw_cap & DMA_HW_FEAT_MGKSEL) >> 10;
		/* MMC */
		priv->dma_cap.rmon = (hw_cap & DMA_HW_FEAT_MMCSEL) >> 11;
		/* IEEE 1588-2002*/
		priv->dma_cap.time_stamp =
			(hw_cap & DMA_HW_FEAT_TSVER1SEL) >> 12;
		/* IEEE 1588-2008*/
		priv->dma_cap.atime_stamp =
			(hw_cap & DMA_HW_FEAT_TSVER2SEL) >> 13;
		/* 802.3az - Energy-Efficient Ethernet (EEE) */
		priv->dma_cap.eee = (hw_cap & DMA_HW_FEAT_EEESEL) >> 14;
		priv->dma_cap.av = (hw_cap & DMA_HW_FEAT_AVSEL) >> 15;
		/* TX and RX csum */
		priv->dma_cap.tx_coe = (hw_cap & DMA_HW_FEAT_TXCOESEL) >> 16;
		priv->dma_cap.rx_coe_type1 =
			(hw_cap & DMA_HW_FEAT_RXTYP1COE) >> 17;
		priv->dma_cap.rx_coe_type2 =
			(hw_cap & DMA_HW_FEAT_RXTYP2COE) >> 18;
		priv->dma_cap.rxfifo_over_2048 =
			(hw_cap & DMA_HW_FEAT_RXFIFOSIZE) >> 19;
		/* TX and RX number of channels */
		priv->dma_cap.number_rx_channel =
			(hw_cap & DMA_HW_FEAT_RXCHCNT) >> 20;
		priv->dma_cap.number_tx_channel =
			(hw_cap & DMA_HW_FEAT_TXCHCNT) >> 22;
		/* Alternate (enhanced) DESC mode*/
		priv->dma_cap.enh_desc =
			(hw_cap & DMA_HW_FEAT_ENHDESSEL) >> 24;

	}

	return hw_cap;
}

static void stmmac_check_ether_addr(struct stmmac_priv *priv)
{
	/* verify if the MAC address is valid, in case of failures it
	 * generates a random MAC address */
	if (!is_valid_ether_addr(priv->dev->dev_addr)) {
		priv->hw->mac->get_umac_addr((void __iomem *)
					     priv->dev->base_addr,
					     priv->dev->dev_addr, 0);
		if  (!is_valid_ether_addr(priv->dev->dev_addr))
			random_ether_addr(priv->dev->dev_addr);
	}
	pr_warning("%s: device MAC address %pM\n", priv->dev->name,
						   priv->dev->dev_addr);
}

/**
 * stmmac_mac_device_setup
 * @dev : device pointer
 * Description: this is to attach the GMAC or MAC 10/100
 * main core structures that will be completed during the
 * open step.
 */
static int stmmac_mac_device_setup(struct net_device *dev)
{
	struct stmmac_priv *priv = netdev_priv(dev);

	struct mac_device_info *device;

	if (priv->plat->has_gmac)
		device = dwmac1000_setup(priv->ioaddr);
	else
		device = dwmac100_setup(priv->ioaddr);

	if (!device)
		return -ENOMEM;

	priv->hw = device;
	priv->hw->ring = &ring_mode_ops;

	if (device_can_wakeup(priv->device)) {
		priv->wolopts = WAKE_MAGIC; /* Magic Frame as default */
		enable_irq_wake(priv->wol_irq);
	}

	return 0;
}

static void stmmac_check_ether_addr(struct stmmac_priv *priv)
{
	/* verify if the MAC address is valid, in case of failures it
	 * generates a random MAC address */
	if (!is_valid_ether_addr(priv->dev->dev_addr)) {
		priv->hw->mac->get_umac_addr((void __iomem *)
					     priv->dev->base_addr,
					     priv->dev->dev_addr, 0);
		if  (!is_valid_ether_addr(priv->dev->dev_addr))
			random_ether_addr(priv->dev->dev_addr);
	}
	pr_warning("%s: device MAC address %pM\n", priv->dev->name,
						   priv->dev->dev_addr);
}

/**
 *  stmmac_open - open entry point of the driver
 *  @dev : pointer to the device structure.
 *  Description:
 *  This function is the open entry point of the driver.
 *  Return value:
 *  0 on success and an appropriate (-)ve integer as defined in errno.h
 *  file on failure.
 */
static int stmmac_open(struct net_device *dev)
{
	struct stmmac_priv *priv = netdev_priv(dev);
	int ret;

<<<<<<< HEAD
	/* MAC HW device setup */
	ret = stmmac_mac_device_setup(dev);
	if (ret < 0)
		return ret;

=======
>>>>>>> c16fa4f2
	stmmac_check_ether_addr(priv);

	/* MDIO bus Registration */
	ret = stmmac_mdio_register(dev);
	if (ret < 0) {
		pr_debug("%s: MDIO bus (id: %d) registration failed",
			 __func__, priv->plat->bus_id);
		return ret;
	}

	/* Override with kernel parameters if supplied XXX CRS XXX
	 * this needs to have multiple instances */
	if ((phyaddr >= 0) && (phyaddr <= 31))
		priv->plat->phy_addr = phyaddr;

	/* MDIO bus Registration */
	ret = stmmac_mdio_register(dev);
	if (ret < 0) {
		pr_debug("%s: MDIO bus (id: %d) registration failed",
			 __func__, priv->plat->bus_id);
		return ret;
	}

#ifdef CONFIG_STMMAC_TIMER
	priv->tm = kzalloc(sizeof(struct stmmac_timer *), GFP_KERNEL);
	if (unlikely(priv->tm == NULL)) {
		pr_err("%s: ERROR: timer memory alloc failed\n", __func__);
		return -ENOMEM;
	}
	priv->tm->freq = tmrate;

	/* Test if the external timer can be actually used.
	 * In case of failure continue without timer. */
	if (unlikely((stmmac_open_ext_timer(dev, priv->tm)) < 0)) {
		pr_warning("stmmaceth: cannot attach the external timer.\n");
		priv->tm->freq = 0;
		priv->tm->timer_start = stmmac_no_timer_started;
		priv->tm->timer_stop = stmmac_no_timer_stopped;
	} else
		priv->tm->enable = 1;
#endif
	ret = stmmac_init_phy(dev);
	if (unlikely(ret)) {
		pr_err("%s: Cannot attach to PHY (error: %d)\n", __func__, ret);
		goto open_error;
	}

	/* Create and initialize the TX/RX descriptors chains. */
	priv->dma_tx_size = STMMAC_ALIGN(dma_txsize);
	priv->dma_rx_size = STMMAC_ALIGN(dma_rxsize);
	priv->dma_buf_sz = STMMAC_ALIGN(buf_sz);
	init_dma_desc_rings(dev);

	/* DMA initialization and SW reset */
	ret = priv->hw->dma->init(priv->ioaddr, priv->plat->pbl,
				  priv->dma_tx_phy, priv->dma_rx_phy);
	if (ret < 0) {
		pr_err("%s: DMA initialization failed\n", __func__);
		goto open_error;
	}

	/* Copy the MAC addr into the HW  */
	priv->hw->mac->set_umac_addr(priv->ioaddr, dev->dev_addr, 0);

	/* If required, perform hw setup of the bus. */
	if (priv->plat->bus_setup)
		priv->plat->bus_setup(priv->ioaddr);

	/* Initialize the MAC Core */
	priv->hw->mac->core_init(priv->ioaddr);

	/* Request the IRQ lines */
	ret = request_irq(dev->irq, stmmac_interrupt,
			 IRQF_SHARED, dev->name, dev);
	if (unlikely(ret < 0)) {
		pr_err("%s: ERROR: allocating the IRQ %d (error: %d)\n",
		       __func__, dev->irq, ret);
		goto open_error;
	}

	/* Request the Wake IRQ in case of another line is used for WoL */
	if (priv->wol_irq != dev->irq) {
		ret = request_irq(priv->wol_irq, stmmac_interrupt,
				  IRQF_SHARED, dev->name, dev);
		if (unlikely(ret < 0)) {
			pr_err("%s: ERROR: allocating the ext WoL IRQ %d "
			       "(error: %d)\n",	__func__, priv->wol_irq, ret);
			goto open_error_wolirq;
		}
	}

	/* Enable the MAC Rx/Tx */
	stmmac_set_mac(priv->ioaddr, true);

	/* Set the HW DMA mode and the COE */
	stmmac_dma_operation_mode(priv);

	/* Extra statistics */
	memset(&priv->xstats, 0, sizeof(struct stmmac_extra_stats));
	priv->xstats.threshold = tc;

	stmmac_mmc_setup(priv);

#ifdef CONFIG_STMMAC_DEBUG_FS
	ret = stmmac_init_fs(dev);
	if (ret < 0)
<<<<<<< HEAD
		pr_warning("\tFailed debugFS registration");
=======
		pr_warning("%s: failed debugFS registration\n", __func__);
>>>>>>> c16fa4f2
#endif
	/* Start the ball rolling... */
	DBG(probe, DEBUG, "%s: DMA RX/TX processes started...\n", dev->name);
	priv->hw->dma->start_tx(priv->ioaddr);
	priv->hw->dma->start_rx(priv->ioaddr);

#ifdef CONFIG_STMMAC_TIMER
	priv->tm->timer_start(tmrate);
#endif

	/* Dump DMA/MAC registers */
	if (netif_msg_hw(priv)) {
		priv->hw->mac->dump_regs(priv->ioaddr);
		priv->hw->dma->dump_regs(priv->ioaddr);
	}

	if (priv->phydev)
		phy_start(priv->phydev);

	napi_enable(&priv->napi);
	skb_queue_head_init(&priv->rx_recycle);
	netif_start_queue(dev);

	return 0;

open_error_wolirq:
	free_irq(dev->irq, dev);

open_error:
#ifdef CONFIG_STMMAC_TIMER
	kfree(priv->tm);
#endif
	if (priv->phydev)
		phy_disconnect(priv->phydev);

	return ret;
}

/**
 *  stmmac_release - close entry point of the driver
 *  @dev : device pointer.
 *  Description:
 *  This is the stop entry point of the driver.
 */
static int stmmac_release(struct net_device *dev)
{
	struct stmmac_priv *priv = netdev_priv(dev);

	/* Stop and disconnect the PHY */
	if (priv->phydev) {
		phy_stop(priv->phydev);
		phy_disconnect(priv->phydev);
		priv->phydev = NULL;
	}

	netif_stop_queue(dev);

#ifdef CONFIG_STMMAC_TIMER
	/* Stop and release the timer */
	stmmac_close_ext_timer();
	if (priv->tm != NULL)
		kfree(priv->tm);
#endif
	napi_disable(&priv->napi);
	skb_queue_purge(&priv->rx_recycle);

	/* Free the IRQ lines */
	free_irq(dev->irq, dev);
	if (priv->wol_irq != dev->irq)
		free_irq(priv->wol_irq, dev);

	/* Stop TX/RX DMA and clear the descriptors */
	priv->hw->dma->stop_tx(priv->ioaddr);
	priv->hw->dma->stop_rx(priv->ioaddr);

	/* Release and free the Rx/Tx resources */
	free_dma_desc_resources(priv);

	/* Disable the MAC Rx/Tx */
	stmmac_set_mac(priv->ioaddr, false);

	netif_carrier_off(dev);

#ifdef CONFIG_STMMAC_DEBUG_FS
	stmmac_exit_fs();
#endif
	stmmac_mdio_unregister(dev);

	return 0;
}

/**
 *  stmmac_xmit:
 *  @skb : the socket buffer
 *  @dev : device pointer
 *  Description : Tx entry point of the driver.
 */
static netdev_tx_t stmmac_xmit(struct sk_buff *skb, struct net_device *dev)
{
	struct stmmac_priv *priv = netdev_priv(dev);
	unsigned int txsize = priv->dma_tx_size;
	unsigned int entry;
	int i, csum_insertion = 0;
	int nfrags = skb_shinfo(skb)->nr_frags;
	struct dma_desc *desc, *first;
	unsigned int nopaged_len = skb_headlen(skb);

	if (unlikely(stmmac_tx_avail(priv) < nfrags + 1)) {
		if (!netif_queue_stopped(dev)) {
			netif_stop_queue(dev);
			/* This is a hard error, log it. */
			pr_err("%s: BUG! Tx Ring full when queue awake\n",
				__func__);
		}
		return NETDEV_TX_BUSY;
	}

	spin_lock(&priv->tx_lock);

	entry = priv->cur_tx % txsize;

#ifdef STMMAC_XMIT_DEBUG
	if ((skb->len > ETH_FRAME_LEN) || nfrags)
		pr_info("stmmac xmit:\n"
		       "\tskb addr %p - len: %d - nopaged_len: %d\n"
		       "\tn_frags: %d - ip_summed: %d - %s gso\n",
		       skb, skb->len, nopaged_len, nfrags, skb->ip_summed,
		       !skb_is_gso(skb) ? "isn't" : "is");
#endif

	csum_insertion = (skb->ip_summed == CHECKSUM_PARTIAL);

	desc = priv->dma_tx + entry;
	first = desc;

#ifdef STMMAC_XMIT_DEBUG
	if ((nfrags > 0) || (skb->len > ETH_FRAME_LEN))
		pr_debug("stmmac xmit: skb len: %d, nopaged_len: %d,\n"
		       "\t\tn_frags: %d, ip_summed: %d\n",
		       skb->len, nopaged_len, nfrags, skb->ip_summed);
#endif
	priv->tx_skbuff[entry] = skb;

	if (priv->hw->ring->is_jumbo_frm(skb->len, priv->plat->enh_desc)) {
		entry = priv->hw->ring->jumbo_frm(priv, skb, csum_insertion);
		desc = priv->dma_tx + entry;
	} else {
		desc->des2 = dma_map_single(priv->device, skb->data,
					nopaged_len, DMA_TO_DEVICE);
		priv->hw->desc->prepare_tx_desc(desc, 1, nopaged_len,
						csum_insertion);
	}

	for (i = 0; i < nfrags; i++) {
		const skb_frag_t *frag = &skb_shinfo(skb)->frags[i];
		int len = skb_frag_size(frag);

		entry = (++priv->cur_tx) % txsize;
		desc = priv->dma_tx + entry;

		TX_DBG("\t[entry %d] segment len: %d\n", entry, len);
		desc->des2 = skb_frag_dma_map(priv->device, frag, 0, len,
					      DMA_TO_DEVICE);
		priv->tx_skbuff[entry] = NULL;
		priv->hw->desc->prepare_tx_desc(desc, 0, len, csum_insertion);
		wmb();
		priv->hw->desc->set_tx_owner(desc);
	}

	/* Interrupt on completition only for the latest segment */
	priv->hw->desc->close_tx_desc(desc);

#ifdef CONFIG_STMMAC_TIMER
	/* Clean IC while using timer */
	if (likely(priv->tm->enable))
		priv->hw->desc->clear_tx_ic(desc);
#endif

	wmb();

	/* To avoid raise condition */
	priv->hw->desc->set_tx_owner(first);

	priv->cur_tx++;

#ifdef STMMAC_XMIT_DEBUG
	if (netif_msg_pktdata(priv)) {
		pr_info("stmmac xmit: current=%d, dirty=%d, entry=%d, "
		       "first=%p, nfrags=%d\n",
		       (priv->cur_tx % txsize), (priv->dirty_tx % txsize),
		       entry, first, nfrags);
		display_ring(priv->dma_tx, txsize);
		pr_info(">>> frame to be transmitted: ");
		print_pkt(skb->data, skb->len);
	}
#endif
	if (unlikely(stmmac_tx_avail(priv) <= (MAX_SKB_FRAGS + 1))) {
		TX_DBG("%s: stop transmitted packets\n", __func__);
		netif_stop_queue(dev);
	}

	dev->stats.tx_bytes += skb->len;

	skb_tx_timestamp(skb);

	priv->hw->dma->enable_dma_transmission(priv->ioaddr);

	spin_unlock(&priv->tx_lock);

	return NETDEV_TX_OK;
}

static inline void stmmac_rx_refill(struct stmmac_priv *priv)
{
	unsigned int rxsize = priv->dma_rx_size;
	int bfsize = priv->dma_buf_sz;
	struct dma_desc *p = priv->dma_rx;

	for (; priv->cur_rx - priv->dirty_rx > 0; priv->dirty_rx++) {
		unsigned int entry = priv->dirty_rx % rxsize;
		if (likely(priv->rx_skbuff[entry] == NULL)) {
			struct sk_buff *skb;

			skb = __skb_dequeue(&priv->rx_recycle);
			if (skb == NULL)
				skb = netdev_alloc_skb_ip_align(priv->dev,
								bfsize);

			if (unlikely(skb == NULL))
				break;

			priv->rx_skbuff[entry] = skb;
			priv->rx_skbuff_dma[entry] =
			    dma_map_single(priv->device, skb->data, bfsize,
					   DMA_FROM_DEVICE);

			(p + entry)->des2 = priv->rx_skbuff_dma[entry];

			if (unlikely(priv->plat->has_gmac))
				priv->hw->ring->refill_desc3(bfsize, p + entry);

			RX_DBG(KERN_INFO "\trefill entry #%d\n", entry);
		}
		wmb();
		priv->hw->desc->set_rx_owner(p + entry);
	}
}

static int stmmac_rx(struct stmmac_priv *priv, int limit)
{
	unsigned int rxsize = priv->dma_rx_size;
	unsigned int entry = priv->cur_rx % rxsize;
	unsigned int next_entry;
	unsigned int count = 0;
	struct dma_desc *p = priv->dma_rx + entry;
	struct dma_desc *p_next;

#ifdef STMMAC_RX_DEBUG
	if (netif_msg_hw(priv)) {
		pr_debug(">>> stmmac_rx: descriptor ring:\n");
		display_ring(priv->dma_rx, rxsize);
	}
#endif
	count = 0;
	while (!priv->hw->desc->get_rx_owner(p)) {
		int status;

		if (count >= limit)
			break;

		count++;

		next_entry = (++priv->cur_rx) % rxsize;
		p_next = priv->dma_rx + next_entry;
		prefetch(p_next);

		/* read the status of the incoming frame */
		status = (priv->hw->desc->rx_status(&priv->dev->stats,
						    &priv->xstats, p));
		if (unlikely(status == discard_frame))
			priv->dev->stats.rx_errors++;
		else {
			struct sk_buff *skb;
			int frame_len;

			frame_len = priv->hw->desc->get_rx_frame_len(p);
			/* ACS is set; GMAC core strips PAD/FCS for IEEE 802.3
			 * Type frames (LLC/LLC-SNAP) */
			if (unlikely(status != llc_snap))
				frame_len -= ETH_FCS_LEN;
#ifdef STMMAC_RX_DEBUG
			if (frame_len > ETH_FRAME_LEN)
				pr_debug("\tRX frame size %d, COE status: %d\n",
					frame_len, status);

			if (netif_msg_hw(priv))
				pr_debug("\tdesc: %p [entry %d] buff=0x%x\n",
					p, entry, p->des2);
#endif
			skb = priv->rx_skbuff[entry];
			if (unlikely(!skb)) {
				pr_err("%s: Inconsistent Rx descriptor chain\n",
					priv->dev->name);
				priv->dev->stats.rx_dropped++;
				break;
			}
			prefetch(skb->data - NET_IP_ALIGN);
			priv->rx_skbuff[entry] = NULL;

			skb_put(skb, frame_len);
			dma_unmap_single(priv->device,
					 priv->rx_skbuff_dma[entry],
					 priv->dma_buf_sz, DMA_FROM_DEVICE);
#ifdef STMMAC_RX_DEBUG
			if (netif_msg_pktdata(priv)) {
				pr_info(" frame received (%dbytes)", frame_len);
				print_pkt(skb->data, frame_len);
			}
#endif
			skb->protocol = eth_type_trans(skb, priv->dev);

			if (unlikely(!priv->rx_coe)) {
				/* No RX COE for old mac10/100 devices */
				skb_checksum_none_assert(skb);
				netif_receive_skb(skb);
			} else {
				skb->ip_summed = CHECKSUM_UNNECESSARY;
				napi_gro_receive(&priv->napi, skb);
			}

			priv->dev->stats.rx_packets++;
			priv->dev->stats.rx_bytes += frame_len;
		}
		entry = next_entry;
		p = p_next;	/* use prefetched values */
	}

	stmmac_rx_refill(priv);

	priv->xstats.rx_pkt_n += count;

	return count;
}

/**
 *  stmmac_poll - stmmac poll method (NAPI)
 *  @napi : pointer to the napi structure.
 *  @budget : maximum number of packets that the current CPU can receive from
 *	      all interfaces.
 *  Description :
 *   This function implements the the reception process.
 *   Also it runs the TX completion thread
 */
static int stmmac_poll(struct napi_struct *napi, int budget)
{
	struct stmmac_priv *priv = container_of(napi, struct stmmac_priv, napi);
	int work_done = 0;

	priv->xstats.poll_n++;
	stmmac_tx(priv);
	work_done = stmmac_rx(priv, budget);

	if (work_done < budget) {
		napi_complete(napi);
		stmmac_enable_irq(priv);
	}
	return work_done;
}

/**
 *  stmmac_tx_timeout
 *  @dev : Pointer to net device structure
 *  Description: this function is called when a packet transmission fails to
 *   complete within a reasonable tmrate. The driver will mark the error in the
 *   netdev structure and arrange for the device to be reset to a sane state
 *   in order to transmit a new packet.
 */
static void stmmac_tx_timeout(struct net_device *dev)
{
	struct stmmac_priv *priv = netdev_priv(dev);

	/* Clear Tx resources and restart transmitting again */
	stmmac_tx_err(priv);
}

/* Configuration changes (passed on by ifconfig) */
static int stmmac_config(struct net_device *dev, struct ifmap *map)
{
	if (dev->flags & IFF_UP)	/* can't act on a running interface */
		return -EBUSY;

	/* Don't allow changing the I/O address */
	if (map->base_addr != dev->base_addr) {
		pr_warning("%s: can't change I/O address\n", dev->name);
		return -EOPNOTSUPP;
	}

	/* Don't allow changing the IRQ */
	if (map->irq != dev->irq) {
		pr_warning("%s: can't change IRQ number %d\n",
		       dev->name, dev->irq);
		return -EOPNOTSUPP;
	}

	/* ignore other fields */
	return 0;
}

/**
 *  stmmac_set_rx_mode - entry point for multicast addressing
 *  @dev : pointer to the device structure
 *  Description:
 *  This function is a driver entry point which gets called by the kernel
 *  whenever multicast addresses must be enabled/disabled.
 *  Return value:
 *  void.
 */
static void stmmac_set_rx_mode(struct net_device *dev)
{
	struct stmmac_priv *priv = netdev_priv(dev);

	spin_lock(&priv->lock);
	priv->hw->mac->set_filter(dev);
	spin_unlock(&priv->lock);
}

/**
 *  stmmac_change_mtu - entry point to change MTU size for the device.
 *  @dev : device pointer.
 *  @new_mtu : the new MTU size for the device.
 *  Description: the Maximum Transfer Unit (MTU) is used by the network layer
 *  to drive packet transmission. Ethernet has an MTU of 1500 octets
 *  (ETH_DATA_LEN). This value can be changed with ifconfig.
 *  Return value:
 *  0 on success and an appropriate (-)ve integer as defined in errno.h
 *  file on failure.
 */
static int stmmac_change_mtu(struct net_device *dev, int new_mtu)
{
	struct stmmac_priv *priv = netdev_priv(dev);
	int max_mtu;

	if (netif_running(dev)) {
		pr_err("%s: must be stopped to change its MTU\n", dev->name);
		return -EBUSY;
	}

	if (priv->plat->enh_desc)
		max_mtu = JUMBO_LEN;
	else
		max_mtu = SKB_MAX_HEAD(NET_SKB_PAD + NET_IP_ALIGN);

	if ((new_mtu < 46) || (new_mtu > max_mtu)) {
		pr_err("%s: invalid MTU, max MTU is: %d\n", dev->name, max_mtu);
		return -EINVAL;
	}

	dev->mtu = new_mtu;
	netdev_update_features(dev);

	return 0;
}

static netdev_features_t stmmac_fix_features(struct net_device *dev,
	netdev_features_t features)
{
	struct stmmac_priv *priv = netdev_priv(dev);

	if (!priv->rx_coe)
		features &= ~NETIF_F_RXCSUM;
	if (!priv->plat->tx_coe)
		features &= ~NETIF_F_ALL_CSUM;

	/* Some GMAC devices have a bugged Jumbo frame support that
	 * needs to have the Tx COE disabled for oversized frames
	 * (due to limited buffer sizes). In this case we disable
	 * the TX csum insertionin the TDES and not use SF. */
	if (priv->plat->bugged_jumbo && (dev->mtu > ETH_DATA_LEN))
		features &= ~NETIF_F_ALL_CSUM;

	return features;
}

static irqreturn_t stmmac_interrupt(int irq, void *dev_id)
{
	struct net_device *dev = (struct net_device *)dev_id;
	struct stmmac_priv *priv = netdev_priv(dev);

	if (unlikely(!dev)) {
		pr_err("%s: invalid dev pointer\n", __func__);
		return IRQ_NONE;
	}

	if (priv->plat->has_gmac)
		/* To handle GMAC own interrupts */
		priv->hw->mac->host_irq_status((void __iomem *) dev->base_addr);

	stmmac_dma_interrupt(priv);

	return IRQ_HANDLED;
}

#ifdef CONFIG_NET_POLL_CONTROLLER
/* Polling receive - used by NETCONSOLE and other diagnostic tools
 * to allow network I/O with interrupts disabled. */
static void stmmac_poll_controller(struct net_device *dev)
{
	disable_irq(dev->irq);
	stmmac_interrupt(dev->irq, dev);
	enable_irq(dev->irq);
}
#endif

/**
 *  stmmac_ioctl - Entry point for the Ioctl
 *  @dev: Device pointer.
 *  @rq: An IOCTL specefic structure, that can contain a pointer to
 *  a proprietary structure used to pass information to the driver.
 *  @cmd: IOCTL command
 *  Description:
 *  Currently there are no special functionality supported in IOCTL, just the
 *  phy_mii_ioctl(...) can be invoked.
 */
static int stmmac_ioctl(struct net_device *dev, struct ifreq *rq, int cmd)
{
	struct stmmac_priv *priv = netdev_priv(dev);
	int ret;

	if (!netif_running(dev))
		return -EINVAL;

	if (!priv->phydev)
		return -EINVAL;

	ret = phy_mii_ioctl(priv->phydev, rq, cmd);

	return ret;
}

#ifdef CONFIG_STMMAC_DEBUG_FS
static struct dentry *stmmac_fs_dir;
static struct dentry *stmmac_rings_status;
static struct dentry *stmmac_dma_cap;

static int stmmac_sysfs_ring_read(struct seq_file *seq, void *v)
{
	struct tmp_s {
		u64 a;
		unsigned int b;
		unsigned int c;
	};
	int i;
	struct net_device *dev = seq->private;
	struct stmmac_priv *priv = netdev_priv(dev);

	seq_printf(seq, "=======================\n");
	seq_printf(seq, " RX descriptor ring\n");
	seq_printf(seq, "=======================\n");

	for (i = 0; i < priv->dma_rx_size; i++) {
		struct tmp_s *x = (struct tmp_s *)(priv->dma_rx + i);
		seq_printf(seq, "[%d] DES0=0x%x DES1=0x%x BUF1=0x%x BUF2=0x%x",
			   i, (unsigned int)(x->a),
			   (unsigned int)((x->a) >> 32), x->b, x->c);
		seq_printf(seq, "\n");
	}

	seq_printf(seq, "\n");
	seq_printf(seq, "=======================\n");
	seq_printf(seq, "  TX descriptor ring\n");
	seq_printf(seq, "=======================\n");

	for (i = 0; i < priv->dma_tx_size; i++) {
		struct tmp_s *x = (struct tmp_s *)(priv->dma_tx + i);
		seq_printf(seq, "[%d] DES0=0x%x DES1=0x%x BUF1=0x%x BUF2=0x%x",
			   i, (unsigned int)(x->a),
			   (unsigned int)((x->a) >> 32), x->b, x->c);
		seq_printf(seq, "\n");
	}

	return 0;
}

static int stmmac_sysfs_ring_open(struct inode *inode, struct file *file)
{
	return single_open(file, stmmac_sysfs_ring_read, inode->i_private);
}

static const struct file_operations stmmac_rings_status_fops = {
	.owner = THIS_MODULE,
	.open = stmmac_sysfs_ring_open,
	.read = seq_read,
	.llseek = seq_lseek,
	.release = seq_release,
};

static int stmmac_sysfs_dma_cap_read(struct seq_file *seq, void *v)
{
	struct net_device *dev = seq->private;
	struct stmmac_priv *priv = netdev_priv(dev);

	if (!priv->hw_cap_support) {
		seq_printf(seq, "DMA HW features not supported\n");
		return 0;
	}

	seq_printf(seq, "==============================\n");
	seq_printf(seq, "\tDMA HW features\n");
	seq_printf(seq, "==============================\n");

	seq_printf(seq, "\t10/100 Mbps %s\n",
		   (priv->dma_cap.mbps_10_100) ? "Y" : "N");
	seq_printf(seq, "\t1000 Mbps %s\n",
		   (priv->dma_cap.mbps_1000) ? "Y" : "N");
	seq_printf(seq, "\tHalf duple %s\n",
		   (priv->dma_cap.half_duplex) ? "Y" : "N");
	seq_printf(seq, "\tHash Filter: %s\n",
		   (priv->dma_cap.hash_filter) ? "Y" : "N");
	seq_printf(seq, "\tMultiple MAC address registers: %s\n",
		   (priv->dma_cap.multi_addr) ? "Y" : "N");
	seq_printf(seq, "\tPCS (TBI/SGMII/RTBI PHY interfatces): %s\n",
		   (priv->dma_cap.pcs) ? "Y" : "N");
	seq_printf(seq, "\tSMA (MDIO) Interface: %s\n",
		   (priv->dma_cap.sma_mdio) ? "Y" : "N");
	seq_printf(seq, "\tPMT Remote wake up: %s\n",
		   (priv->dma_cap.pmt_remote_wake_up) ? "Y" : "N");
	seq_printf(seq, "\tPMT Magic Frame: %s\n",
		   (priv->dma_cap.pmt_magic_frame) ? "Y" : "N");
	seq_printf(seq, "\tRMON module: %s\n",
		   (priv->dma_cap.rmon) ? "Y" : "N");
	seq_printf(seq, "\tIEEE 1588-2002 Time Stamp: %s\n",
		   (priv->dma_cap.time_stamp) ? "Y" : "N");
	seq_printf(seq, "\tIEEE 1588-2008 Advanced Time Stamp:%s\n",
		   (priv->dma_cap.atime_stamp) ? "Y" : "N");
	seq_printf(seq, "\t802.3az - Energy-Efficient Ethernet (EEE) %s\n",
		   (priv->dma_cap.eee) ? "Y" : "N");
	seq_printf(seq, "\tAV features: %s\n", (priv->dma_cap.av) ? "Y" : "N");
	seq_printf(seq, "\tChecksum Offload in TX: %s\n",
		   (priv->dma_cap.tx_coe) ? "Y" : "N");
	seq_printf(seq, "\tIP Checksum Offload (type1) in RX: %s\n",
		   (priv->dma_cap.rx_coe_type1) ? "Y" : "N");
	seq_printf(seq, "\tIP Checksum Offload (type2) in RX: %s\n",
		   (priv->dma_cap.rx_coe_type2) ? "Y" : "N");
	seq_printf(seq, "\tRXFIFO > 2048bytes: %s\n",
		   (priv->dma_cap.rxfifo_over_2048) ? "Y" : "N");
	seq_printf(seq, "\tNumber of Additional RX channel: %d\n",
		   priv->dma_cap.number_rx_channel);
	seq_printf(seq, "\tNumber of Additional TX channel: %d\n",
		   priv->dma_cap.number_tx_channel);
	seq_printf(seq, "\tEnhanced descriptors: %s\n",
		   (priv->dma_cap.enh_desc) ? "Y" : "N");

	return 0;
}

static int stmmac_sysfs_dma_cap_open(struct inode *inode, struct file *file)
{
	return single_open(file, stmmac_sysfs_dma_cap_read, inode->i_private);
}

static const struct file_operations stmmac_dma_cap_fops = {
	.owner = THIS_MODULE,
	.open = stmmac_sysfs_dma_cap_open,
	.read = seq_read,
	.llseek = seq_lseek,
	.release = seq_release,
};

static int stmmac_init_fs(struct net_device *dev)
{
	/* Create debugfs entries */
	stmmac_fs_dir = debugfs_create_dir(STMMAC_RESOURCE_NAME, NULL);

	if (!stmmac_fs_dir || IS_ERR(stmmac_fs_dir)) {
		pr_err("ERROR %s, debugfs create directory failed\n",
		       STMMAC_RESOURCE_NAME);

		return -ENOMEM;
	}

	/* Entry to report DMA RX/TX rings */
	stmmac_rings_status = debugfs_create_file("descriptors_status",
					   S_IRUGO, stmmac_fs_dir, dev,
					   &stmmac_rings_status_fops);

	if (!stmmac_rings_status || IS_ERR(stmmac_rings_status)) {
		pr_info("ERROR creating stmmac ring debugfs file\n");
		debugfs_remove(stmmac_fs_dir);

		return -ENOMEM;
	}

	/* Entry to report the DMA HW features */
	stmmac_dma_cap = debugfs_create_file("dma_cap", S_IRUGO, stmmac_fs_dir,
					     dev, &stmmac_dma_cap_fops);

	if (!stmmac_dma_cap || IS_ERR(stmmac_dma_cap)) {
		pr_info("ERROR creating stmmac MMC debugfs file\n");
		debugfs_remove(stmmac_rings_status);
		debugfs_remove(stmmac_fs_dir);

		return -ENOMEM;
	}

	return 0;
}

static void stmmac_exit_fs(void)
{
	debugfs_remove(stmmac_rings_status);
	debugfs_remove(stmmac_dma_cap);
	debugfs_remove(stmmac_fs_dir);
}
#endif /* CONFIG_STMMAC_DEBUG_FS */

static const struct net_device_ops stmmac_netdev_ops = {
	.ndo_open = stmmac_open,
	.ndo_start_xmit = stmmac_xmit,
	.ndo_stop = stmmac_release,
	.ndo_change_mtu = stmmac_change_mtu,
	.ndo_fix_features = stmmac_fix_features,
	.ndo_set_rx_mode = stmmac_set_rx_mode,
	.ndo_tx_timeout = stmmac_tx_timeout,
	.ndo_do_ioctl = stmmac_ioctl,
	.ndo_set_config = stmmac_config,
#ifdef CONFIG_NET_POLL_CONTROLLER
	.ndo_poll_controller = stmmac_poll_controller,
#endif
	.ndo_set_mac_address = eth_mac_addr,
};

/**
<<<<<<< HEAD
 * stmmac_dvr_probe
 * @device: device pointer
 * Description: this is the main probe function used to
 * call the alloc_etherdev, allocate the priv structure.
 */
struct stmmac_priv *stmmac_dvr_probe(struct device *device,
					struct plat_stmmacenet_data *plat_dat)
{
	int ret = 0;
	struct net_device *ndev = NULL;
	struct stmmac_priv *priv;

	ndev = alloc_etherdev(sizeof(struct stmmac_priv));
	if (!ndev) {
		pr_err("%s: ERROR: allocating the device\n", __func__);
		return NULL;
	}

	SET_NETDEV_DEV(ndev, device);

	priv = netdev_priv(ndev);
	priv->device = device;
	priv->dev = ndev;

	ether_setup(ndev);

	ndev->netdev_ops = &stmmac_netdev_ops;
	stmmac_set_ethtool_ops(ndev);

	ndev->hw_features = NETIF_F_SG | NETIF_F_IP_CSUM | NETIF_F_IPV6_CSUM;
	ndev->features |= ndev->hw_features | NETIF_F_HIGHDMA;
	ndev->watchdog_timeo = msecs_to_jiffies(watchdog);
#ifdef STMMAC_VLAN_TAG_USED
	/* Both mac100 and gmac support receive VLAN tag detection */
	ndev->features |= NETIF_F_HW_VLAN_RX;
#endif
	priv->msg_enable = netif_msg_init(debug, default_msg_level);
=======
 *  stmmac_hw_init - Init the MAC device
 *  @priv : pointer to the private device structure.
 *  Description: this function detects which MAC device
 *  (GMAC/MAC10-100) has to attached, checks the HW capability
 *  (if supported) and sets the driver's features (for example
 *  to use the ring or chaine mode or support the normal/enh
 *  descriptor structure).
 */
static int stmmac_hw_init(struct stmmac_priv *priv)
{
	int ret = 0;
	struct mac_device_info *mac;

	/* Identify the MAC HW device */
	if (priv->plat->has_gmac)
		mac = dwmac1000_setup(priv->ioaddr);
	else
		mac = dwmac100_setup(priv->ioaddr);
	if (!mac)
		return -ENOMEM;

	priv->hw = mac;

	/* To use the chained or ring mode */
	priv->hw->ring = &ring_mode_ops;
>>>>>>> c16fa4f2

	/* Get and dump the chip ID */
	stmmac_get_synopsys_id(priv);

<<<<<<< HEAD
	priv->pause = pause;
	priv->plat = plat_dat;
	netif_napi_add(ndev, &priv->napi, stmmac_poll, 64);
=======
	/* Get the HW capability (new GMAC newer than 3.50a) */
	priv->hw_cap_support = stmmac_get_hw_features(priv);
	if (priv->hw_cap_support) {
		pr_info(" DMA HW capability register supported");

		/* We can override some gmac/dma configuration fields: e.g.
		 * enh_desc, tx_coe (e.g. that are passed through the
		 * platform) with the values from the HW capability
		 * register (if supported).
		 */
		priv->plat->enh_desc = priv->dma_cap.enh_desc;
		priv->plat->tx_coe = priv->dma_cap.tx_coe;
		priv->plat->pmt = priv->dma_cap.pmt_remote_wake_up;
	} else
		pr_info(" No HW DMA feature register supported");

	/* Select the enhnaced/normal descriptor structures */
	stmmac_selec_desc_mode(priv);
>>>>>>> c16fa4f2

	priv->rx_coe = priv->hw->mac->rx_coe(priv->ioaddr);
	if (priv->rx_coe)
		pr_info(" RX Checksum Offload Engine supported\n");
	if (priv->plat->tx_coe)
		pr_info(" TX Checksum insertion supported\n");

<<<<<<< HEAD
	ret = register_netdev(ndev);
	if (ret) {
		pr_err("%s: ERROR %i registering the device\n",
		       __func__, ret);
		goto error;
	}

	DBG(probe, DEBUG, "%s: Scatter/Gather: %s - HW checksums: %s\n",
	    ndev->name, (ndev->features & NETIF_F_SG) ? "on" : "off",
	    (ndev->features & NETIF_F_IP_CSUM) ? "on" : "off");

	return priv;

=======
	if (priv->plat->pmt) {
		pr_info(" Wake-Up On Lan supported\n");
		device_set_wakeup_capable(priv->device, 1);
	}

	return ret;
}

/**
 * stmmac_dvr_probe
 * @device: device pointer
 * Description: this is the main probe function used to
 * call the alloc_etherdev, allocate the priv structure.
 */
struct stmmac_priv *stmmac_dvr_probe(struct device *device,
				     struct plat_stmmacenet_data *plat_dat,
				     void __iomem *addr)
{
	int ret = 0;
	struct net_device *ndev = NULL;
	struct stmmac_priv *priv;

	ndev = alloc_etherdev(sizeof(struct stmmac_priv));
	if (!ndev) {
		pr_err("%s: ERROR: allocating the device\n", __func__);
		return NULL;
	}

	SET_NETDEV_DEV(ndev, device);

	priv = netdev_priv(ndev);
	priv->device = device;
	priv->dev = ndev;

	ether_setup(ndev);

	stmmac_set_ethtool_ops(ndev);
	priv->pause = pause;
	priv->plat = plat_dat;
	priv->ioaddr = addr;
	priv->dev->base_addr = (unsigned long)addr;

	/* Verify driver arguments */
	stmmac_verify_args();

	/* Override with kernel parameters if supplied XXX CRS XXX
	 * this needs to have multiple instances */
	if ((phyaddr >= 0) && (phyaddr <= 31))
		priv->plat->phy_addr = phyaddr;

	/* Init MAC and get the capabilities */
	stmmac_hw_init(priv);

	ndev->netdev_ops = &stmmac_netdev_ops;

	ndev->hw_features = NETIF_F_SG | NETIF_F_IP_CSUM | NETIF_F_IPV6_CSUM |
			    NETIF_F_RXCSUM;
	ndev->features |= ndev->hw_features | NETIF_F_HIGHDMA;
	ndev->watchdog_timeo = msecs_to_jiffies(watchdog);
#ifdef STMMAC_VLAN_TAG_USED
	/* Both mac100 and gmac support receive VLAN tag detection */
	ndev->features |= NETIF_F_HW_VLAN_RX;
#endif
	priv->msg_enable = netif_msg_init(debug, default_msg_level);

	if (flow_ctrl)
		priv->flow_ctrl = FLOW_AUTO;	/* RX/TX pause on */

	netif_napi_add(ndev, &priv->napi, stmmac_poll, 64);

	spin_lock_init(&priv->lock);
	spin_lock_init(&priv->tx_lock);

	ret = register_netdev(ndev);
	if (ret) {
		pr_err("%s: ERROR %i registering the device\n", __func__, ret);
		goto error;
	}

	return priv;

>>>>>>> c16fa4f2
error:
	netif_napi_del(&priv->napi);

	unregister_netdev(ndev);
	free_netdev(ndev);

	return NULL;
}

/**
 * stmmac_dvr_remove
 * @ndev: net device pointer
 * Description: this function resets the TX/RX processes, disables the MAC RX/TX
 * changes the link status, releases the DMA descriptor rings.
 */
int stmmac_dvr_remove(struct net_device *ndev)
{
	struct stmmac_priv *priv = netdev_priv(ndev);

	pr_info("%s:\n\tremoving driver", __func__);

	priv->hw->dma->stop_rx(priv->ioaddr);
	priv->hw->dma->stop_tx(priv->ioaddr);

	stmmac_set_mac(priv->ioaddr, false);
	netif_carrier_off(ndev);
	unregister_netdev(ndev);
	free_netdev(ndev);

	return 0;
}

#ifdef CONFIG_PM
int stmmac_suspend(struct net_device *ndev)
{
	struct stmmac_priv *priv = netdev_priv(ndev);
	int dis_ic = 0;

	if (!ndev || !netif_running(ndev))
		return 0;

	if (priv->phydev)
		phy_stop(priv->phydev);

	spin_lock(&priv->lock);

	netif_device_detach(ndev);
	netif_stop_queue(ndev);

#ifdef CONFIG_STMMAC_TIMER
	priv->tm->timer_stop();
	if (likely(priv->tm->enable))
		dis_ic = 1;
#endif
	napi_disable(&priv->napi);

	/* Stop TX/RX DMA */
	priv->hw->dma->stop_tx(priv->ioaddr);
	priv->hw->dma->stop_rx(priv->ioaddr);
	/* Clear the Rx/Tx descriptors */
	priv->hw->desc->init_rx_desc(priv->dma_rx, priv->dma_rx_size,
				     dis_ic);
	priv->hw->desc->init_tx_desc(priv->dma_tx, priv->dma_tx_size);

	/* Enable Power down mode by programming the PMT regs */
	if (device_may_wakeup(priv->device))
		priv->hw->mac->pmt(priv->ioaddr, priv->wolopts);
	else
		stmmac_set_mac(priv->ioaddr, false);

	spin_unlock(&priv->lock);
	return 0;
}

int stmmac_resume(struct net_device *ndev)
{
	struct stmmac_priv *priv = netdev_priv(ndev);

	if (!netif_running(ndev))
		return 0;

	spin_lock(&priv->lock);

	/* Power Down bit, into the PM register, is cleared
	 * automatically as soon as a magic packet or a Wake-up frame
	 * is received. Anyway, it's better to manually clear
	 * this bit because it can generate problems while resuming
	 * from another devices (e.g. serial console). */
	if (device_may_wakeup(priv->device))
		priv->hw->mac->pmt(priv->ioaddr, 0);

	netif_device_attach(ndev);

	/* Enable the MAC and DMA */
	stmmac_set_mac(priv->ioaddr, true);
	priv->hw->dma->start_tx(priv->ioaddr);
	priv->hw->dma->start_rx(priv->ioaddr);

#ifdef CONFIG_STMMAC_TIMER
	if (likely(priv->tm->enable))
		priv->tm->timer_start(tmrate);
#endif
	napi_enable(&priv->napi);

	netif_start_queue(ndev);

	spin_unlock(&priv->lock);

	if (priv->phydev)
		phy_start(priv->phydev);

	return 0;
}

int stmmac_freeze(struct net_device *ndev)
{
	if (!ndev || !netif_running(ndev))
		return 0;

	return stmmac_release(ndev);
}

int stmmac_restore(struct net_device *ndev)
{
	if (!ndev || !netif_running(ndev))
		return 0;

	return stmmac_open(ndev);
}
#endif /* CONFIG_PM */

#ifndef MODULE
static int __init stmmac_cmdline_opt(char *str)
{
	char *opt;

	if (!str || !*str)
		return -EINVAL;
	while ((opt = strsep(&str, ",")) != NULL) {
		if (!strncmp(opt, "debug:", 6)) {
			if (strict_strtoul(opt + 6, 0, (unsigned long *)&debug))
				goto err;
		} else if (!strncmp(opt, "phyaddr:", 8)) {
			if (strict_strtoul(opt + 8, 0,
					   (unsigned long *)&phyaddr))
				goto err;
		} else if (!strncmp(opt, "dma_txsize:", 11)) {
			if (strict_strtoul(opt + 11, 0,
					   (unsigned long *)&dma_txsize))
				goto err;
		} else if (!strncmp(opt, "dma_rxsize:", 11)) {
			if (strict_strtoul(opt + 11, 0,
					   (unsigned long *)&dma_rxsize))
				goto err;
		} else if (!strncmp(opt, "buf_sz:", 7)) {
			if (strict_strtoul(opt + 7, 0,
					   (unsigned long *)&buf_sz))
				goto err;
		} else if (!strncmp(opt, "tc:", 3)) {
			if (strict_strtoul(opt + 3, 0, (unsigned long *)&tc))
				goto err;
		} else if (!strncmp(opt, "watchdog:", 9)) {
			if (strict_strtoul(opt + 9, 0,
					   (unsigned long *)&watchdog))
				goto err;
		} else if (!strncmp(opt, "flow_ctrl:", 10)) {
			if (strict_strtoul(opt + 10, 0,
					   (unsigned long *)&flow_ctrl))
				goto err;
		} else if (!strncmp(opt, "pause:", 6)) {
			if (strict_strtoul(opt + 6, 0, (unsigned long *)&pause))
				goto err;
#ifdef CONFIG_STMMAC_TIMER
		} else if (!strncmp(opt, "tmrate:", 7)) {
			if (strict_strtoul(opt + 7, 0,
					   (unsigned long *)&tmrate))
				goto err;
#endif
		}
	}
	return 0;

err:
	pr_err("%s: ERROR broken module parameter conversion", __func__);
	return -EINVAL;
}

__setup("stmmaceth=", stmmac_cmdline_opt);
#endif

MODULE_DESCRIPTION("STMMAC 10/100/1000 Ethernet device driver");
MODULE_AUTHOR("Giuseppe Cavallaro <peppe.cavallaro@st.com>");
MODULE_LICENSE("GPL");<|MERGE_RESOLUTION|>--- conflicted
+++ resolved
@@ -885,53 +885,6 @@
 }
 
 /**
- * stmmac_mac_device_setup
- * @dev : device pointer
- * Description: this is to attach the GMAC or MAC 10/100
- * main core structures that will be completed during the
- * open step.
- */
-static int stmmac_mac_device_setup(struct net_device *dev)
-{
-	struct stmmac_priv *priv = netdev_priv(dev);
-
-	struct mac_device_info *device;
-
-	if (priv->plat->has_gmac)
-		device = dwmac1000_setup(priv->ioaddr);
-	else
-		device = dwmac100_setup(priv->ioaddr);
-
-	if (!device)
-		return -ENOMEM;
-
-	priv->hw = device;
-	priv->hw->ring = &ring_mode_ops;
-
-	if (device_can_wakeup(priv->device)) {
-		priv->wolopts = WAKE_MAGIC; /* Magic Frame as default */
-		enable_irq_wake(priv->wol_irq);
-	}
-
-	return 0;
-}
-
-static void stmmac_check_ether_addr(struct stmmac_priv *priv)
-{
-	/* verify if the MAC address is valid, in case of failures it
-	 * generates a random MAC address */
-	if (!is_valid_ether_addr(priv->dev->dev_addr)) {
-		priv->hw->mac->get_umac_addr((void __iomem *)
-					     priv->dev->base_addr,
-					     priv->dev->dev_addr, 0);
-		if  (!is_valid_ether_addr(priv->dev->dev_addr))
-			random_ether_addr(priv->dev->dev_addr);
-	}
-	pr_warning("%s: device MAC address %pM\n", priv->dev->name,
-						   priv->dev->dev_addr);
-}
-
-/**
  *  stmmac_open - open entry point of the driver
  *  @dev : pointer to the device structure.
  *  Description:
@@ -945,28 +898,7 @@
 	struct stmmac_priv *priv = netdev_priv(dev);
 	int ret;
 
-<<<<<<< HEAD
-	/* MAC HW device setup */
-	ret = stmmac_mac_device_setup(dev);
-	if (ret < 0)
-		return ret;
-
-=======
->>>>>>> c16fa4f2
 	stmmac_check_ether_addr(priv);
-
-	/* MDIO bus Registration */
-	ret = stmmac_mdio_register(dev);
-	if (ret < 0) {
-		pr_debug("%s: MDIO bus (id: %d) registration failed",
-			 __func__, priv->plat->bus_id);
-		return ret;
-	}
-
-	/* Override with kernel parameters if supplied XXX CRS XXX
-	 * this needs to have multiple instances */
-	if ((phyaddr >= 0) && (phyaddr <= 31))
-		priv->plat->phy_addr = phyaddr;
 
 	/* MDIO bus Registration */
 	ret = stmmac_mdio_register(dev);
@@ -1059,11 +991,7 @@
 #ifdef CONFIG_STMMAC_DEBUG_FS
 	ret = stmmac_init_fs(dev);
 	if (ret < 0)
-<<<<<<< HEAD
-		pr_warning("\tFailed debugFS registration");
-=======
 		pr_warning("%s: failed debugFS registration\n", __func__);
->>>>>>> c16fa4f2
 #endif
 	/* Start the ball rolling... */
 	DBG(probe, DEBUG, "%s: DMA RX/TX processes started...\n", dev->name);
@@ -1796,45 +1724,6 @@
 };
 
 /**
-<<<<<<< HEAD
- * stmmac_dvr_probe
- * @device: device pointer
- * Description: this is the main probe function used to
- * call the alloc_etherdev, allocate the priv structure.
- */
-struct stmmac_priv *stmmac_dvr_probe(struct device *device,
-					struct plat_stmmacenet_data *plat_dat)
-{
-	int ret = 0;
-	struct net_device *ndev = NULL;
-	struct stmmac_priv *priv;
-
-	ndev = alloc_etherdev(sizeof(struct stmmac_priv));
-	if (!ndev) {
-		pr_err("%s: ERROR: allocating the device\n", __func__);
-		return NULL;
-	}
-
-	SET_NETDEV_DEV(ndev, device);
-
-	priv = netdev_priv(ndev);
-	priv->device = device;
-	priv->dev = ndev;
-
-	ether_setup(ndev);
-
-	ndev->netdev_ops = &stmmac_netdev_ops;
-	stmmac_set_ethtool_ops(ndev);
-
-	ndev->hw_features = NETIF_F_SG | NETIF_F_IP_CSUM | NETIF_F_IPV6_CSUM;
-	ndev->features |= ndev->hw_features | NETIF_F_HIGHDMA;
-	ndev->watchdog_timeo = msecs_to_jiffies(watchdog);
-#ifdef STMMAC_VLAN_TAG_USED
-	/* Both mac100 and gmac support receive VLAN tag detection */
-	ndev->features |= NETIF_F_HW_VLAN_RX;
-#endif
-	priv->msg_enable = netif_msg_init(debug, default_msg_level);
-=======
  *  stmmac_hw_init - Init the MAC device
  *  @priv : pointer to the private device structure.
  *  Description: this function detects which MAC device
@@ -1860,16 +1749,10 @@
 
 	/* To use the chained or ring mode */
 	priv->hw->ring = &ring_mode_ops;
->>>>>>> c16fa4f2
 
 	/* Get and dump the chip ID */
 	stmmac_get_synopsys_id(priv);
 
-<<<<<<< HEAD
-	priv->pause = pause;
-	priv->plat = plat_dat;
-	netif_napi_add(ndev, &priv->napi, stmmac_poll, 64);
-=======
 	/* Get the HW capability (new GMAC newer than 3.50a) */
 	priv->hw_cap_support = stmmac_get_hw_features(priv);
 	if (priv->hw_cap_support) {
@@ -1888,7 +1771,6 @@
 
 	/* Select the enhnaced/normal descriptor structures */
 	stmmac_selec_desc_mode(priv);
->>>>>>> c16fa4f2
 
 	priv->rx_coe = priv->hw->mac->rx_coe(priv->ioaddr);
 	if (priv->rx_coe)
@@ -1896,21 +1778,6 @@
 	if (priv->plat->tx_coe)
 		pr_info(" TX Checksum insertion supported\n");
 
-<<<<<<< HEAD
-	ret = register_netdev(ndev);
-	if (ret) {
-		pr_err("%s: ERROR %i registering the device\n",
-		       __func__, ret);
-		goto error;
-	}
-
-	DBG(probe, DEBUG, "%s: Scatter/Gather: %s - HW checksums: %s\n",
-	    ndev->name, (ndev->features & NETIF_F_SG) ? "on" : "off",
-	    (ndev->features & NETIF_F_IP_CSUM) ? "on" : "off");
-
-	return priv;
-
-=======
 	if (priv->plat->pmt) {
 		pr_info(" Wake-Up On Lan supported\n");
 		device_set_wakeup_capable(priv->device, 1);
@@ -1992,7 +1859,6 @@
 
 	return priv;
 
->>>>>>> c16fa4f2
 error:
 	netif_napi_del(&priv->napi);
 
