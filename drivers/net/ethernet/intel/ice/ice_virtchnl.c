--- conflicted
+++ resolved
@@ -1376,20 +1376,7 @@
 				goto error_param;
 			}
 
-<<<<<<< HEAD
-			if (!test_bit(vf_q_id, vf->txq_ena))
-				dev_dbg(ice_pf_to_dev(vsi->back), "Queue %u on VSI %u is not enabled, but stopping it anyway\n",
-					vf_q_id, vsi->vsi_num);
-
-			ice_fill_txq_meta(vsi, ring, &txq_meta);
-
-			if (ice_vsi_stop_tx_ring(vsi, ICE_NO_RESET, vf->vf_id,
-						 ring, &txq_meta)) {
-				dev_err(ice_pf_to_dev(vsi->back), "Failed to stop Tx ring %d on VSI %d\n",
-					vf_q_id, vsi->vsi_num);
-=======
 			if (ice_vf_vsi_dis_single_txq(vf, vsi, vf_q_id)) {
->>>>>>> 980555e9
 				v_ret = VIRTCHNL_STATUS_ERR_PARAM;
 				goto error_param;
 			}
