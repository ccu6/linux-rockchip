// SPDX-License-Identifier: GPL-2.0
//
// FAN53555 Fairchild Digitally Programmable TinyBuck Regulator Driver.
//
// Supported Part Numbers:
// FAN53555UC00X/01X/03X/04X/05X
//
// Copyright (c) 2012 Marvell Technology Ltd.
// Yunfan Zhang <yfzhang@marvell.com>

#include <linux/module.h>
#include <linux/param.h>
#include <linux/err.h>
#include <linux/platform_device.h>
#include <linux/regulator/driver.h>
#include <linux/regulator/machine.h>
#include <linux/regulator/of_regulator.h>
#include <linux/of_device.h>
#include <linux/i2c.h>
#include <linux/slab.h>
#include <linux/regmap.h>
#include <linux/regulator/fan53555.h>

/* Voltage setting */
#define FAN53555_VSEL0		0x00
#define FAN53555_VSEL1		0x01

#define TCS4525_VSEL0		0x11
#define TCS4525_VSEL1		0x10
#define TCS4525_TIME		0x13
#define TCS4525_COMMAND		0x14
<<<<<<< HEAD
=======
#define TCS4525_LIMCONF		0x16
>>>>>>> 52f971ee

/* Control register */
#define FAN53555_CONTROL	0x02
/* IC Type */
#define FAN53555_ID1		0x03
/* IC mask version */
#define FAN53555_ID2		0x04
/* Monitor register */
#define FAN53555_MONITOR	0x05

/* VSEL bit definitions */
#define VSEL_BUCK_EN	(1 << 7)
#define VSEL_MODE		(1 << 6)
/* Chip ID and Verison */
#define DIE_ID		0x0F	/* ID1 */
#define DIE_REV		0x0F	/* ID2 */
/* Control bit definitions */
#define CTL_OUTPUT_DISCHG	(1 << 7)
#define CTL_SLEW_MASK		(0x7 << 4)
#define CTL_SLEW_SHIFT		4
#define CTL_RESET			(1 << 2)
#define CTL_MODE_VSEL0_MODE	BIT(0)
#define CTL_MODE_VSEL1_MODE	BIT(1)

#define FAN53555_NVOLTAGES	64	/* Numbers of voltages */
#define FAN53526_NVOLTAGES	128

#define TCS_VSEL0_MODE		(1 << 7)
#define TCS_VSEL1_MODE		(1 << 6)

#define TCS_SLEW_SHIFT		3
#define TCS_SLEW_MASK		(0x3 < 3)

enum fan53555_vendor {
	FAN53526_VENDOR_FAIRCHILD = 0,
	FAN53555_VENDOR_FAIRCHILD,
	FAN53555_VENDOR_SILERGY,
	FAN53526_VENDOR_TCS,
};

enum {
	FAN53526_CHIP_ID_01 = 1,
};

enum {
	FAN53526_CHIP_REV_08 = 8,
};

/* IC Type */
enum {
	FAN53555_CHIP_ID_00 = 0,
	FAN53555_CHIP_ID_01,
	FAN53555_CHIP_ID_02,
	FAN53555_CHIP_ID_03,
	FAN53555_CHIP_ID_04,
	FAN53555_CHIP_ID_05,
	FAN53555_CHIP_ID_08 = 8,
};

enum {
	TCS4525_CHIP_ID_12 = 12,
};

enum {
	TCS4526_CHIP_ID_00 = 0,
};

/* IC mask revision */
enum {
	FAN53555_CHIP_REV_00 = 0x3,
	FAN53555_CHIP_REV_13 = 0xf,
};

enum {
	SILERGY_SYR82X = 8,
	SILERGY_SYR83X = 9,
};

struct fan53555_device_info {
	enum fan53555_vendor vendor;
	struct regmap *regmap;
	struct device *dev;
	struct regulator_desc desc;
	struct regulator_init_data *regulator;
	/* IC Type and Rev */
	int chip_id;
	int chip_rev;
	/* Voltage setting register */
	unsigned int vol_reg;
	unsigned int sleep_reg;
	/* Voltage range and step(linear) */
	unsigned int vsel_min;
	unsigned int vsel_step;
	unsigned int vsel_count;
	/* Mode */
	unsigned int mode_reg;
	unsigned int mode_mask;
	/* Sleep voltage cache */
	unsigned int sleep_vol_cache;
	/* Slew rate */
	unsigned int slew_reg;
	unsigned int slew_mask;
<<<<<<< HEAD
	const unsigned int *ramp_delay_table;
	unsigned int n_ramp_values;
=======
	unsigned int slew_shift;
>>>>>>> 52f971ee
	unsigned int slew_rate;
};

static unsigned int fan53555_map_mode(unsigned int mode)
{
	return mode == REGULATOR_MODE_FAST ?
		REGULATOR_MODE_FAST : REGULATOR_MODE_NORMAL;
}

static int fan53555_set_suspend_voltage(struct regulator_dev *rdev, int uV)
{
	struct fan53555_device_info *di = rdev_get_drvdata(rdev);
	int ret;

	if (di->sleep_vol_cache == uV)
		return 0;
	ret = regulator_map_voltage_linear(rdev, uV, uV);
	if (ret < 0)
		return ret;
	ret = regmap_update_bits(rdev->regmap, di->sleep_reg,
				 di->desc.vsel_mask, ret);
	if (ret < 0)
		return ret;
	/* Cache the sleep voltage setting.
	 * Might not be the real voltage which is rounded */
	di->sleep_vol_cache = uV;

	return 0;
}

static int fan53555_set_suspend_enable(struct regulator_dev *rdev)
{
	struct fan53555_device_info *di = rdev_get_drvdata(rdev);

	return regmap_update_bits(rdev->regmap, di->sleep_reg,
				  VSEL_BUCK_EN, VSEL_BUCK_EN);
}

static int fan53555_set_suspend_disable(struct regulator_dev *rdev)
{
	struct fan53555_device_info *di = rdev_get_drvdata(rdev);

	return regmap_update_bits(rdev->regmap, di->sleep_reg,
				  VSEL_BUCK_EN, 0);
}

static int fan53555_set_mode(struct regulator_dev *rdev, unsigned int mode)
{
	struct fan53555_device_info *di = rdev_get_drvdata(rdev);

	switch (mode) {
	case REGULATOR_MODE_FAST:
		regmap_update_bits(rdev->regmap, di->mode_reg,
				   di->mode_mask, di->mode_mask);
		break;
	case REGULATOR_MODE_NORMAL:
		regmap_update_bits(rdev->regmap, di->vol_reg, di->mode_mask, 0);
		break;
	default:
		return -EINVAL;
	}
	return 0;
}

static unsigned int fan53555_get_mode(struct regulator_dev *rdev)
{
	struct fan53555_device_info *di = rdev_get_drvdata(rdev);
	unsigned int val;
	int ret = 0;

	ret = regmap_read(rdev->regmap, di->mode_reg, &val);
	if (ret < 0)
		return ret;
	if (val & di->mode_mask)
		return REGULATOR_MODE_FAST;
	else
		return REGULATOR_MODE_NORMAL;
}

static const unsigned int slew_rates[] = {
	64000,
	32000,
	16000,
	 8000,
	 4000,
	 2000,
	 1000,
	  500,
};

<<<<<<< HEAD
static const unsigned int tcs_slew_rates[] = {
=======
static const int tcs_slew_rates[] = {
>>>>>>> 52f971ee
	18700,
	 9300,
	 4600,
	 2300,
};
<<<<<<< HEAD
=======

static int fan53555_set_ramp(struct regulator_dev *rdev, int ramp)
{
	struct fan53555_device_info *di = rdev_get_drvdata(rdev);
	int regval = -1, i;
	const int *slew_rate_t;
	int slew_rate_n;

	switch (di->vendor) {
	case FAN53526_VENDOR_FAIRCHILD:
	case FAN53555_VENDOR_FAIRCHILD:
	case FAN53555_VENDOR_SILERGY:
		slew_rate_t = slew_rates;
		slew_rate_n = ARRAY_SIZE(slew_rates);
		break;
	case FAN53526_VENDOR_TCS:
		slew_rate_t = tcs_slew_rates;
		slew_rate_n = ARRAY_SIZE(tcs_slew_rates);
		break;
	default:
		return -EINVAL;
	}

	for (i = 0; i < slew_rate_n; i++) {
		if (ramp <= slew_rate_t[i])
			regval = i;
		else
			break;
	}

	if (regval < 0) {
		dev_err(di->dev, "unsupported ramp value %d\n", ramp);
		return -EINVAL;
	}

	return regmap_update_bits(rdev->regmap, di->slew_reg,
				  di->slew_mask, regval << di->slew_shift);
}
>>>>>>> 52f971ee

static const struct regulator_ops fan53555_regulator_ops = {
	.set_voltage_sel = regulator_set_voltage_sel_regmap,
	.get_voltage_sel = regulator_get_voltage_sel_regmap,
	.set_voltage_time_sel = regulator_set_voltage_time_sel,
	.map_voltage = regulator_map_voltage_linear,
	.list_voltage = regulator_list_voltage_linear,
	.set_suspend_voltage = fan53555_set_suspend_voltage,
	.enable = regulator_enable_regmap,
	.disable = regulator_disable_regmap,
	.is_enabled = regulator_is_enabled_regmap,
	.set_mode = fan53555_set_mode,
	.get_mode = fan53555_get_mode,
	.set_ramp_delay = regulator_set_ramp_delay_regmap,
	.set_suspend_enable = fan53555_set_suspend_enable,
	.set_suspend_disable = fan53555_set_suspend_disable,
};

static int fan53526_voltages_setup_fairchild(struct fan53555_device_info *di)
{
	/* Init voltage range and step */
	switch (di->chip_id) {
	case FAN53526_CHIP_ID_01:
		switch (di->chip_rev) {
		case FAN53526_CHIP_REV_08:
			di->vsel_min = 600000;
			di->vsel_step = 6250;
			break;
		default:
			dev_err(di->dev,
				"Chip ID %d with rev %d not supported!\n",
				di->chip_id, di->chip_rev);
			return -EINVAL;
		}
		break;
	default:
		dev_err(di->dev,
			"Chip ID %d not supported!\n", di->chip_id);
		return -EINVAL;
	}

	di->slew_reg = FAN53555_CONTROL;
	di->slew_mask = CTL_SLEW_MASK;
<<<<<<< HEAD
	di->ramp_delay_table = slew_rates;
	di->n_ramp_values = ARRAY_SIZE(slew_rates);
=======
	di->slew_shift = CTL_SLEW_SHIFT;
>>>>>>> 52f971ee
	di->vsel_count = FAN53526_NVOLTAGES;

	return 0;
}

static int fan53555_voltages_setup_fairchild(struct fan53555_device_info *di)
{
	/* Init voltage range and step */
	switch (di->chip_id) {
	case FAN53555_CHIP_ID_00:
		switch (di->chip_rev) {
		case FAN53555_CHIP_REV_00:
			di->vsel_min = 600000;
			di->vsel_step = 10000;
			break;
		case FAN53555_CHIP_REV_13:
			di->vsel_min = 800000;
			di->vsel_step = 10000;
			break;
		default:
			dev_err(di->dev,
				"Chip ID %d with rev %d not supported!\n",
				di->chip_id, di->chip_rev);
			return -EINVAL;
		}
		break;
	case FAN53555_CHIP_ID_01:
	case FAN53555_CHIP_ID_03:
	case FAN53555_CHIP_ID_05:
	case FAN53555_CHIP_ID_08:
		di->vsel_min = 600000;
		di->vsel_step = 10000;
		break;
	case FAN53555_CHIP_ID_04:
		di->vsel_min = 603000;
		di->vsel_step = 12826;
		break;
	default:
		dev_err(di->dev,
			"Chip ID %d not supported!\n", di->chip_id);
		return -EINVAL;
	}
	di->slew_reg = FAN53555_CONTROL;
	di->slew_mask = CTL_SLEW_MASK;
<<<<<<< HEAD
	di->ramp_delay_table = slew_rates;
	di->n_ramp_values = ARRAY_SIZE(slew_rates);
=======
	di->slew_shift = CTL_SLEW_SHIFT;
>>>>>>> 52f971ee
	di->vsel_count = FAN53555_NVOLTAGES;

	return 0;
}

static int fan53555_voltages_setup_silergy(struct fan53555_device_info *di)
{
	/* Init voltage range and step */
	switch (di->chip_id) {
	case SILERGY_SYR82X:
	case SILERGY_SYR83X:
		di->vsel_min = 712500;
		di->vsel_step = 12500;
		break;
	default:
		dev_err(di->dev,
			"Chip ID %d not supported!\n", di->chip_id);
		return -EINVAL;
	}
	di->slew_reg = FAN53555_CONTROL;
	di->slew_mask = CTL_SLEW_MASK;
<<<<<<< HEAD
	di->ramp_delay_table = slew_rates;
	di->n_ramp_values = ARRAY_SIZE(slew_rates);
=======
	di->slew_shift = CTL_SLEW_SHIFT;
>>>>>>> 52f971ee
	di->vsel_count = FAN53555_NVOLTAGES;

	return 0;
}

static int fan53526_voltages_setup_tcs(struct fan53555_device_info *di)
{
	switch (di->chip_id) {
	case TCS4525_CHIP_ID_12:
	case TCS4526_CHIP_ID_00:
		di->slew_reg = TCS4525_TIME;
		di->slew_mask = TCS_SLEW_MASK;
<<<<<<< HEAD
		di->ramp_delay_table = tcs_slew_rates;
		di->n_ramp_values = ARRAY_SIZE(tcs_slew_rates);
=======
		di->slew_shift = TCS_SLEW_SHIFT;
>>>>>>> 52f971ee

		/* Init voltage range and step */
		di->vsel_min = 600000;
		di->vsel_step = 6250;
		di->vsel_count = FAN53526_NVOLTAGES;
		break;
	default:
		dev_err(di->dev, "Chip ID %d not supported!\n", di->chip_id);
		return -EINVAL;
	}

	return 0;
}

/* For 00,01,03,05 options:
 * VOUT = 0.60V + NSELx * 10mV, from 0.60 to 1.23V.
 * For 04 option:
 * VOUT = 0.603V + NSELx * 12.826mV, from 0.603 to 1.411V.
 * */
static int fan53555_device_setup(struct fan53555_device_info *di,
				struct fan53555_platform_data *pdata)
{
	int ret = 0;

	/* Setup voltage control register */
	switch (di->vendor) {
	case FAN53526_VENDOR_FAIRCHILD:
	case FAN53555_VENDOR_FAIRCHILD:
	case FAN53555_VENDOR_SILERGY:
		switch (pdata->sleep_vsel_id) {
		case FAN53555_VSEL_ID_0:
			di->sleep_reg = FAN53555_VSEL0;
			di->vol_reg = FAN53555_VSEL1;
			break;
		case FAN53555_VSEL_ID_1:
			di->sleep_reg = FAN53555_VSEL1;
			di->vol_reg = FAN53555_VSEL0;
			break;
		default:
			dev_err(di->dev, "Invalid VSEL ID!\n");
			return -EINVAL;
		}
		break;
	case FAN53526_VENDOR_TCS:
		switch (pdata->sleep_vsel_id) {
		case FAN53555_VSEL_ID_0:
			di->sleep_reg = TCS4525_VSEL0;
			di->vol_reg = TCS4525_VSEL1;
			break;
		case FAN53555_VSEL_ID_1:
			di->sleep_reg = TCS4525_VSEL1;
			di->vol_reg = TCS4525_VSEL0;
			break;
		default:
			dev_err(di->dev, "Invalid VSEL ID!\n");
			return -EINVAL;
		}
		break;
	default:
		dev_err(di->dev, "vendor %d not supported!\n", di->vendor);
		return -EINVAL;
	}

	/* Setup mode control register */
	switch (di->vendor) {
	case FAN53526_VENDOR_FAIRCHILD:
		di->mode_reg = FAN53555_CONTROL;

		switch (pdata->sleep_vsel_id) {
		case FAN53555_VSEL_ID_0:
			di->mode_mask = CTL_MODE_VSEL1_MODE;
			break;
		case FAN53555_VSEL_ID_1:
			di->mode_mask = CTL_MODE_VSEL0_MODE;
			break;
		}
		break;
	case FAN53555_VENDOR_FAIRCHILD:
	case FAN53555_VENDOR_SILERGY:
		di->mode_reg = di->vol_reg;
		di->mode_mask = VSEL_MODE;
		break;
	case FAN53526_VENDOR_TCS:
		di->mode_reg = TCS4525_COMMAND;

		switch (pdata->sleep_vsel_id) {
		case FAN53555_VSEL_ID_0:
			di->mode_mask = TCS_VSEL1_MODE;
			break;
		case FAN53555_VSEL_ID_1:
			di->mode_mask = TCS_VSEL0_MODE;
			break;
		}
		break;
	default:
		dev_err(di->dev, "vendor %d not supported!\n", di->vendor);
		return -EINVAL;
	}

	/* Setup voltage range */
	switch (di->vendor) {
	case FAN53526_VENDOR_FAIRCHILD:
		ret = fan53526_voltages_setup_fairchild(di);
		break;
	case FAN53555_VENDOR_FAIRCHILD:
		ret = fan53555_voltages_setup_fairchild(di);
		break;
	case FAN53555_VENDOR_SILERGY:
		ret = fan53555_voltages_setup_silergy(di);
		break;
	case FAN53526_VENDOR_TCS:
		ret = fan53526_voltages_setup_tcs(di);
		break;
	default:
		dev_err(di->dev, "vendor %d not supported!\n", di->vendor);
		return -EINVAL;
	}

	return ret;
}

static int fan53555_regulator_register(struct fan53555_device_info *di,
			struct regulator_config *config)
{
	struct regulator_desc *rdesc = &di->desc;
	struct regulator_dev *rdev;

	rdesc->name = "fan53555-reg";
	rdesc->supply_name = "vin";
	rdesc->ops = &fan53555_regulator_ops;
	rdesc->type = REGULATOR_VOLTAGE;
	rdesc->n_voltages = di->vsel_count;
	rdesc->enable_reg = di->vol_reg;
	rdesc->enable_mask = VSEL_BUCK_EN;
	rdesc->min_uV = di->vsel_min;
	rdesc->uV_step = di->vsel_step;
	rdesc->vsel_reg = di->vol_reg;
	rdesc->vsel_mask = di->vsel_count - 1;
	rdesc->ramp_reg = di->slew_reg;
	rdesc->ramp_mask = di->slew_mask;
	rdesc->ramp_delay_table = di->ramp_delay_table;
	rdesc->n_ramp_values = di->n_ramp_values;
	rdesc->owner = THIS_MODULE;

	rdev = devm_regulator_register(di->dev, &di->desc, config);
	return PTR_ERR_OR_ZERO(rdev);
}

static const struct regmap_config fan53555_regmap_config = {
	.reg_bits = 8,
	.val_bits = 8,
};

static struct fan53555_platform_data *fan53555_parse_dt(struct device *dev,
					      struct device_node *np,
					      const struct regulator_desc *desc)
{
	struct fan53555_platform_data *pdata;
	int ret;
	u32 tmp;

	pdata = devm_kzalloc(dev, sizeof(*pdata), GFP_KERNEL);
	if (!pdata)
		return NULL;

	pdata->regulator = of_get_regulator_init_data(dev, np, desc);

	ret = of_property_read_u32(np, "fcs,suspend-voltage-selector",
				   &tmp);
	if (!ret)
		pdata->sleep_vsel_id = tmp;

	return pdata;
}

static const struct of_device_id __maybe_unused fan53555_dt_ids[] = {
	{
		.compatible = "fcs,fan53526",
		.data = (void *)FAN53526_VENDOR_FAIRCHILD,
	}, {
		.compatible = "fcs,fan53555",
		.data = (void *)FAN53555_VENDOR_FAIRCHILD
	}, {
		.compatible = "silergy,syr827",
		.data = (void *)FAN53555_VENDOR_SILERGY,
	}, {
		.compatible = "silergy,syr828",
		.data = (void *)FAN53555_VENDOR_SILERGY,
	}, {
		.compatible = "tcs,tcs4525",
		.data = (void *)FAN53526_VENDOR_TCS
	}, {
		.compatible = "tcs,tcs4526",
		.data = (void *)FAN53526_VENDOR_TCS
<<<<<<< HEAD
=======
	}, {
		.compatible = "tcs,tcs452x",
		.data = (void *)FAN53526_VENDOR_TCS
>>>>>>> 52f971ee
	},
	{ }
};
MODULE_DEVICE_TABLE(of, fan53555_dt_ids);

static int fan53555_regulator_probe(struct i2c_client *client,
				const struct i2c_device_id *id)
{
	struct device_node *np = client->dev.of_node;
	struct fan53555_device_info *di;
	struct fan53555_platform_data *pdata;
	struct regulator_config config = { };
	struct regmap *regmap;
	unsigned int val;
	int ret;

	di = devm_kzalloc(&client->dev, sizeof(struct fan53555_device_info),
					GFP_KERNEL);
	if (!di)
		return -ENOMEM;

	di->desc.of_map_mode = fan53555_map_mode;

	pdata = dev_get_platdata(&client->dev);
	if (!pdata)
		pdata = fan53555_parse_dt(&client->dev, np, &di->desc);

	if (!pdata || !pdata->regulator) {
		dev_err(&client->dev, "Platform data not found!\n");
		return -ENODEV;
	}

	di->regulator = pdata->regulator;
	if (client->dev.of_node) {
		di->vendor =
			(unsigned long)of_device_get_match_data(&client->dev);
	} else {
		/* if no ramp constraint set, get the pdata ramp_delay */
		if (!di->regulator->constraints.ramp_delay) {
			if (pdata->slew_rate >= ARRAY_SIZE(slew_rates)) {
				dev_err(&client->dev, "Invalid slew_rate\n");
				return -EINVAL;
			}

			di->regulator->constraints.ramp_delay
					= slew_rates[pdata->slew_rate];
		}

		di->vendor = id->driver_data;
	}

	regmap = devm_regmap_init_i2c(client, &fan53555_regmap_config);
	if (IS_ERR(regmap)) {
		dev_err(&client->dev, "Failed to allocate regmap!\n");
		return PTR_ERR(regmap);
	}
	di->regmap = regmap;
	di->dev = &client->dev;
	i2c_set_clientdata(client, di);
	/* Get chip ID */
	ret = regmap_read(regmap, FAN53555_ID1, &val);
	if (ret < 0) {
		dev_err(&client->dev, "Failed to get chip ID!\n");
		return ret;
	}
	di->chip_id = val & DIE_ID;
	/* Get chip revision */
	ret = regmap_read(regmap, FAN53555_ID2, &val);
	if (ret < 0) {
		dev_err(&client->dev, "Failed to get chip Rev!\n");
		return ret;
	}
	di->chip_rev = val & DIE_REV;
	dev_info(&client->dev, "FAN53555 Option[%d] Rev[%d] Detected!\n",
				di->chip_id, di->chip_rev);
	/* Device init */
	ret = fan53555_device_setup(di, pdata);
	if (ret < 0) {
		dev_err(&client->dev, "Failed to setup device!\n");
		return ret;
	}
	/* Register regulator */
	config.dev = di->dev;
	config.init_data = di->regulator;
	config.regmap = regmap;
	config.driver_data = di;
	config.of_node = np;

	ret = fan53555_regulator_register(di, &config);
	if (ret < 0)
		dev_err(&client->dev, "Failed to register regulator!\n");

	return ret;
}

static void fan53555_regulator_shutdown(struct i2c_client *client)
{
	struct fan53555_device_info *di;
	int ret;

	di = i2c_get_clientdata(client);

	dev_info(di->dev, "fan53555..... reset\n");

	switch (di->vendor) {
	case FAN53555_VENDOR_FAIRCHILD:
	case FAN53555_VENDOR_SILERGY:
		ret = regmap_update_bits(di->regmap, di->slew_reg,
					 CTL_RESET, CTL_RESET);
		break;
	case FAN53526_VENDOR_TCS:
		ret = regmap_update_bits(di->regmap, TCS4525_LIMCONF,
					 CTL_RESET, CTL_RESET);
		/*
		 * the device can't return 'ack' during the reset,
		 * it will return -ENXIO, ignore this error.
		 */
		if (ret == -ENXIO)
			ret = 0;
		break;
	default:
		ret = -EINVAL;
		break;
	}

	if (ret < 0)
		dev_err(di->dev, "reset: force fan53555_reset error! ret=%d\n", ret);
	else
		dev_info(di->dev, "reset: force fan53555_reset ok!\n");
}

static const struct i2c_device_id fan53555_id[] = {
	{
		.name = "fan53526",
		.driver_data = FAN53526_VENDOR_FAIRCHILD
	}, {
		.name = "fan53555",
		.driver_data = FAN53555_VENDOR_FAIRCHILD
	}, {
		.name = "syr827",
		.driver_data = FAN53555_VENDOR_SILERGY
	}, {
		.name = "syr828",
		.driver_data = FAN53555_VENDOR_SILERGY
	}, {
		.name = "tcs4525",
		.driver_data = FAN53526_VENDOR_TCS
	}, {
		.name = "tcs4526",
		.driver_data = FAN53526_VENDOR_TCS
<<<<<<< HEAD
=======
	}, {
		.name = "tcs452x",
		.driver_data = FAN53526_VENDOR_TCS
>>>>>>> 52f971ee
	},
	{ },
};
MODULE_DEVICE_TABLE(i2c, fan53555_id);

static struct i2c_driver fan53555_regulator_driver = {
	.driver = {
		.name = "fan53555-regulator",
		.of_match_table = of_match_ptr(fan53555_dt_ids),
	},
	.probe = fan53555_regulator_probe,
	.shutdown = fan53555_regulator_shutdown,
	.id_table = fan53555_id,
};

module_i2c_driver(fan53555_regulator_driver);

MODULE_AUTHOR("Yunfan Zhang <yfzhang@marvell.com>");
MODULE_DESCRIPTION("FAN53555 regulator driver");
MODULE_LICENSE("GPL v2");<|MERGE_RESOLUTION|>--- conflicted
+++ resolved
@@ -29,10 +29,7 @@
 #define TCS4525_VSEL1		0x10
 #define TCS4525_TIME		0x13
 #define TCS4525_COMMAND		0x14
-<<<<<<< HEAD
-=======
 #define TCS4525_LIMCONF		0x16
->>>>>>> 52f971ee
 
 /* Control register */
 #define FAN53555_CONTROL	0x02
@@ -135,12 +132,9 @@
 	/* Slew rate */
 	unsigned int slew_reg;
 	unsigned int slew_mask;
-<<<<<<< HEAD
 	const unsigned int *ramp_delay_table;
 	unsigned int n_ramp_values;
-=======
 	unsigned int slew_shift;
->>>>>>> 52f971ee
 	unsigned int slew_rate;
 };
 
@@ -231,57 +225,12 @@
 	  500,
 };
 
-<<<<<<< HEAD
 static const unsigned int tcs_slew_rates[] = {
-=======
-static const int tcs_slew_rates[] = {
->>>>>>> 52f971ee
 	18700,
 	 9300,
 	 4600,
 	 2300,
 };
-<<<<<<< HEAD
-=======
-
-static int fan53555_set_ramp(struct regulator_dev *rdev, int ramp)
-{
-	struct fan53555_device_info *di = rdev_get_drvdata(rdev);
-	int regval = -1, i;
-	const int *slew_rate_t;
-	int slew_rate_n;
-
-	switch (di->vendor) {
-	case FAN53526_VENDOR_FAIRCHILD:
-	case FAN53555_VENDOR_FAIRCHILD:
-	case FAN53555_VENDOR_SILERGY:
-		slew_rate_t = slew_rates;
-		slew_rate_n = ARRAY_SIZE(slew_rates);
-		break;
-	case FAN53526_VENDOR_TCS:
-		slew_rate_t = tcs_slew_rates;
-		slew_rate_n = ARRAY_SIZE(tcs_slew_rates);
-		break;
-	default:
-		return -EINVAL;
-	}
-
-	for (i = 0; i < slew_rate_n; i++) {
-		if (ramp <= slew_rate_t[i])
-			regval = i;
-		else
-			break;
-	}
-
-	if (regval < 0) {
-		dev_err(di->dev, "unsupported ramp value %d\n", ramp);
-		return -EINVAL;
-	}
-
-	return regmap_update_bits(rdev->regmap, di->slew_reg,
-				  di->slew_mask, regval << di->slew_shift);
-}
->>>>>>> 52f971ee
 
 static const struct regulator_ops fan53555_regulator_ops = {
 	.set_voltage_sel = regulator_set_voltage_sel_regmap,
@@ -325,12 +274,9 @@
 
 	di->slew_reg = FAN53555_CONTROL;
 	di->slew_mask = CTL_SLEW_MASK;
-<<<<<<< HEAD
 	di->ramp_delay_table = slew_rates;
 	di->n_ramp_values = ARRAY_SIZE(slew_rates);
-=======
 	di->slew_shift = CTL_SLEW_SHIFT;
->>>>>>> 52f971ee
 	di->vsel_count = FAN53526_NVOLTAGES;
 
 	return 0;
@@ -375,12 +321,9 @@
 	}
 	di->slew_reg = FAN53555_CONTROL;
 	di->slew_mask = CTL_SLEW_MASK;
-<<<<<<< HEAD
 	di->ramp_delay_table = slew_rates;
 	di->n_ramp_values = ARRAY_SIZE(slew_rates);
-=======
 	di->slew_shift = CTL_SLEW_SHIFT;
->>>>>>> 52f971ee
 	di->vsel_count = FAN53555_NVOLTAGES;
 
 	return 0;
@@ -402,12 +345,9 @@
 	}
 	di->slew_reg = FAN53555_CONTROL;
 	di->slew_mask = CTL_SLEW_MASK;
-<<<<<<< HEAD
 	di->ramp_delay_table = slew_rates;
 	di->n_ramp_values = ARRAY_SIZE(slew_rates);
-=======
 	di->slew_shift = CTL_SLEW_SHIFT;
->>>>>>> 52f971ee
 	di->vsel_count = FAN53555_NVOLTAGES;
 
 	return 0;
@@ -420,12 +360,9 @@
 	case TCS4526_CHIP_ID_00:
 		di->slew_reg = TCS4525_TIME;
 		di->slew_mask = TCS_SLEW_MASK;
-<<<<<<< HEAD
 		di->ramp_delay_table = tcs_slew_rates;
 		di->n_ramp_values = ARRAY_SIZE(tcs_slew_rates);
-=======
 		di->slew_shift = TCS_SLEW_SHIFT;
->>>>>>> 52f971ee
 
 		/* Init voltage range and step */
 		di->vsel_min = 600000;
@@ -620,12 +557,9 @@
 	}, {
 		.compatible = "tcs,tcs4526",
 		.data = (void *)FAN53526_VENDOR_TCS
-<<<<<<< HEAD
-=======
 	}, {
 		.compatible = "tcs,tcs452x",
 		.data = (void *)FAN53526_VENDOR_TCS
->>>>>>> 52f971ee
 	},
 	{ }
 };
@@ -776,12 +710,9 @@
 	}, {
 		.name = "tcs4526",
 		.driver_data = FAN53526_VENDOR_TCS
-<<<<<<< HEAD
-=======
 	}, {
 		.name = "tcs452x",
 		.driver_data = FAN53526_VENDOR_TCS
->>>>>>> 52f971ee
 	},
 	{ },
 };
