// SPDX-License-Identifier: GPL-2.0-only
/*
 * Regulator driver for Rockchip RK805/RK808/RK818
 *
 * Copyright (c) 2014, Fuzhou Rockchip Electronics Co., Ltd
 *
 * Author: Chris Zhong <zyw@rock-chips.com>
 * Author: Zhang Qing <zhangqing@rock-chips.com>
 *
 * Copyright (C) 2016 PHYTEC Messtechnik GmbH
 *
 * Author: Wadim Egorov <w.egorov@phytec.de>
 */

#include <linux/delay.h>
#include <linux/gpio.h>
#include <linux/i2c.h>
#include <linux/module.h>
#include <linux/of_device.h>
#include <linux/of_gpio.h>
#include <linux/mfd/rk808.h>
#include <linux/regulator/driver.h>
#include <linux/regulator/of_regulator.h>
#include <linux/gpio/consumer.h>

/* Field Definitions */
#define RK808_BUCK_VSEL_MASK	0x3f
#define RK808_BUCK4_VSEL_MASK	0xf
#define RK808_LDO_VSEL_MASK	0x1f

#define RK809_BUCK5_VSEL_MASK		0x7

#define RK817_LDO_VSEL_MASK		0x7f
#define RK817_BOOST_VSEL_MASK		0x7
#define RK817_BUCK_VSEL_MASK		0x7f

#define RK816_DCDC_SLP_EN_REG_OFFSET	2
#define RK816_SWITCH_SLP_EN_REG_OFFSET	1
#define RK816_LDO1_4_SLP_EN_REG_OFFSET	1
#define RK816_LDO5_6_SLP_EN_REG_OFFSET	2

#define RK818_BUCK_VSEL_MASK		0x3f
#define RK818_BUCK4_VSEL_MASK		0x1f
#define RK818_LDO_VSEL_MASK		0x1f
#define RK818_LDO3_ON_VSEL_MASK		0xf
#define RK818_BOOST_ON_VSEL_MASK	0xe0

/* Ramp rate definitions for buck1 / buck2 only */
#define RK808_RAMP_RATE_OFFSET		3
#define RK808_RAMP_RATE_MASK		(3 << RK808_RAMP_RATE_OFFSET)
#define RK808_RAMP_RATE_2MV_PER_US	(0 << RK808_RAMP_RATE_OFFSET)
#define RK808_RAMP_RATE_4MV_PER_US	(1 << RK808_RAMP_RATE_OFFSET)
#define RK808_RAMP_RATE_6MV_PER_US	(2 << RK808_RAMP_RATE_OFFSET)
#define RK808_RAMP_RATE_10MV_PER_US	(3 << RK808_RAMP_RATE_OFFSET)

#define RK808_DVS2_POL		BIT(2)
#define RK808_DVS1_POL		BIT(1)

/* Offset from XXX_ON_VSEL to XXX_SLP_VSEL */
#define RK808_SLP_REG_OFFSET 1

/* Offset from XXX_ON_VSEL to XXX_DVS_VSEL */
#define RK808_DVS_REG_OFFSET 2

/* Offset from XXX_EN_REG to SLEEP_SET_OFF_XXX */
#define RK808_SLP_SET_OFF_REG_OFFSET 2

/* max steps for increase voltage of Buck1/2, equal 25mv*/
#define MAX_STEPS_ONE_TIME 2

#define ENABLE_MASK(id)			(BIT(id) | BIT(4 + (id)))
#define DISABLE_VAL(id)			(BIT(4 + (id)))

#define RK817_BOOST_DESC(_id, _match, _supply, _min, _max, _step, _vreg,\
	_vmask, _ereg, _emask, _enval, _disval, _etime, m_drop)		\
	{							\
		.name		= (_match),				\
		.supply_name	= (_supply),				\
		.of_match	= of_match_ptr(_match),			\
		.regulators_node = of_match_ptr("regulators"),		\
		.type		= REGULATOR_VOLTAGE,			\
		.id		= (_id),				\
		.n_voltages	= (((_max) - (_min)) / (_step) + 1),	\
		.owner		= THIS_MODULE,				\
		.min_uV		= (_min) * 1000,			\
		.uV_step	= (_step) * 1000,			\
		.vsel_reg	= (_vreg),				\
		.vsel_mask	= (_vmask),				\
		.enable_reg	= (_ereg),				\
		.enable_mask	= (_emask),				\
		.enable_val     = (_enval),				\
		.disable_val     = (_disval),				\
		.enable_time	= (_etime),				\
		.min_dropout_uV = (m_drop) * 1000,			\
		.ops		= &rk817_boost_ops,			\
	}

#define RK8XX_DESC_COM(_id, _match, _supply, _min, _max, _step, _vreg,	\
	_vmask, _ereg, _emask, _enval, _disval, _etime, _ops)		\
	{								\
		.name		= (_match),				\
		.supply_name	= (_supply),				\
		.of_match	= of_match_ptr(_match),			\
		.regulators_node = of_match_ptr("regulators"),		\
		.type		= REGULATOR_VOLTAGE,			\
		.id		= (_id),				\
		.n_voltages	= (((_max) - (_min)) / (_step) + 1),	\
		.owner		= THIS_MODULE,				\
		.min_uV		= (_min) * 1000,			\
		.uV_step	= (_step) * 1000,			\
		.vsel_reg	= (_vreg),				\
		.vsel_mask	= (_vmask),				\
		.enable_reg	= (_ereg),				\
		.enable_mask	= (_emask),				\
		.enable_val     = (_enval),				\
		.disable_val     = (_disval),				\
		.enable_time	= (_etime),				\
		.ops		= _ops,			\
	}

#define RK816_DESC(_id, _match, _supply, _min, _max, _step, _vreg,	\
	_vmask, _ereg, _emask, _disval, _etime)				\
	RK8XX_DESC_COM(_id, _match, _supply, _min, _max, _step, _vreg,	\
	_vmask, _ereg, _emask, _emask, _disval, _etime, &rk808_reg_ops)

#define RK805_DESC(_id, _match, _supply, _min, _max, _step, _vreg,	\
	_vmask, _ereg, _emask, _disval, _etime)				\
	RK8XX_DESC_COM(_id, _match, _supply, _min, _max, _step, _vreg,	\
	_vmask, _ereg, _emask, _emask, _disval, _etime, &rk808_reg_ops)

#define RK8XX_DESC(_id, _match, _supply, _min, _max, _step, _vreg,	\
	_vmask, _ereg, _emask, _etime)					\
	RK8XX_DESC_COM(_id, _match, _supply, _min, _max, _step, _vreg,	\
	_vmask, _ereg, _emask, 0, 0, _etime, &rk808_reg_ops)

#define RK817_DESC(_id, _match, _supply, _min, _max, _step, _vreg,	\
	_vmask, _ereg, _emask, _enval, _disval, _etime)			\
	RK8XX_DESC_COM(_id, _match, _supply, _min, _max, _step, _vreg,	\
	_vmask, _ereg, _emask, _enval, _disval, _etime, &rk817_reg_ops)

#define RKXX_DESC_SWITCH_COM(_id, _match, _supply, _ereg, _emask,	\
	_enval, _disval, _ops)						\
	{								\
		.name		= (_match),				\
		.supply_name	= (_supply),				\
		.of_match	= of_match_ptr(_match),			\
		.regulators_node = of_match_ptr("regulators"),		\
		.type		= REGULATOR_VOLTAGE,			\
		.id		= (_id),				\
		.enable_reg	= (_ereg),				\
		.enable_mask	= (_emask),				\
		.enable_val     = (_enval),				\
		.disable_val     = (_disval),				\
		.owner		= THIS_MODULE,				\
		.ops		= _ops					\
	}

#define RK817_DESC_SWITCH(_id, _match, _supply, _ereg, _emask, _enval,	\
	_disval)							\
	RKXX_DESC_SWITCH_COM(_id, _match, _supply, _ereg, _emask,	\
	_enval, _disval, &rk817_switch_ops)

#define RK8XX_DESC_SWITCH(_id, _match, _supply, _ereg, _emask)		\
	RKXX_DESC_SWITCH_COM(_id, _match, _supply, _ereg, _emask,	\
	0, 0, &rk808_switch_ops)

struct rk808_regulator_data {
	struct gpio_desc *dvs_gpio[2];
};

<<<<<<< HEAD
=======
static const int rk808_buck_config_regs[] = {
	RK808_BUCK1_CONFIG_REG,
	RK808_BUCK2_CONFIG_REG,
	RK808_BUCK3_CONFIG_REG,
	RK808_BUCK4_CONFIG_REG,
};

static const struct linear_range rk805_buck_1_2_voltage_ranges[] = {
	REGULATOR_LINEAR_RANGE(712500, 0, 59, 12500),	/* 0.7125v - 1.45v */
	REGULATOR_LINEAR_RANGE(1800000, 60, 62, 200000),/* 1.8v - 2.2v */
	REGULATOR_LINEAR_RANGE(2300000, 63, 63, 0),	/* 2.3v - 2.3v */
};

static const struct linear_range rk805_buck4_voltage_ranges[] = {
	REGULATOR_LINEAR_RANGE(800000, 0, 26, 100000),	/* 0.8v - 3.4v */
	REGULATOR_LINEAR_RANGE(3500000, 27, 31, 0),	/* 3.5v */
};

>>>>>>> 52f971ee
static const struct linear_range rk808_ldo3_voltage_ranges[] = {
	REGULATOR_LINEAR_RANGE(800000, 0, 13, 100000),
	REGULATOR_LINEAR_RANGE(2500000, 15, 15, 0),
};

static const struct linear_range rk816_buck_voltage_ranges[] = {
	REGULATOR_LINEAR_RANGE(712500, 0, 59, 12500),	/* 0.7125v - 1.45v */
	REGULATOR_LINEAR_RANGE(1800000, 60, 62, 200000),/* 1.8v - 2.2v */
	REGULATOR_LINEAR_RANGE(2300000, 63, 63, 0),	/* 2.3v - 2.3v */
};

static const struct linear_range rk816_buck4_voltage_ranges[] = {
	REGULATOR_LINEAR_RANGE(800000, 0, 26, 100000),	/* 0.8v - 3.4 */
	REGULATOR_LINEAR_RANGE(3500000, 27, 31, 0),	/* 3.5v */
};

#define RK809_BUCK5_SEL_CNT		(8)

static const struct linear_range rk809_buck5_voltage_ranges[] = {
	REGULATOR_LINEAR_RANGE(1500000, 0, 0, 0),
	REGULATOR_LINEAR_RANGE(1800000, 1, 3, 200000),
	REGULATOR_LINEAR_RANGE(2800000, 4, 5, 200000),
	REGULATOR_LINEAR_RANGE(3300000, 6, 7, 300000),
};

#define RK817_BUCK1_MIN0 500000
#define RK817_BUCK1_MAX0 1500000

#define RK817_BUCK1_MIN1 1600000
#define RK817_BUCK1_MAX1 2400000

#define RK817_BUCK3_MAX1 3400000

#define RK817_BUCK1_STP0 12500
#define RK817_BUCK1_STP1 100000

#define RK817_BUCK1_SEL0 ((RK817_BUCK1_MAX0 - RK817_BUCK1_MIN0) /\
						  RK817_BUCK1_STP0)
#define RK817_BUCK1_SEL1 ((RK817_BUCK1_MAX1 - RK817_BUCK1_MIN1) /\
						  RK817_BUCK1_STP1)

#define RK817_BUCK3_SEL1 ((RK817_BUCK3_MAX1 - RK817_BUCK1_MIN1) /\
						  RK817_BUCK1_STP1)

#define RK817_BUCK1_SEL_CNT (RK817_BUCK1_SEL0 + RK817_BUCK1_SEL1 + 1)
#define RK817_BUCK3_SEL_CNT (RK817_BUCK1_SEL0 + RK817_BUCK3_SEL1 + 1)

static const struct linear_range rk817_buck1_voltage_ranges[] = {
	REGULATOR_LINEAR_RANGE(RK817_BUCK1_MIN0, 0,
			       RK817_BUCK1_SEL0, RK817_BUCK1_STP0),
	REGULATOR_LINEAR_RANGE(RK817_BUCK1_MIN1, RK817_BUCK1_SEL0 + 1,
			       RK817_BUCK1_SEL_CNT, RK817_BUCK1_STP1),
};

static const struct linear_range rk817_buck3_voltage_ranges[] = {
	REGULATOR_LINEAR_RANGE(RK817_BUCK1_MIN0, 0,
			       RK817_BUCK1_SEL0, RK817_BUCK1_STP0),
	REGULATOR_LINEAR_RANGE(RK817_BUCK1_MIN1, RK817_BUCK1_SEL0 + 1,
			       RK817_BUCK3_SEL_CNT, RK817_BUCK1_STP1),
};

static const unsigned int rk808_buck1_2_ramp_table[] = {
	2000, 4000, 6000, 10000
};

/* RK817 RK809 */
static const unsigned int rk817_buck1_4_ramp_table[] = {
	3000, 6300, 12500, 25000
};

static int rk808_buck1_2_get_voltage_sel_regmap(struct regulator_dev *rdev)
{
	struct rk808_regulator_data *pdata = rdev_get_drvdata(rdev);
	int id = rdev_get_id(rdev);
	struct gpio_desc *gpio = pdata->dvs_gpio[id];
	unsigned int val;
	int ret;

	if (!gpio || gpiod_get_value(gpio) == 0)
		return regulator_get_voltage_sel_regmap(rdev);

	ret = regmap_read(rdev->regmap,
			  rdev->desc->vsel_reg + RK808_DVS_REG_OFFSET,
			  &val);
	if (ret != 0)
		return ret;

	val &= rdev->desc->vsel_mask;
	val >>= ffs(rdev->desc->vsel_mask) - 1;

	return val;
}

static int rk808_buck1_2_i2c_set_voltage_sel(struct regulator_dev *rdev,
					     unsigned sel)
{
	int ret, delta_sel;
	unsigned int old_sel, tmp, val, mask = rdev->desc->vsel_mask;

	ret = regmap_read(rdev->regmap, rdev->desc->vsel_reg, &val);
	if (ret != 0)
		return ret;

	tmp = val & ~mask;
	old_sel = val & mask;
	old_sel >>= ffs(mask) - 1;
	delta_sel = sel - old_sel;

	/*
	 * If directly modify the register to change the voltage, we will face
	 * the risk of overshoot. Put it into a multi-step, can effectively
	 * avoid this problem, a step is 100mv here.
	 */
	while (delta_sel > MAX_STEPS_ONE_TIME) {
		old_sel += MAX_STEPS_ONE_TIME;
		val = old_sel << (ffs(mask) - 1);
		val |= tmp;

		/*
		 * i2c is 400kHz (2.5us per bit) and we must transmit _at least_
		 * 3 bytes (24 bits) plus start and stop so 26 bits.  So we've
		 * got more than 65 us between each voltage change and thus
		 * won't ramp faster than ~1500 uV / us.
		 */
		ret = regmap_write(rdev->regmap, rdev->desc->vsel_reg, val);
		delta_sel = sel - old_sel;
	}

	sel <<= ffs(mask) - 1;
	val = tmp | sel;
	ret = regmap_write(rdev->regmap, rdev->desc->vsel_reg, val);

	/*
	 * When we change the voltage register directly, the ramp rate is about
	 * 100000uv/us, wait 1us to make sure the target voltage to be stable,
	 * so we needn't wait extra time after that.
	 */
	udelay(1);

	return ret;
}

#ifdef CONFIG_CLK_RK312X
extern void rkclk_cpuclk_div_setting(int div);
#else
static inline void rkclk_cpuclk_div_setting(int div) {}
#endif

static int rk816_regulator_set_voltage_sel_regmap(struct regulator_dev *rdev,
						  unsigned int sel)
{
	int ret, real_sel, delay = 100;
	int rk816_type;
	int id = rdev_get_id(rdev);

	regmap_read(rdev->regmap, RK816_CHIP_VER_REG, &rk816_type);
	rk816_type &= RK816_CHIP_VERSION_MASK;
	sel <<= ffs(rdev->desc->vsel_mask) - 1;

	if ((rk816_type != RK816_TYPE_ES2) && (id == 0)) {
		if (sel > 23)
			rkclk_cpuclk_div_setting(4);
		else
			rkclk_cpuclk_div_setting(2);
	}

	do {
		ret = regmap_update_bits(rdev->regmap,
					 rdev->desc->vsel_reg,
					 rdev->desc->vsel_mask, sel);
		if (ret)
			return ret;

		if (rk816_type == RK816_TYPE_ES2) {
			ret = regmap_update_bits(rdev->regmap,
						 RK816_DCDC_EN_REG2,
						 RK816_BUCK_DVS_CONFIRM,
						 RK816_BUCK_DVS_CONFIRM);
			if (ret)
				return ret;
		}

		regmap_read(rdev->regmap,
			    rdev->desc->vsel_reg, &real_sel);
		real_sel &= rdev->desc->vsel_mask;
		delay--;
	} while ((sel != real_sel) && (delay > 0));

	if ((rk816_type != RK816_TYPE_ES2) && (id == 0))
		rkclk_cpuclk_div_setting(1);

	return ret;
}

static int rk808_buck1_2_set_voltage_sel(struct regulator_dev *rdev,
					 unsigned sel)
{
	struct rk808_regulator_data *pdata = rdev_get_drvdata(rdev);
	int id = rdev_get_id(rdev);
	struct gpio_desc *gpio = pdata->dvs_gpio[id];
	unsigned int reg = rdev->desc->vsel_reg;
	unsigned old_sel;
	int ret, gpio_level;

	if (!gpio)
		return rk808_buck1_2_i2c_set_voltage_sel(rdev, sel);

	gpio_level = gpiod_get_value(gpio);
	if (gpio_level == 0) {
		reg += RK808_DVS_REG_OFFSET;
		ret = regmap_read(rdev->regmap, rdev->desc->vsel_reg, &old_sel);
	} else {
		ret = regmap_read(rdev->regmap,
				  reg + RK808_DVS_REG_OFFSET,
				  &old_sel);
	}

	if (ret != 0)
		return ret;

	sel <<= ffs(rdev->desc->vsel_mask) - 1;
	sel |= old_sel & ~rdev->desc->vsel_mask;

	ret = regmap_write(rdev->regmap, reg, sel);
	if (ret)
		return ret;

	gpiod_set_value(gpio, !gpio_level);

	return ret;
}

static int rk808_buck1_2_set_voltage_time_sel(struct regulator_dev *rdev,
				       unsigned int old_selector,
				       unsigned int new_selector)
{
	struct rk808_regulator_data *pdata = rdev_get_drvdata(rdev);
	int id = rdev_get_id(rdev);
	struct gpio_desc *gpio = pdata->dvs_gpio[id];

	/* if there is no dvs1/2 pin, we don't need wait extra time here. */
	if (!gpio)
		return 0;

	return regulator_set_voltage_time_sel(rdev, old_selector, new_selector);
}

<<<<<<< HEAD
=======
static int rk805_set_ramp_delay(struct regulator_dev *rdev, int ramp_delay)
{
	unsigned int ramp_value = RK808_RAMP_RATE_10MV_PER_US;
	unsigned int reg = rk808_buck_config_regs[rdev_get_id(rdev)];

	switch (ramp_delay) {
	case 0 ... 3000:
		ramp_value = RK805_RAMP_RATE_3MV_PER_US;
		break;
	case 3001 ... 6000:
		ramp_value = RK805_RAMP_RATE_6MV_PER_US;
		break;
	case 6001 ... 12500:
		ramp_value = RK805_RAMP_RATE_12_5MV_PER_US;
		break;
	case 12501 ... 25000:
		ramp_value = RK805_RAMP_RATE_25MV_PER_US;
		break;
	default:
		pr_warn("%s ramp_delay: %d not supported\n",
			rdev->desc->name, ramp_delay);
	}

	return regmap_update_bits(rdev->regmap, reg,
				  RK805_RAMP_RATE_MASK, ramp_value);
}

static int rk808_set_ramp_delay(struct regulator_dev *rdev, int ramp_delay)
{
	unsigned int ramp_value = RK808_RAMP_RATE_10MV_PER_US;
	unsigned int reg = rk808_buck_config_regs[rdev_get_id(rdev)];

	switch (ramp_delay) {
	case 1 ... 2000:
		ramp_value = RK808_RAMP_RATE_2MV_PER_US;
		break;
	case 2001 ... 4000:
		ramp_value = RK808_RAMP_RATE_4MV_PER_US;
		break;
	case 4001 ... 6000:
		ramp_value = RK808_RAMP_RATE_6MV_PER_US;
		break;
	case 6001 ... 10000:
		break;
	default:
		pr_warn("%s ramp_delay: %d not supported, setting 10000\n",
			rdev->desc->name, ramp_delay);
	}

	return regmap_update_bits(rdev->regmap, reg,
				  RK808_RAMP_RATE_MASK, ramp_value);
}

static int rk8xx_set_ramp_delay(struct regulator_dev *rdev, int ramp_delay)
{
	struct rk808 *rk808 = dev_get_drvdata(rdev->dev.parent);

	if (rk808->variant == RK805_ID)
		return rk805_set_ramp_delay(rdev, ramp_delay);

	return rk808_set_ramp_delay(rdev, ramp_delay);
}

/*
 * RK817 RK809
 */
static int rk817_set_ramp_delay(struct regulator_dev *rdev, int ramp_delay)
{
	unsigned int ramp_value = RK817_RAMP_RATE_25MV_PER_US;
	unsigned int reg = RK817_BUCK_CONFIG_REG(rdev_get_id(rdev));

	switch (ramp_delay) {
	case 0 ... 3000:
		ramp_value = RK817_RAMP_RATE_3MV_PER_US;
		break;
	case 3001 ... 6300:
		ramp_value = RK817_RAMP_RATE_6_3MV_PER_US;
		break;
	case 6301 ... 12500:
		ramp_value = RK817_RAMP_RATE_12_5MV_PER_US;
		break;
	case 12501 ... 25000:
		break;
	default:
		dev_warn(&rdev->dev,
			 "%s ramp_delay: %d not supported, setting 25000\n",
			 rdev->desc->name, ramp_delay);
	}

	return regmap_update_bits(rdev->regmap, reg,
				  RK817_RAMP_RATE_MASK, ramp_value);
}

>>>>>>> 52f971ee
static int rk808_set_suspend_voltage(struct regulator_dev *rdev, int uv)
{
	unsigned int reg;
	int sel = regulator_map_voltage_linear(rdev, uv, uv);

	if (sel < 0)
		return -EINVAL;

	reg = rdev->desc->vsel_reg + RK808_SLP_REG_OFFSET;

	return regmap_update_bits(rdev->regmap, reg,
				  rdev->desc->vsel_mask,
				  sel);
}

static int rk808_set_suspend_voltage_range(struct regulator_dev *rdev, int uv)
{
	unsigned int reg;
	int sel = regulator_map_voltage_linear_range(rdev, uv, uv);

	if (sel < 0)
		return -EINVAL;

	reg = rdev->desc->vsel_reg + RK808_SLP_REG_OFFSET;

	return regmap_update_bits(rdev->regmap, reg,
				  rdev->desc->vsel_mask,
				  sel);
}

static int rk805_set_suspend_enable(struct regulator_dev *rdev)
{
	unsigned int reg, offset;

	if (rdev->desc->id >= RK805_ID_LDO1)
		offset = RK805_SLP_LDO_EN_OFFSET;
	else
		offset = RK805_SLP_DCDC_EN_OFFSET;

	reg = rdev->desc->enable_reg + offset;

	return regmap_update_bits(rdev->regmap, reg,
				  rdev->desc->enable_mask,
				  rdev->desc->enable_mask);
}

static int rk805_set_suspend_disable(struct regulator_dev *rdev)
{
	unsigned int reg, offset;

	if (rdev->desc->id >= RK805_ID_LDO1)
		offset = RK805_SLP_LDO_EN_OFFSET;
	else
		offset = RK805_SLP_DCDC_EN_OFFSET;

	reg = rdev->desc->enable_reg + offset;

	return regmap_update_bits(rdev->regmap, reg,
				  rdev->desc->enable_mask,
				  0);
}

static int rk816_set_suspend_enable(struct regulator_dev *rdev)
{
	unsigned int reg, val;

	if (rdev->desc->id <= RK816_ID_DCDC4) {
		reg = rdev->desc->enable_reg +
			RK816_DCDC_SLP_EN_REG_OFFSET;
		val = 1 << rdev->desc->id;
	} else if ((rdev->desc->id > RK816_ID_DCDC4) &&
		   (rdev->desc->id <= RK816_ID_LDO4)) {
		reg = rdev->desc->enable_reg -
			RK816_LDO1_4_SLP_EN_REG_OFFSET;
		val = 1 << (rdev->desc->id - RK816_ID_LDO1);
	} else {
		reg = rdev->desc->enable_reg -
			RK816_LDO5_6_SLP_EN_REG_OFFSET;
		val = 1 << (rdev->desc->id - RK816_ID_LDO1);
	}

	return regmap_update_bits(rdev->regmap, reg,
				  val,
				  val);
}

static int rk816_set_suspend_disable(struct regulator_dev *rdev)
{
	unsigned int reg, val;

	if (rdev->desc->id <= RK816_ID_DCDC4) {
		reg = rdev->desc->enable_reg +
			RK816_DCDC_SLP_EN_REG_OFFSET;
		val = 1 << rdev->desc->id;
	} else if ((rdev->desc->id > RK816_ID_DCDC4) &&
		   (rdev->desc->id <= RK816_ID_LDO4)) {
		reg = rdev->desc->enable_reg -
			RK816_LDO1_4_SLP_EN_REG_OFFSET;
		val = 1 << (rdev->desc->id - RK816_ID_LDO1);
	} else {
		reg = rdev->desc->enable_reg -
			RK816_LDO5_6_SLP_EN_REG_OFFSET;
		val = 1 << (rdev->desc->id - RK816_ID_LDO1);
	}

	return regmap_update_bits(rdev->regmap, reg,
				  val,
				  0);
}

static int rk808_set_suspend_enable(struct regulator_dev *rdev)
{
	unsigned int reg;
	struct rk808 *rk808 = dev_get_drvdata(rdev->dev.parent);

	if (rk808->variant == RK816_ID)
		return rk816_set_suspend_enable(rdev);
	else if (rk808->variant == RK805_ID)
		return rk805_set_suspend_enable(rdev);

	reg = rdev->desc->enable_reg + RK808_SLP_SET_OFF_REG_OFFSET;

	return regmap_update_bits(rdev->regmap, reg,
				  rdev->desc->enable_mask,
				  0);
}

static int rk808_set_suspend_disable(struct regulator_dev *rdev)
{
	unsigned int reg;
	struct rk808 *rk808 = dev_get_drvdata(rdev->dev.parent);

	if (rk808->variant == RK816_ID)
		return rk816_set_suspend_disable(rdev);
	else if (rk808->variant == RK805_ID)
		return rk805_set_suspend_disable(rdev);

	reg = rdev->desc->enable_reg + RK808_SLP_SET_OFF_REG_OFFSET;

	return regmap_update_bits(rdev->regmap, reg,
				  rdev->desc->enable_mask,
				  rdev->desc->enable_mask);
}

static int rk817_set_suspend_enable_ctrl(struct regulator_dev *rdev,
					 unsigned int en)
{
	unsigned int reg;
	int id = rdev_get_id(rdev);
	unsigned int id_slp, msk, val;

	if (id >= RK817_ID_DCDC1 && id <= RK817_ID_DCDC4)
		id_slp = id;
	else if (id >= RK817_ID_LDO1 && id <= RK817_ID_LDO8)
		id_slp = 8 + (id - RK817_ID_LDO1);
	else if (id >= RK817_ID_LDO9 && id <= RK809_ID_SW2)
		id_slp = 4 + (id - RK817_ID_LDO9);
	else
		return -EINVAL;

	reg = RK817_POWER_SLP_EN_REG(id_slp / 8);

	msk = BIT(id_slp % 8);
	if (en)
		val = msk;
	else
		val = 0;

	return regmap_update_bits(rdev->regmap, reg, msk, val);
}

static int rk817_set_suspend_enable(struct regulator_dev *rdev)
{
	return rk817_set_suspend_enable_ctrl(rdev, 1);
}

static int rk817_set_suspend_disable(struct regulator_dev *rdev)
{
	return rk817_set_suspend_enable_ctrl(rdev, 0);
}

static int rk8xx_set_suspend_mode(struct regulator_dev *rdev, unsigned int mode)
{
	unsigned int reg;

	reg = rdev->desc->vsel_reg + RK808_SLP_REG_OFFSET;

	switch (mode) {
	case REGULATOR_MODE_FAST:
		return regmap_update_bits(rdev->regmap, reg,
					  PWM_MODE_MSK, FPWM_MODE);
	case REGULATOR_MODE_NORMAL:
		return regmap_update_bits(rdev->regmap, reg,
					  PWM_MODE_MSK, AUTO_PWM_MODE);
	default:
		dev_err(&rdev->dev, "do not support this mode\n");
		return -EINVAL;
	}

	return 0;
}

static int rk8xx_set_mode(struct regulator_dev *rdev, unsigned int mode)
{
	switch (mode) {
	case REGULATOR_MODE_FAST:
		return regmap_update_bits(rdev->regmap, rdev->desc->vsel_reg,
					  PWM_MODE_MSK, FPWM_MODE);
	case REGULATOR_MODE_NORMAL:
		return regmap_update_bits(rdev->regmap, rdev->desc->vsel_reg,
					  PWM_MODE_MSK, AUTO_PWM_MODE);
	default:
		dev_err(&rdev->dev, "do not support this mode\n");
		return -EINVAL;
	}

	return 0;
}

static unsigned int rk8xx_get_mode(struct regulator_dev *rdev)
{
	unsigned int val;
	int err;

	err = regmap_read(rdev->regmap, rdev->desc->vsel_reg, &val);
	if (err)
		return err;

	if (val & FPWM_MODE)
		return REGULATOR_MODE_FAST;
	else
		return REGULATOR_MODE_NORMAL;
}

static int rk8xx_enabled_wmsk_regmap(struct regulator_dev *rdev)
{
	return regmap_update_bits(rdev->regmap,
				  rdev->desc->enable_reg,
				  rdev->desc->enable_mask,
				  rdev->desc->enable_mask);
}

static int rk8xx_disabled_wmsk_regmap(struct regulator_dev *rdev)
{
	return regmap_update_bits(rdev->regmap,
				  rdev->desc->enable_reg,
				  rdev->desc->enable_mask,
				  rdev->desc->disable_val);
}

static int rk8xx_is_enabled_wmsk_regmap(struct regulator_dev *rdev)
{
	unsigned int val;
	int ret;

	ret = regmap_read(rdev->regmap, rdev->desc->enable_reg, &val);
	if (ret != 0)
		return ret;

	val &= rdev->desc->enable_val;
	return val != 0;
}

static unsigned int rk8xx_regulator_of_map_mode(unsigned int mode)
{
	switch (mode) {
	case 1:
		return REGULATOR_MODE_FAST;
	case 2:
		return REGULATOR_MODE_NORMAL;
	default:
		return REGULATOR_MODE_INVALID;
	}
}

static const struct regulator_ops rk808_buck1_2_ops = {
	.list_voltage		= regulator_list_voltage_linear,
	.map_voltage		= regulator_map_voltage_linear,
	.get_voltage_sel	= rk808_buck1_2_get_voltage_sel_regmap,
	.set_voltage_sel	= rk808_buck1_2_set_voltage_sel,
	.set_voltage_time_sel	= rk808_buck1_2_set_voltage_time_sel,
	.enable			= regulator_enable_regmap,
	.disable		= regulator_disable_regmap,
	.is_enabled		= regulator_is_enabled_regmap,
<<<<<<< HEAD
	.set_ramp_delay		= regulator_set_ramp_delay_regmap,
=======
	.set_mode		= rk8xx_set_mode,
	.get_mode		= rk8xx_get_mode,
	.set_suspend_mode	= rk8xx_set_suspend_mode,
	.set_ramp_delay		= rk8xx_set_ramp_delay,
>>>>>>> 52f971ee
	.set_suspend_voltage	= rk808_set_suspend_voltage,
	.set_suspend_enable	= rk808_set_suspend_enable,
	.set_suspend_disable	= rk808_set_suspend_disable,
};

static const struct regulator_ops rk816_buck1_2_ops_ranges = {
	.list_voltage		= regulator_list_voltage_linear_range,
	.map_voltage		= regulator_map_voltage_linear_range,
	.get_voltage_sel	= regulator_get_voltage_sel_regmap,
	.set_voltage_sel	= rk816_regulator_set_voltage_sel_regmap,
	.set_voltage_time_sel	= regulator_set_voltage_time_sel,
	.enable			= regulator_enable_regmap,
	.disable		= regulator_disable_regmap,
	.is_enabled		= regulator_is_enabled_regmap,
	.set_mode		= rk8xx_set_mode,
	.get_mode		= rk8xx_get_mode,
	.set_suspend_mode	= rk8xx_set_suspend_mode,
	.set_ramp_delay		= rk8xx_set_ramp_delay,
	.set_suspend_voltage	= rk808_set_suspend_voltage_range,
	.set_suspend_enable	= rk808_set_suspend_enable,
	.set_suspend_disable	= rk808_set_suspend_disable,
};

static const struct regulator_ops rk808_reg_ops = {
	.list_voltage		= regulator_list_voltage_linear,
	.map_voltage		= regulator_map_voltage_linear,
	.get_voltage_sel	= regulator_get_voltage_sel_regmap,
	.set_voltage_sel	= regulator_set_voltage_sel_regmap,
	.enable			= regulator_enable_regmap,
	.disable		= regulator_disable_regmap,
	.is_enabled		= regulator_is_enabled_regmap,
	.set_suspend_voltage	= rk808_set_suspend_voltage,
	.set_suspend_enable	= rk808_set_suspend_enable,
	.set_suspend_disable	= rk808_set_suspend_disable,
};

static const struct regulator_ops rk808_reg_ops_ranges = {
	.list_voltage		= regulator_list_voltage_linear_range,
	.map_voltage		= regulator_map_voltage_linear_range,
	.get_voltage_sel	= regulator_get_voltage_sel_regmap,
	.set_voltage_sel	= regulator_set_voltage_sel_regmap,
	.enable			= regulator_enable_regmap,
	.disable		= regulator_disable_regmap,
	.is_enabled		= regulator_is_enabled_regmap,
	.set_mode		= rk8xx_set_mode,
	.get_mode		= rk8xx_get_mode,
	.set_suspend_mode	= rk8xx_set_suspend_mode,
	.set_ramp_delay		= rk8xx_set_ramp_delay,
	.set_suspend_voltage	= rk808_set_suspend_voltage_range,
	.set_suspend_enable	= rk808_set_suspend_enable,
	.set_suspend_disable	= rk808_set_suspend_disable,
};

static const struct regulator_ops rk808_switch_ops = {
	.enable			= regulator_enable_regmap,
	.disable		= regulator_disable_regmap,
	.is_enabled		= regulator_is_enabled_regmap,
	.set_mode		= rk8xx_set_mode,
	.get_mode		= rk8xx_get_mode,
	.set_suspend_enable	= rk808_set_suspend_enable,
	.set_suspend_disable	= rk808_set_suspend_disable,
};

static const struct regulator_ops rk809_buck5_ops_range = {
	.list_voltage		= regulator_list_voltage_linear_range,
	.map_voltage		= regulator_map_voltage_linear_range,
	.get_voltage_sel	= regulator_get_voltage_sel_regmap,
	.set_voltage_sel	= regulator_set_voltage_sel_regmap,
	.set_voltage_time_sel	= regulator_set_voltage_time_sel,
	.enable			= rk8xx_enabled_wmsk_regmap,
	.disable		= rk8xx_disabled_wmsk_regmap,
	.is_enabled		= rk8xx_is_enabled_wmsk_regmap,
	.set_suspend_voltage	= rk808_set_suspend_voltage_range,
	.set_suspend_enable	= rk817_set_suspend_enable,
	.set_suspend_disable	= rk817_set_suspend_disable,
};

static const struct regulator_ops rk817_reg_ops = {
	.list_voltage		= regulator_list_voltage_linear,
	.map_voltage		= regulator_map_voltage_linear,
	.get_voltage_sel	= regulator_get_voltage_sel_regmap,
	.set_voltage_sel	= regulator_set_voltage_sel_regmap,
	.enable			= rk8xx_enabled_wmsk_regmap,
	.disable		= rk8xx_disabled_wmsk_regmap,
	.is_enabled		= rk8xx_is_enabled_wmsk_regmap,
	.set_suspend_voltage	= rk808_set_suspend_voltage,
	.set_suspend_enable	= rk817_set_suspend_enable,
	.set_suspend_disable	= rk817_set_suspend_disable,
};

static const struct regulator_ops rk817_boost_ops = {
	.list_voltage		= regulator_list_voltage_linear,
	.map_voltage		= regulator_map_voltage_linear,
	.get_voltage_sel	= regulator_get_voltage_sel_regmap,
	.set_voltage_sel	= regulator_set_voltage_sel_regmap,
	.enable			= rk8xx_enabled_wmsk_regmap,
	.disable		= rk8xx_disabled_wmsk_regmap,
	.is_enabled		= rk8xx_is_enabled_wmsk_regmap,
	.set_suspend_enable	= rk817_set_suspend_enable,
	.set_suspend_disable	= rk817_set_suspend_disable,
};

static const struct regulator_ops rk817_buck_ops_range = {
	.list_voltage		= regulator_list_voltage_linear_range,
	.map_voltage		= regulator_map_voltage_linear_range,
	.get_voltage_sel	= regulator_get_voltage_sel_regmap,
	.set_voltage_sel	= regulator_set_voltage_sel_regmap,
	.set_voltage_time_sel	= regulator_set_voltage_time_sel,
	.enable			= rk8xx_enabled_wmsk_regmap,
	.disable		= rk8xx_disabled_wmsk_regmap,
	.is_enabled		= rk8xx_is_enabled_wmsk_regmap,
	.set_mode		= rk8xx_set_mode,
	.get_mode		= rk8xx_get_mode,
	.set_suspend_mode	= rk8xx_set_suspend_mode,
	.set_ramp_delay		= regulator_set_ramp_delay_regmap,
	.set_suspend_voltage	= rk808_set_suspend_voltage_range,
	.set_suspend_enable	= rk817_set_suspend_enable,
	.set_suspend_disable	= rk817_set_suspend_disable,
};

static const struct regulator_ops rk817_switch_ops = {
	.enable			= rk8xx_enabled_wmsk_regmap,
	.disable		= rk8xx_disabled_wmsk_regmap,
	.is_enabled		= rk8xx_is_enabled_wmsk_regmap,
	.set_suspend_enable	= rk817_set_suspend_enable,
	.set_suspend_disable	= rk817_set_suspend_disable,
};

static const struct regulator_desc rk805_reg[] = {
	{
		.name = "DCDC_REG1",
		.supply_name = "vcc1",
		.of_match = of_match_ptr("DCDC_REG1"),
		.regulators_node = of_match_ptr("regulators"),
		.id = RK805_ID_DCDC1,
		.ops = &rk808_reg_ops_ranges,
		.type = REGULATOR_VOLTAGE,
		.n_voltages = 64,
		.linear_ranges = rk805_buck_1_2_voltage_ranges,
		.n_linear_ranges = ARRAY_SIZE(rk805_buck_1_2_voltage_ranges),
		.vsel_reg = RK805_BUCK1_ON_VSEL_REG,
		.vsel_mask = RK818_BUCK_VSEL_MASK,
		.enable_reg = RK805_DCDC_EN_REG,
		.enable_mask = ENABLE_MASK(RK805_ID_DCDC1),
		.enable_val = ENABLE_MASK(RK805_ID_DCDC1),
		.disable_val = DISABLE_VAL(RK805_ID_DCDC1),
		.of_map_mode = rk8xx_regulator_of_map_mode,
		.owner = THIS_MODULE,
	}, {
		.name = "DCDC_REG2",
		.supply_name = "vcc2",
		.of_match = of_match_ptr("DCDC_REG2"),
		.regulators_node = of_match_ptr("regulators"),
		.id = RK805_ID_DCDC2,
		.ops = &rk808_reg_ops_ranges,
		.type = REGULATOR_VOLTAGE,
		.n_voltages = 64,
		.linear_ranges = rk805_buck_1_2_voltage_ranges,
		.n_linear_ranges = ARRAY_SIZE(rk805_buck_1_2_voltage_ranges),
		.vsel_reg = RK805_BUCK2_ON_VSEL_REG,
		.vsel_mask = RK818_BUCK_VSEL_MASK,
		.enable_reg = RK805_DCDC_EN_REG,
		.enable_mask = ENABLE_MASK(RK805_ID_DCDC2),
		.enable_val = ENABLE_MASK(RK805_ID_DCDC2),
		.disable_val = DISABLE_VAL(RK805_ID_DCDC2),
		.of_map_mode = rk8xx_regulator_of_map_mode,
		.owner = THIS_MODULE,
	}, {
		.name = "DCDC_REG3",
		.supply_name = "vcc3",
		.of_match = of_match_ptr("DCDC_REG3"),
		.regulators_node = of_match_ptr("regulators"),
		.id = RK805_ID_DCDC3,
		.ops = &rk808_switch_ops,
		.type = REGULATOR_VOLTAGE,
		.n_voltages = 1,
		.enable_reg = RK805_DCDC_EN_REG,
		.enable_mask = ENABLE_MASK(RK805_ID_DCDC3),
		.enable_val = ENABLE_MASK(RK805_ID_DCDC3),
		.disable_val = DISABLE_VAL(RK805_ID_DCDC3),
		.of_map_mode = rk8xx_regulator_of_map_mode,
		.owner = THIS_MODULE,
	}, {
		.name = "DCDC_REG4",
		.supply_name = "vcc4",
		.of_match = of_match_ptr("DCDC_REG4"),
		.regulators_node = of_match_ptr("regulators"),
		.id = RK805_ID_DCDC4,
		.ops = &rk808_reg_ops_ranges,
		.type = REGULATOR_VOLTAGE,
		.n_voltages = 32,
		.linear_ranges = rk805_buck4_voltage_ranges,
		.n_linear_ranges = ARRAY_SIZE(rk805_buck4_voltage_ranges),
		.vsel_reg = RK805_BUCK4_ON_VSEL_REG,
		.vsel_mask = RK818_BUCK4_VSEL_MASK,
		.enable_reg = RK805_DCDC_EN_REG,
		.enable_mask = ENABLE_MASK(RK805_ID_DCDC4),
		.enable_val = ENABLE_MASK(RK805_ID_DCDC4),
		.disable_val = DISABLE_VAL(RK805_ID_DCDC4),
		.of_map_mode = rk8xx_regulator_of_map_mode,
		.owner = THIS_MODULE,
	},

	RK805_DESC(RK805_ID_LDO1, "LDO_REG1", "vcc5", 800, 3400, 100,
		RK805_LDO1_ON_VSEL_REG, RK818_LDO_VSEL_MASK, RK805_LDO_EN_REG,
		ENABLE_MASK(0), DISABLE_VAL(0), 400),
	RK805_DESC(RK805_ID_LDO2, "LDO_REG2", "vcc5", 800, 3400, 100,
		RK805_LDO2_ON_VSEL_REG, RK818_LDO_VSEL_MASK, RK805_LDO_EN_REG,
		ENABLE_MASK(1), DISABLE_VAL(1), 400),
	RK805_DESC(RK805_ID_LDO3, "LDO_REG3", "vcc6", 800, 3400, 100,
		RK805_LDO3_ON_VSEL_REG, RK818_LDO_VSEL_MASK, RK805_LDO_EN_REG,
		ENABLE_MASK(2), DISABLE_VAL(2), 400),
};

static const struct regulator_desc rk808_reg[] = {
	{
		.name = "DCDC_REG1",
		.supply_name = "vcc1",
		.of_match = of_match_ptr("DCDC_REG1"),
		.regulators_node = of_match_ptr("regulators"),
		.id = RK808_ID_DCDC1,
		.ops = &rk808_buck1_2_ops,
		.type = REGULATOR_VOLTAGE,
		.min_uV = 712500,
		.uV_step = 12500,
		.n_voltages = 64,
		.vsel_reg = RK808_BUCK1_ON_VSEL_REG,
		.vsel_mask = RK808_BUCK_VSEL_MASK,
		.enable_reg = RK808_DCDC_EN_REG,
		.enable_mask = BIT(0),
		.ramp_reg = RK808_BUCK1_CONFIG_REG,
		.ramp_mask = RK808_RAMP_RATE_MASK,
		.ramp_delay_table = rk808_buck1_2_ramp_table,
		.n_ramp_values = ARRAY_SIZE(rk808_buck1_2_ramp_table),
		.owner = THIS_MODULE,
	}, {
		.name = "DCDC_REG2",
		.supply_name = "vcc2",
		.of_match = of_match_ptr("DCDC_REG2"),
		.regulators_node = of_match_ptr("regulators"),
		.id = RK808_ID_DCDC2,
		.ops = &rk808_buck1_2_ops,
		.type = REGULATOR_VOLTAGE,
		.min_uV = 712500,
		.uV_step = 12500,
		.n_voltages = 64,
		.vsel_reg = RK808_BUCK2_ON_VSEL_REG,
		.vsel_mask = RK808_BUCK_VSEL_MASK,
		.enable_reg = RK808_DCDC_EN_REG,
		.enable_mask = BIT(1),
		.ramp_reg = RK808_BUCK2_CONFIG_REG,
		.ramp_mask = RK808_RAMP_RATE_MASK,
		.ramp_delay_table = rk808_buck1_2_ramp_table,
		.n_ramp_values = ARRAY_SIZE(rk808_buck1_2_ramp_table),
		.owner = THIS_MODULE,
	}, {
		.name = "DCDC_REG3",
		.supply_name = "vcc3",
		.of_match = of_match_ptr("DCDC_REG3"),
		.regulators_node = of_match_ptr("regulators"),
		.id = RK808_ID_DCDC3,
		.ops = &rk808_switch_ops,
		.type = REGULATOR_VOLTAGE,
		.n_voltages = 1,
		.enable_reg = RK808_DCDC_EN_REG,
		.enable_mask = BIT(2),
		.owner = THIS_MODULE,
	},
	RK8XX_DESC(RK808_ID_DCDC4, "DCDC_REG4", "vcc4", 1800, 3300, 100,
		RK808_BUCK4_ON_VSEL_REG, RK808_BUCK4_VSEL_MASK,
		RK808_DCDC_EN_REG, BIT(3), 0),
	RK8XX_DESC(RK808_ID_LDO1, "LDO_REG1", "vcc6", 1800, 3400, 100,
		RK808_LDO1_ON_VSEL_REG, RK808_LDO_VSEL_MASK, RK808_LDO_EN_REG,
		BIT(0), 400),
	RK8XX_DESC(RK808_ID_LDO2, "LDO_REG2", "vcc6", 1800, 3400, 100,
		RK808_LDO2_ON_VSEL_REG, RK808_LDO_VSEL_MASK, RK808_LDO_EN_REG,
		BIT(1), 400),
	{
		.name = "LDO_REG3",
		.supply_name = "vcc7",
		.of_match = of_match_ptr("LDO_REG3"),
		.regulators_node = of_match_ptr("regulators"),
		.id = RK808_ID_LDO3,
		.ops = &rk808_reg_ops_ranges,
		.type = REGULATOR_VOLTAGE,
		.n_voltages = 16,
		.linear_ranges = rk808_ldo3_voltage_ranges,
		.n_linear_ranges = ARRAY_SIZE(rk808_ldo3_voltage_ranges),
		.vsel_reg = RK808_LDO3_ON_VSEL_REG,
		.vsel_mask = RK808_BUCK4_VSEL_MASK,
		.enable_reg = RK808_LDO_EN_REG,
		.enable_mask = BIT(2),
		.enable_time = 400,
		.owner = THIS_MODULE,
	},
	RK8XX_DESC(RK808_ID_LDO4, "LDO_REG4", "vcc9", 1800, 3400, 100,
		RK808_LDO4_ON_VSEL_REG, RK808_LDO_VSEL_MASK, RK808_LDO_EN_REG,
		BIT(3), 400),
	RK8XX_DESC(RK808_ID_LDO5, "LDO_REG5", "vcc9", 1800, 3400, 100,
		RK808_LDO5_ON_VSEL_REG, RK808_LDO_VSEL_MASK, RK808_LDO_EN_REG,
		BIT(4), 400),
	RK8XX_DESC(RK808_ID_LDO6, "LDO_REG6", "vcc10", 800, 2500, 100,
		RK808_LDO6_ON_VSEL_REG, RK808_LDO_VSEL_MASK, RK808_LDO_EN_REG,
		BIT(5), 400),
	RK8XX_DESC(RK808_ID_LDO7, "LDO_REG7", "vcc7", 800, 2500, 100,
		RK808_LDO7_ON_VSEL_REG, RK808_LDO_VSEL_MASK, RK808_LDO_EN_REG,
		BIT(6), 400),
	RK8XX_DESC(RK808_ID_LDO8, "LDO_REG8", "vcc11", 1800, 3400, 100,
		RK808_LDO8_ON_VSEL_REG, RK808_LDO_VSEL_MASK, RK808_LDO_EN_REG,
		BIT(7), 400),
	RK8XX_DESC_SWITCH(RK808_ID_SWITCH1, "SWITCH_REG1", "vcc8",
		RK808_DCDC_EN_REG, BIT(5)),
	RK8XX_DESC_SWITCH(RK808_ID_SWITCH2, "SWITCH_REG2", "vcc12",
		RK808_DCDC_EN_REG, BIT(6)),
};

static const struct regulator_desc rk816_reg[] = {
	{
		.name = "DCDC_REG1",
		.supply_name = "vcc1",
		.of_match = of_match_ptr("DCDC_REG1"),
		.regulators_node = of_match_ptr("regulators"),
		.id = RK816_ID_DCDC1,
		.ops = &rk816_buck1_2_ops_ranges,
		.type = REGULATOR_VOLTAGE,
		.n_voltages = 64,
		.linear_ranges = rk816_buck_voltage_ranges,
		.n_linear_ranges = ARRAY_SIZE(rk816_buck_voltage_ranges),
		.vsel_reg = RK816_BUCK1_ON_VSEL_REG,
		.vsel_mask = RK818_BUCK_VSEL_MASK,
		.enable_reg = RK816_DCDC_EN_REG1,
		.enable_mask = BIT(4) | BIT(0),
		.enable_val = BIT(4) | BIT(0),
		.disable_val = BIT(4),
		.of_map_mode = rk8xx_regulator_of_map_mode,
		.owner = THIS_MODULE,
	}, {
		.name = "DCDC_REG2",
		.supply_name = "vcc2",
		.of_match = of_match_ptr("DCDC_REG2"),
		.regulators_node = of_match_ptr("regulators"),
		.id = RK816_ID_DCDC2,
		.ops = &rk816_buck1_2_ops_ranges,
		.type = REGULATOR_VOLTAGE,
		.n_voltages = 64,
		.linear_ranges = rk816_buck_voltage_ranges,
		.n_linear_ranges = ARRAY_SIZE(rk816_buck_voltage_ranges),
		.vsel_reg = RK816_BUCK2_ON_VSEL_REG,
		.vsel_mask = RK818_BUCK_VSEL_MASK,
		.enable_reg = RK816_DCDC_EN_REG1,
		.enable_mask = BIT(5) | BIT(1),
		.enable_val = BIT(5) | BIT(1),
		.disable_val = BIT(5),
		.of_map_mode = rk8xx_regulator_of_map_mode,
		.owner = THIS_MODULE,
	}, {
		.name = "DCDC_REG3",
		.supply_name = "vcc3",
		.of_match = of_match_ptr("DCDC_REG3"),
		.regulators_node = of_match_ptr("regulators"),
		.id = RK818_ID_DCDC3,
		.ops = &rk808_switch_ops,
		.type = REGULATOR_VOLTAGE,
		.n_voltages = 1,
		.enable_reg = RK816_DCDC_EN_REG1,
		.enable_mask = BIT(6) | BIT(2),
		.enable_val =  BIT(6) | BIT(2),
		.disable_val = BIT(6),
		.of_map_mode = rk8xx_regulator_of_map_mode,
		.owner = THIS_MODULE,
	}, {
		.name = "DCDC_REG4",
		.supply_name = "vcc4",
		.of_match = of_match_ptr("DCDC_REG4"),
		.regulators_node = of_match_ptr("regulators"),
		.id = RK816_ID_DCDC4,
		.ops = &rk808_reg_ops_ranges,
		.type = REGULATOR_VOLTAGE,
		.n_voltages = 32,
		.linear_ranges = rk816_buck4_voltage_ranges,
		.n_linear_ranges = ARRAY_SIZE(rk816_buck4_voltage_ranges),
		.vsel_reg = RK816_BUCK4_ON_VSEL_REG,
		.vsel_mask = RK818_BUCK4_VSEL_MASK,
		.enable_reg = RK816_DCDC_EN_REG1,
		.enable_mask = BIT(7) | BIT(3),
		.enable_val = BIT(7) | BIT(3),
		.disable_val = BIT(7),
		.of_map_mode = rk8xx_regulator_of_map_mode,
		.owner = THIS_MODULE,
	},

	RK816_DESC(RK816_ID_LDO1, "LDO_REG1", "vcc5", 800, 3400, 100,
		   RK816_LDO1_ON_VSEL_REG, RK818_LDO_VSEL_MASK,
		   RK816_LDO_EN_REG1, ENABLE_MASK(0), DISABLE_VAL(0), 400),
	RK816_DESC(RK816_ID_LDO2, "LDO_REG2", "vcc5", 800, 3400, 100,
		   RK816_LDO2_ON_VSEL_REG, RK818_LDO_VSEL_MASK,
		   RK816_LDO_EN_REG1, ENABLE_MASK(1), DISABLE_VAL(1), 400),
	RK816_DESC(RK816_ID_LDO3, "LDO_REG3", "vcc5", 800, 3400, 100,
		   RK816_LDO3_ON_VSEL_REG, RK818_LDO_VSEL_MASK,
		   RK816_LDO_EN_REG1, ENABLE_MASK(2), DISABLE_VAL(2), 400),
	RK816_DESC(RK816_ID_LDO4, "LDO_REG4", "vcc6", 800, 3400, 100,
		   RK816_LDO4_ON_VSEL_REG, RK818_LDO_VSEL_MASK,
		   RK816_LDO_EN_REG1, ENABLE_MASK(3), DISABLE_VAL(3), 400),
	RK816_DESC(RK816_ID_LDO5, "LDO_REG5", "vcc6", 800, 3400, 100,
		   RK816_LDO5_ON_VSEL_REG, RK818_LDO_VSEL_MASK,
		   RK816_LDO_EN_REG2, ENABLE_MASK(0), DISABLE_VAL(0), 400),
	RK816_DESC(RK816_ID_LDO6, "LDO_REG6", "vcc6", 800, 3400, 100,
		   RK816_LDO6_ON_VSEL_REG, RK818_LDO_VSEL_MASK,
		   RK816_LDO_EN_REG2, ENABLE_MASK(1), DISABLE_VAL(1), 400),
};

static const struct regulator_desc rk809_reg[] = {
	{
		.name = "DCDC_REG1",
		.supply_name = "vcc1",
		.of_match = of_match_ptr("DCDC_REG1"),
		.regulators_node = of_match_ptr("regulators"),
		.id = RK817_ID_DCDC1,
		.ops = &rk817_buck_ops_range,
		.type = REGULATOR_VOLTAGE,
		.n_voltages = RK817_BUCK1_SEL_CNT + 1,
		.linear_ranges = rk817_buck1_voltage_ranges,
		.n_linear_ranges = ARRAY_SIZE(rk817_buck1_voltage_ranges),
		.vsel_reg = RK817_BUCK1_ON_VSEL_REG,
		.vsel_mask = RK817_BUCK_VSEL_MASK,
		.enable_reg = RK817_POWER_EN_REG(0),
		.enable_mask = ENABLE_MASK(RK817_ID_DCDC1),
		.enable_val = BIT(RK817_ID_DCDC1),
		.disable_val = DISABLE_VAL(RK817_ID_DCDC1),
		.ramp_reg = RK817_BUCK_CONFIG_REG(RK817_ID_DCDC1),
		.ramp_mask = RK817_RAMP_RATE_MASK,
		.ramp_delay_table = rk817_buck1_4_ramp_table,
		.n_ramp_values = ARRAY_SIZE(rk817_buck1_4_ramp_table),
		.of_map_mode = rk8xx_regulator_of_map_mode,
		.owner = THIS_MODULE,
	}, {
		.name = "DCDC_REG2",
		.supply_name = "vcc2",
		.of_match = of_match_ptr("DCDC_REG2"),
		.regulators_node = of_match_ptr("regulators"),
		.id = RK817_ID_DCDC2,
		.ops = &rk817_buck_ops_range,
		.type = REGULATOR_VOLTAGE,
		.n_voltages = RK817_BUCK1_SEL_CNT + 1,
		.linear_ranges = rk817_buck1_voltage_ranges,
		.n_linear_ranges = ARRAY_SIZE(rk817_buck1_voltage_ranges),
		.vsel_reg = RK817_BUCK2_ON_VSEL_REG,
		.vsel_mask = RK817_BUCK_VSEL_MASK,
		.enable_reg = RK817_POWER_EN_REG(0),
		.enable_mask = ENABLE_MASK(RK817_ID_DCDC2),
		.enable_val = BIT(RK817_ID_DCDC2),
		.disable_val = DISABLE_VAL(RK817_ID_DCDC2),
		.ramp_reg = RK817_BUCK_CONFIG_REG(RK817_ID_DCDC2),
		.ramp_mask = RK817_RAMP_RATE_MASK,
		.ramp_delay_table = rk817_buck1_4_ramp_table,
		.n_ramp_values = ARRAY_SIZE(rk817_buck1_4_ramp_table),
		.of_map_mode = rk8xx_regulator_of_map_mode,
		.owner = THIS_MODULE,
	}, {
		.name = "DCDC_REG3",
		.supply_name = "vcc3",
		.of_match = of_match_ptr("DCDC_REG3"),
		.regulators_node = of_match_ptr("regulators"),
		.id = RK817_ID_DCDC3,
		.ops = &rk817_buck_ops_range,
		.type = REGULATOR_VOLTAGE,
		.n_voltages = RK817_BUCK1_SEL_CNT + 1,
		.linear_ranges = rk817_buck1_voltage_ranges,
		.n_linear_ranges = ARRAY_SIZE(rk817_buck1_voltage_ranges),
		.vsel_reg = RK817_BUCK3_ON_VSEL_REG,
		.vsel_mask = RK817_BUCK_VSEL_MASK,
		.enable_reg = RK817_POWER_EN_REG(0),
		.enable_mask = ENABLE_MASK(RK817_ID_DCDC3),
		.enable_val = BIT(RK817_ID_DCDC3),
		.disable_val = DISABLE_VAL(RK817_ID_DCDC3),
		.ramp_reg = RK817_BUCK_CONFIG_REG(RK817_ID_DCDC3),
		.ramp_mask = RK817_RAMP_RATE_MASK,
		.ramp_delay_table = rk817_buck1_4_ramp_table,
		.n_ramp_values = ARRAY_SIZE(rk817_buck1_4_ramp_table),
		.of_map_mode = rk8xx_regulator_of_map_mode,
		.owner = THIS_MODULE,
	}, {
		.name = "DCDC_REG4",
		.supply_name = "vcc4",
		.of_match = of_match_ptr("DCDC_REG4"),
		.regulators_node = of_match_ptr("regulators"),
		.id = RK817_ID_DCDC4,
		.ops = &rk817_buck_ops_range,
		.type = REGULATOR_VOLTAGE,
		.n_voltages = RK817_BUCK3_SEL_CNT + 1,
		.linear_ranges = rk817_buck3_voltage_ranges,
		.n_linear_ranges = ARRAY_SIZE(rk817_buck3_voltage_ranges),
		.vsel_reg = RK817_BUCK4_ON_VSEL_REG,
		.vsel_mask = RK817_BUCK_VSEL_MASK,
		.enable_reg = RK817_POWER_EN_REG(0),
		.enable_mask = ENABLE_MASK(RK817_ID_DCDC4),
		.enable_val = BIT(RK817_ID_DCDC4),
		.disable_val = DISABLE_VAL(RK817_ID_DCDC4),
		.ramp_reg = RK817_BUCK_CONFIG_REG(RK817_ID_DCDC4),
		.ramp_mask = RK817_RAMP_RATE_MASK,
		.ramp_delay_table = rk817_buck1_4_ramp_table,
		.n_ramp_values = ARRAY_SIZE(rk817_buck1_4_ramp_table),
		.of_map_mode = rk8xx_regulator_of_map_mode,
		.owner = THIS_MODULE,
	},
	{
		.name = "DCDC_REG5",
		.supply_name = "vcc9",
		.of_match = of_match_ptr("DCDC_REG5"),
		.regulators_node = of_match_ptr("regulators"),
		.id = RK809_ID_DCDC5,
		.ops = &rk809_buck5_ops_range,
		.type = REGULATOR_VOLTAGE,
		.n_voltages = RK809_BUCK5_SEL_CNT,
		.linear_ranges = rk809_buck5_voltage_ranges,
		.n_linear_ranges = ARRAY_SIZE(rk809_buck5_voltage_ranges),
		.vsel_reg = RK809_BUCK5_CONFIG(0),
		.vsel_mask = RK809_BUCK5_VSEL_MASK,
		.enable_reg = RK817_POWER_EN_REG(3),
		.enable_mask = ENABLE_MASK(1),
		.enable_val = BIT(1),
		.disable_val = DISABLE_VAL(1),
		.of_map_mode = rk8xx_regulator_of_map_mode,
		.owner = THIS_MODULE,
	},
	RK817_DESC(RK817_ID_LDO1, "LDO_REG1", "vcc5", 600, 3400, 25,
		   RK817_LDO_ON_VSEL_REG(0), RK817_LDO_VSEL_MASK,
		   RK817_POWER_EN_REG(1), ENABLE_MASK(0), BIT(0),
		   DISABLE_VAL(0), 400),
	RK817_DESC(RK817_ID_LDO2, "LDO_REG2", "vcc5", 600, 3400, 25,
		   RK817_LDO_ON_VSEL_REG(1), RK817_LDO_VSEL_MASK,
		   RK817_POWER_EN_REG(1), ENABLE_MASK(1), BIT(1),
		   DISABLE_VAL(1), 400),
	RK817_DESC(RK817_ID_LDO3, "LDO_REG3", "vcc5", 600, 3400, 25,
		   RK817_LDO_ON_VSEL_REG(2), RK817_LDO_VSEL_MASK,
		   RK817_POWER_EN_REG(1), ENABLE_MASK(2), BIT(2),
		   DISABLE_VAL(2), 400),
	RK817_DESC(RK817_ID_LDO4, "LDO_REG4", "vcc6", 600, 3400, 25,
		   RK817_LDO_ON_VSEL_REG(3), RK817_LDO_VSEL_MASK,
		   RK817_POWER_EN_REG(1), ENABLE_MASK(3), BIT(3),
		   DISABLE_VAL(3), 400),
	RK817_DESC(RK817_ID_LDO5, "LDO_REG5", "vcc6", 600, 3400, 25,
		   RK817_LDO_ON_VSEL_REG(4), RK817_LDO_VSEL_MASK,
		   RK817_POWER_EN_REG(2), ENABLE_MASK(0), BIT(0),
		   DISABLE_VAL(0), 400),
	RK817_DESC(RK817_ID_LDO6, "LDO_REG6", "vcc6", 600, 3400, 25,
		   RK817_LDO_ON_VSEL_REG(5), RK817_LDO_VSEL_MASK,
		   RK817_POWER_EN_REG(2), ENABLE_MASK(1), BIT(1),
		   DISABLE_VAL(1), 400),
	RK817_DESC(RK817_ID_LDO7, "LDO_REG7", "vcc7", 600, 3400, 25,
		   RK817_LDO_ON_VSEL_REG(6), RK817_LDO_VSEL_MASK,
		   RK817_POWER_EN_REG(2), ENABLE_MASK(2), BIT(2),
		   DISABLE_VAL(2), 400),
	RK817_DESC(RK817_ID_LDO8, "LDO_REG8", "vcc7", 600, 3400, 25,
		   RK817_LDO_ON_VSEL_REG(7), RK817_LDO_VSEL_MASK,
		   RK817_POWER_EN_REG(2), ENABLE_MASK(3), BIT(3),
		   DISABLE_VAL(3), 400),
	RK817_DESC(RK817_ID_LDO9, "LDO_REG9", "vcc7", 600, 3400, 25,
		   RK817_LDO_ON_VSEL_REG(8), RK817_LDO_VSEL_MASK,
		   RK817_POWER_EN_REG(3), ENABLE_MASK(0), BIT(0),
		   DISABLE_VAL(0), 400),
	RK817_DESC_SWITCH(RK809_ID_SW1, "SWITCH_REG1", "vcc9",
			  RK817_POWER_EN_REG(3), ENABLE_MASK(2), BIT(2),
			  DISABLE_VAL(2)),
	RK817_DESC_SWITCH(RK809_ID_SW2, "SWITCH_REG2", "vcc8",
			  RK817_POWER_EN_REG(3), ENABLE_MASK(3), BIT(3),
			  DISABLE_VAL(3)),
};

static const struct regulator_desc rk817_reg[] = {
	{
		.name = "DCDC_REG1",
		.supply_name = "vcc1",
		.of_match = of_match_ptr("DCDC_REG1"),
		.regulators_node = of_match_ptr("regulators"),
		.id = RK817_ID_DCDC1,
		.ops = &rk817_buck_ops_range,
		.type = REGULATOR_VOLTAGE,
		.n_voltages = RK817_BUCK1_SEL_CNT + 1,
		.linear_ranges = rk817_buck1_voltage_ranges,
		.n_linear_ranges = ARRAY_SIZE(rk817_buck1_voltage_ranges),
		.vsel_reg = RK817_BUCK1_ON_VSEL_REG,
		.vsel_mask = RK817_BUCK_VSEL_MASK,
		.enable_reg = RK817_POWER_EN_REG(0),
		.enable_mask = ENABLE_MASK(RK817_ID_DCDC1),
		.enable_val = ENABLE_MASK(RK817_ID_DCDC1),
		.disable_val = DISABLE_VAL(RK817_ID_DCDC1),
		.ramp_reg = RK817_BUCK_CONFIG_REG(RK817_ID_DCDC1),
		.ramp_mask = RK817_RAMP_RATE_MASK,
		.ramp_delay_table = rk817_buck1_4_ramp_table,
		.n_ramp_values = ARRAY_SIZE(rk817_buck1_4_ramp_table),
		.of_map_mode = rk8xx_regulator_of_map_mode,
		.owner = THIS_MODULE,
	}, {
		.name = "DCDC_REG2",
		.supply_name = "vcc2",
		.of_match = of_match_ptr("DCDC_REG2"),
		.regulators_node = of_match_ptr("regulators"),
		.id = RK817_ID_DCDC2,
		.ops = &rk817_buck_ops_range,
		.type = REGULATOR_VOLTAGE,
		.n_voltages = RK817_BUCK1_SEL_CNT + 1,
		.linear_ranges = rk817_buck1_voltage_ranges,
		.n_linear_ranges = ARRAY_SIZE(rk817_buck1_voltage_ranges),
		.vsel_reg = RK817_BUCK2_ON_VSEL_REG,
		.vsel_mask = RK817_BUCK_VSEL_MASK,
		.enable_reg = RK817_POWER_EN_REG(0),
		.enable_mask = ENABLE_MASK(RK817_ID_DCDC2),
		.enable_val = ENABLE_MASK(RK817_ID_DCDC2),
		.disable_val = DISABLE_VAL(RK817_ID_DCDC2),
		.ramp_reg = RK817_BUCK_CONFIG_REG(RK817_ID_DCDC2),
		.ramp_mask = RK817_RAMP_RATE_MASK,
		.ramp_delay_table = rk817_buck1_4_ramp_table,
		.n_ramp_values = ARRAY_SIZE(rk817_buck1_4_ramp_table),
		.of_map_mode = rk8xx_regulator_of_map_mode,
		.owner = THIS_MODULE,
	}, {
		.name = "DCDC_REG3",
		.supply_name = "vcc3",
		.of_match = of_match_ptr("DCDC_REG3"),
		.regulators_node = of_match_ptr("regulators"),
		.id = RK817_ID_DCDC3,
		.ops = &rk817_buck_ops_range,
		.type = REGULATOR_VOLTAGE,
		.n_voltages = RK817_BUCK1_SEL_CNT + 1,
		.linear_ranges = rk817_buck1_voltage_ranges,
		.n_linear_ranges = ARRAY_SIZE(rk817_buck1_voltage_ranges),
		.vsel_reg = RK817_BUCK3_ON_VSEL_REG,
		.vsel_mask = RK817_BUCK_VSEL_MASK,
		.enable_reg = RK817_POWER_EN_REG(0),
		.enable_mask = ENABLE_MASK(RK817_ID_DCDC3),
		.enable_val = ENABLE_MASK(RK817_ID_DCDC3),
		.disable_val = DISABLE_VAL(RK817_ID_DCDC3),
		.ramp_reg = RK817_BUCK_CONFIG_REG(RK817_ID_DCDC3),
		.ramp_mask = RK817_RAMP_RATE_MASK,
		.ramp_delay_table = rk817_buck1_4_ramp_table,
		.n_ramp_values = ARRAY_SIZE(rk817_buck1_4_ramp_table),
		.of_map_mode = rk8xx_regulator_of_map_mode,
		.owner = THIS_MODULE,
	}, {
		.name = "DCDC_REG4",
		.supply_name = "vcc4",
		.of_match = of_match_ptr("DCDC_REG4"),
		.regulators_node = of_match_ptr("regulators"),
		.id = RK817_ID_DCDC4,
		.ops = &rk817_buck_ops_range,
		.type = REGULATOR_VOLTAGE,
		.n_voltages = RK817_BUCK3_SEL_CNT + 1,
		.linear_ranges = rk817_buck3_voltage_ranges,
		.n_linear_ranges = ARRAY_SIZE(rk817_buck3_voltage_ranges),
		.vsel_reg = RK817_BUCK4_ON_VSEL_REG,
		.vsel_mask = RK817_BUCK_VSEL_MASK,
		.enable_reg = RK817_POWER_EN_REG(0),
		.enable_mask = ENABLE_MASK(RK817_ID_DCDC4),
		.enable_val = ENABLE_MASK(RK817_ID_DCDC4),
		.disable_val = DISABLE_VAL(RK817_ID_DCDC4),
		.ramp_reg = RK817_BUCK_CONFIG_REG(RK817_ID_DCDC4),
		.ramp_mask = RK817_RAMP_RATE_MASK,
		.ramp_delay_table = rk817_buck1_4_ramp_table,
		.n_ramp_values = ARRAY_SIZE(rk817_buck1_4_ramp_table),
		.of_map_mode = rk8xx_regulator_of_map_mode,
		.owner = THIS_MODULE,
	},
	RK817_DESC(RK817_ID_LDO1, "LDO_REG1", "vcc5", 600, 3400, 25,
		   RK817_LDO_ON_VSEL_REG(0), RK817_LDO_VSEL_MASK,
		   RK817_POWER_EN_REG(1), ENABLE_MASK(0), BIT(0),
		   DISABLE_VAL(0), 400),
	RK817_DESC(RK817_ID_LDO2, "LDO_REG2", "vcc5", 600, 3400, 25,
		   RK817_LDO_ON_VSEL_REG(1), RK817_LDO_VSEL_MASK,
		   RK817_POWER_EN_REG(1), ENABLE_MASK(1), BIT(1),
		   DISABLE_VAL(1), 400),
	RK817_DESC(RK817_ID_LDO3, "LDO_REG3", "vcc5", 600, 3400, 25,
		   RK817_LDO_ON_VSEL_REG(2), RK817_LDO_VSEL_MASK,
		   RK817_POWER_EN_REG(1), ENABLE_MASK(2), BIT(2),
		   DISABLE_VAL(2), 400),
	RK817_DESC(RK817_ID_LDO4, "LDO_REG4", "vcc6", 600, 3400, 25,
		   RK817_LDO_ON_VSEL_REG(3), RK817_LDO_VSEL_MASK,
		   RK817_POWER_EN_REG(1), ENABLE_MASK(3), BIT(3),
		   DISABLE_VAL(3), 400),
	RK817_DESC(RK817_ID_LDO5, "LDO_REG5", "vcc6", 600, 3400, 25,
		   RK817_LDO_ON_VSEL_REG(4), RK817_LDO_VSEL_MASK,
		   RK817_POWER_EN_REG(2), ENABLE_MASK(0), BIT(0),
		   DISABLE_VAL(0), 400),
	RK817_DESC(RK817_ID_LDO6, "LDO_REG6", "vcc6", 600, 3400, 25,
		   RK817_LDO_ON_VSEL_REG(5), RK817_LDO_VSEL_MASK,
		   RK817_POWER_EN_REG(2), ENABLE_MASK(1), BIT(1),
		   DISABLE_VAL(1), 400),
	RK817_DESC(RK817_ID_LDO7, "LDO_REG7", "vcc7", 600, 3400, 25,
		   RK817_LDO_ON_VSEL_REG(6), RK817_LDO_VSEL_MASK,
		   RK817_POWER_EN_REG(2), ENABLE_MASK(2), BIT(2),
		   DISABLE_VAL(2), 400),
	RK817_DESC(RK817_ID_LDO8, "LDO_REG8", "vcc7", 600, 3400, 25,
		   RK817_LDO_ON_VSEL_REG(7), RK817_LDO_VSEL_MASK,
		   RK817_POWER_EN_REG(2), ENABLE_MASK(3), BIT(3),
		   DISABLE_VAL(3), 400),
	RK817_DESC(RK817_ID_LDO9, "LDO_REG9", "vcc7", 600, 3400, 25,
		   RK817_LDO_ON_VSEL_REG(8), RK817_LDO_VSEL_MASK,
		   RK817_POWER_EN_REG(3), ENABLE_MASK(0), BIT(0),
		   DISABLE_VAL(0), 400),
	RK817_BOOST_DESC(RK817_ID_BOOST, "BOOST", "vcc8", 4700, 5400, 100,
			 RK817_BOOST_OTG_CFG, RK817_BOOST_VSEL_MASK,
			 RK817_POWER_EN_REG(3), ENABLE_MASK(1), BIT(1),
		   DISABLE_VAL(1), 400, 3500 - 5400),
	RK817_DESC_SWITCH(RK817_ID_BOOST_OTG_SW, "OTG_SWITCH", "vcc9",
			  RK817_POWER_EN_REG(3), ENABLE_MASK(2), BIT(2),
			  DISABLE_VAL(2)),
};

static const struct regulator_desc rk818_reg[] = {
	{
		.name = "DCDC_REG1",
		.supply_name = "vcc1",
		.of_match = of_match_ptr("DCDC_REG1"),
		.regulators_node = of_match_ptr("regulators"),
		.id = RK818_ID_DCDC1,
		.ops = &rk808_reg_ops,
		.type = REGULATOR_VOLTAGE,
		.min_uV = 712500,
		.uV_step = 12500,
		.n_voltages = 64,
		.vsel_reg = RK818_BUCK1_ON_VSEL_REG,
		.vsel_mask = RK818_BUCK_VSEL_MASK,
		.enable_reg = RK818_DCDC_EN_REG,
		.enable_mask = BIT(0),
		.owner = THIS_MODULE,
	}, {
		.name = "DCDC_REG2",
		.supply_name = "vcc2",
		.of_match = of_match_ptr("DCDC_REG2"),
		.regulators_node = of_match_ptr("regulators"),
		.id = RK818_ID_DCDC2,
		.ops = &rk808_reg_ops,
		.type = REGULATOR_VOLTAGE,
		.min_uV = 712500,
		.uV_step = 12500,
		.n_voltages = 64,
		.vsel_reg = RK818_BUCK2_ON_VSEL_REG,
		.vsel_mask = RK818_BUCK_VSEL_MASK,
		.enable_reg = RK818_DCDC_EN_REG,
		.enable_mask = BIT(1),
		.owner = THIS_MODULE,
	}, {
		.name = "DCDC_REG3",
		.supply_name = "vcc3",
		.of_match = of_match_ptr("DCDC_REG3"),
		.regulators_node = of_match_ptr("regulators"),
		.id = RK818_ID_DCDC3,
		.ops = &rk808_switch_ops,
		.type = REGULATOR_VOLTAGE,
		.n_voltages = 1,
		.enable_reg = RK818_DCDC_EN_REG,
		.enable_mask = BIT(2),
		.owner = THIS_MODULE,
	},
	RK8XX_DESC(RK818_ID_DCDC4, "DCDC_REG4", "vcc4", 1800, 3600, 100,
		RK818_BUCK4_ON_VSEL_REG, RK818_BUCK4_VSEL_MASK,
		RK818_DCDC_EN_REG, BIT(3), 0),
	RK8XX_DESC(RK818_ID_BOOST, "DCDC_BOOST", "boost", 4700, 5400, 100,
		RK818_BOOST_LDO9_ON_VSEL_REG, RK818_BOOST_ON_VSEL_MASK,
		RK818_DCDC_EN_REG, BIT(4), 0),
	RK8XX_DESC(RK818_ID_LDO1, "LDO_REG1", "vcc6", 1800, 3400, 100,
		RK818_LDO1_ON_VSEL_REG, RK818_LDO_VSEL_MASK, RK818_LDO_EN_REG,
		BIT(0), 400),
	RK8XX_DESC(RK818_ID_LDO2, "LDO_REG2", "vcc6", 1800, 3400, 100,
		RK818_LDO2_ON_VSEL_REG, RK818_LDO_VSEL_MASK, RK818_LDO_EN_REG,
		BIT(1), 400),
	{
		.name = "LDO_REG3",
		.supply_name = "vcc7",
		.of_match = of_match_ptr("LDO_REG3"),
		.regulators_node = of_match_ptr("regulators"),
		.id = RK818_ID_LDO3,
		.ops = &rk808_reg_ops_ranges,
		.type = REGULATOR_VOLTAGE,
		.n_voltages = 16,
		.linear_ranges = rk808_ldo3_voltage_ranges,
		.n_linear_ranges = ARRAY_SIZE(rk808_ldo3_voltage_ranges),
		.vsel_reg = RK818_LDO3_ON_VSEL_REG,
		.vsel_mask = RK818_LDO3_ON_VSEL_MASK,
		.enable_reg = RK818_LDO_EN_REG,
		.enable_mask = BIT(2),
		.enable_time = 400,
		.owner = THIS_MODULE,
	},
	RK8XX_DESC(RK818_ID_LDO4, "LDO_REG4", "vcc8", 1800, 3400, 100,
		RK818_LDO4_ON_VSEL_REG, RK818_LDO_VSEL_MASK, RK818_LDO_EN_REG,
		BIT(3), 400),
	RK8XX_DESC(RK818_ID_LDO5, "LDO_REG5", "vcc7", 1800, 3400, 100,
		RK818_LDO5_ON_VSEL_REG, RK818_LDO_VSEL_MASK, RK818_LDO_EN_REG,
		BIT(4), 400),
	RK8XX_DESC(RK818_ID_LDO6, "LDO_REG6", "vcc8", 800, 2500, 100,
		RK818_LDO6_ON_VSEL_REG, RK818_LDO_VSEL_MASK, RK818_LDO_EN_REG,
		BIT(5), 400),
	RK8XX_DESC(RK818_ID_LDO7, "LDO_REG7", "vcc7", 800, 2500, 100,
		RK818_LDO7_ON_VSEL_REG, RK818_LDO_VSEL_MASK, RK818_LDO_EN_REG,
		BIT(6), 400),
	RK8XX_DESC(RK818_ID_LDO8, "LDO_REG8", "vcc8", 1800, 3400, 100,
		RK818_LDO8_ON_VSEL_REG, RK818_LDO_VSEL_MASK, RK818_LDO_EN_REG,
		BIT(7), 400),
	RK8XX_DESC(RK818_ID_LDO9, "LDO_REG9", "vcc9", 1800, 3400, 100,
		RK818_BOOST_LDO9_ON_VSEL_REG, RK818_LDO_VSEL_MASK,
		RK818_DCDC_EN_REG, BIT(5), 400),
	RK8XX_DESC_SWITCH(RK818_ID_SWITCH, "SWITCH_REG", "vcc9",
		RK818_DCDC_EN_REG, BIT(6)),
	RK8XX_DESC_SWITCH(RK818_ID_HDMI_SWITCH, "HDMI_SWITCH", "h_5v",
		RK818_H5V_EN_REG, BIT(0)),
	RK8XX_DESC_SWITCH(RK818_ID_OTG_SWITCH, "OTG_SWITCH", "usb",
		RK818_DCDC_EN_REG, BIT(7)),
};

static int rk808_regulator_dt_parse_pdata(struct device *dev,
				   struct device *client_dev,
				   struct regmap *map,
				   struct rk808_regulator_data *pdata)
{
	struct device_node *np;
	int tmp, ret = 0, i;

	np = of_get_child_by_name(client_dev->of_node, "regulators");
	if (!np)
		return -ENXIO;

	for (i = 0; i < ARRAY_SIZE(pdata->dvs_gpio); i++) {
		pdata->dvs_gpio[i] =
			devm_gpiod_get_index_optional(client_dev, "dvs", i,
						      GPIOD_OUT_LOW);
		if (IS_ERR(pdata->dvs_gpio[i])) {
			ret = PTR_ERR(pdata->dvs_gpio[i]);
			dev_err(dev, "failed to get dvs%d gpio (%d)\n", i, ret);
			goto dt_parse_end;
		}

		if (!pdata->dvs_gpio[i]) {
			dev_info(dev, "there is no dvs%d gpio\n", i);
			continue;
		}

		tmp = i ? RK808_DVS2_POL : RK808_DVS1_POL;
		ret = regmap_update_bits(map, RK808_IO_POL_REG, tmp,
				gpiod_is_active_low(pdata->dvs_gpio[i]) ?
				0 : tmp);
	}

dt_parse_end:
	of_node_put(np);
	return ret;
}

static int rk808_regulator_probe(struct platform_device *pdev)
{
	struct rk808 *rk808 = dev_get_drvdata(pdev->dev.parent);
	struct i2c_client *client = rk808->i2c;
	struct regulator_config config = {};
	struct regulator_dev *rk808_rdev;
	struct rk808_regulator_data *pdata;
	const struct regulator_desc *regulators;
	int ret, i, nregulators;

	pdata = devm_kzalloc(&pdev->dev, sizeof(*pdata), GFP_KERNEL);
	if (!pdata)
		return -ENOMEM;

	ret = rk808_regulator_dt_parse_pdata(&pdev->dev, &client->dev,
					     rk808->regmap, pdata);
	if (ret < 0)
		return ret;

	platform_set_drvdata(pdev, pdata);

	switch (rk808->variant) {
	case RK805_ID:
		regulators = rk805_reg;
		nregulators = RK805_NUM_REGULATORS;
		break;
	case RK808_ID:
		regulators = rk808_reg;
		nregulators = RK808_NUM_REGULATORS;
		break;
	case RK809_ID:
		regulators = rk809_reg;
		nregulators = RK809_NUM_REGULATORS;
		break;
	case RK816_ID:
		regulators = rk816_reg;
		nregulators = RK816_NUM_REGULATORS;
		break;
	case RK817_ID:
		regulators = rk817_reg;
		nregulators = RK817_NUM_REGULATORS;
		break;
	case RK818_ID:
		regulators = rk818_reg;
		nregulators = RK818_NUM_REGULATORS;
		break;
	default:
		dev_err(&client->dev, "unsupported RK8XX ID %lu\n",
			rk808->variant);
		return -EINVAL;
	}

	config.dev = &client->dev;
	config.driver_data = pdata;
	config.regmap = rk808->regmap;

	/* Instantiate the regulators */
	for (i = 0; i < nregulators; i++) {
		rk808_rdev = devm_regulator_register(&pdev->dev,
						     &regulators[i], &config);
		if (IS_ERR(rk808_rdev)) {
			dev_err(&client->dev,
				"failed to register %d regulator\n", i);
			return PTR_ERR(rk808_rdev);
		}
	}

	return 0;
}

static struct platform_driver rk808_regulator_driver = {
	.probe = rk808_regulator_probe,
	.driver = {
		.name = "rk808-regulator"
	},
};

#ifdef CONFIG_ROCKCHIP_THUNDER_BOOT
static int __init rk808_regulator_driver_init(void)
{
	return platform_driver_register(&rk808_regulator_driver);
}
subsys_initcall(rk808_regulator_driver_init);

static void __exit rk808_regulator_driver_exit(void)
{
	platform_driver_unregister(&rk808_regulator_driver);
}
module_exit(rk808_regulator_driver_exit);
#else
module_platform_driver(rk808_regulator_driver);
#endif

MODULE_DESCRIPTION("regulator driver for the RK805/RK808/RK816/RK818 series PMICs");
MODULE_AUTHOR("Tony xie <tony.xie@rock-chips.com>");
MODULE_AUTHOR("Chris Zhong <zyw@rock-chips.com>");
MODULE_AUTHOR("Zhang Qing <zhangqing@rock-chips.com>");
MODULE_AUTHOR("Wadim Egorov <w.egorov@phytec.de>");
MODULE_LICENSE("GPL");
MODULE_ALIAS("platform:rk808-regulator");<|MERGE_RESOLUTION|>--- conflicted
+++ resolved
@@ -168,8 +168,6 @@
 	struct gpio_desc *dvs_gpio[2];
 };
 
-<<<<<<< HEAD
-=======
 static const int rk808_buck_config_regs[] = {
 	RK808_BUCK1_CONFIG_REG,
 	RK808_BUCK2_CONFIG_REG,
@@ -188,7 +186,6 @@
 	REGULATOR_LINEAR_RANGE(3500000, 27, 31, 0),	/* 3.5v */
 };
 
->>>>>>> 52f971ee
 static const struct linear_range rk808_ldo3_voltage_ranges[] = {
 	REGULATOR_LINEAR_RANGE(800000, 0, 13, 100000),
 	REGULATOR_LINEAR_RANGE(2500000, 15, 15, 0),
@@ -436,102 +433,7 @@
 	return regulator_set_voltage_time_sel(rdev, old_selector, new_selector);
 }
 
-<<<<<<< HEAD
-=======
-static int rk805_set_ramp_delay(struct regulator_dev *rdev, int ramp_delay)
-{
-	unsigned int ramp_value = RK808_RAMP_RATE_10MV_PER_US;
-	unsigned int reg = rk808_buck_config_regs[rdev_get_id(rdev)];
-
-	switch (ramp_delay) {
-	case 0 ... 3000:
-		ramp_value = RK805_RAMP_RATE_3MV_PER_US;
-		break;
-	case 3001 ... 6000:
-		ramp_value = RK805_RAMP_RATE_6MV_PER_US;
-		break;
-	case 6001 ... 12500:
-		ramp_value = RK805_RAMP_RATE_12_5MV_PER_US;
-		break;
-	case 12501 ... 25000:
-		ramp_value = RK805_RAMP_RATE_25MV_PER_US;
-		break;
-	default:
-		pr_warn("%s ramp_delay: %d not supported\n",
-			rdev->desc->name, ramp_delay);
-	}
-
-	return regmap_update_bits(rdev->regmap, reg,
-				  RK805_RAMP_RATE_MASK, ramp_value);
-}
-
-static int rk808_set_ramp_delay(struct regulator_dev *rdev, int ramp_delay)
-{
-	unsigned int ramp_value = RK808_RAMP_RATE_10MV_PER_US;
-	unsigned int reg = rk808_buck_config_regs[rdev_get_id(rdev)];
-
-	switch (ramp_delay) {
-	case 1 ... 2000:
-		ramp_value = RK808_RAMP_RATE_2MV_PER_US;
-		break;
-	case 2001 ... 4000:
-		ramp_value = RK808_RAMP_RATE_4MV_PER_US;
-		break;
-	case 4001 ... 6000:
-		ramp_value = RK808_RAMP_RATE_6MV_PER_US;
-		break;
-	case 6001 ... 10000:
-		break;
-	default:
-		pr_warn("%s ramp_delay: %d not supported, setting 10000\n",
-			rdev->desc->name, ramp_delay);
-	}
-
-	return regmap_update_bits(rdev->regmap, reg,
-				  RK808_RAMP_RATE_MASK, ramp_value);
-}
-
-static int rk8xx_set_ramp_delay(struct regulator_dev *rdev, int ramp_delay)
-{
-	struct rk808 *rk808 = dev_get_drvdata(rdev->dev.parent);
-
-	if (rk808->variant == RK805_ID)
-		return rk805_set_ramp_delay(rdev, ramp_delay);
-
-	return rk808_set_ramp_delay(rdev, ramp_delay);
-}
-
-/*
- * RK817 RK809
- */
-static int rk817_set_ramp_delay(struct regulator_dev *rdev, int ramp_delay)
-{
-	unsigned int ramp_value = RK817_RAMP_RATE_25MV_PER_US;
-	unsigned int reg = RK817_BUCK_CONFIG_REG(rdev_get_id(rdev));
-
-	switch (ramp_delay) {
-	case 0 ... 3000:
-		ramp_value = RK817_RAMP_RATE_3MV_PER_US;
-		break;
-	case 3001 ... 6300:
-		ramp_value = RK817_RAMP_RATE_6_3MV_PER_US;
-		break;
-	case 6301 ... 12500:
-		ramp_value = RK817_RAMP_RATE_12_5MV_PER_US;
-		break;
-	case 12501 ... 25000:
-		break;
-	default:
-		dev_warn(&rdev->dev,
-			 "%s ramp_delay: %d not supported, setting 25000\n",
-			 rdev->desc->name, ramp_delay);
-	}
-
-	return regmap_update_bits(rdev->regmap, reg,
-				  RK817_RAMP_RATE_MASK, ramp_value);
-}
-
->>>>>>> 52f971ee
+
 static int rk808_set_suspend_voltage(struct regulator_dev *rdev, int uv)
 {
 	unsigned int reg;
@@ -816,14 +718,10 @@
 	.enable			= regulator_enable_regmap,
 	.disable		= regulator_disable_regmap,
 	.is_enabled		= regulator_is_enabled_regmap,
-<<<<<<< HEAD
 	.set_ramp_delay		= regulator_set_ramp_delay_regmap,
-=======
 	.set_mode		= rk8xx_set_mode,
 	.get_mode		= rk8xx_get_mode,
 	.set_suspend_mode	= rk8xx_set_suspend_mode,
-	.set_ramp_delay		= rk8xx_set_ramp_delay,
->>>>>>> 52f971ee
 	.set_suspend_voltage	= rk808_set_suspend_voltage,
 	.set_suspend_enable	= rk808_set_suspend_enable,
 	.set_suspend_disable	= rk808_set_suspend_disable,
@@ -841,7 +739,7 @@
 	.set_mode		= rk8xx_set_mode,
 	.get_mode		= rk8xx_get_mode,
 	.set_suspend_mode	= rk8xx_set_suspend_mode,
-	.set_ramp_delay		= rk8xx_set_ramp_delay,
+	.set_ramp_delay		= regulator_set_ramp_delay_regmap,
 	.set_suspend_voltage	= rk808_set_suspend_voltage_range,
 	.set_suspend_enable	= rk808_set_suspend_enable,
 	.set_suspend_disable	= rk808_set_suspend_disable,
@@ -871,7 +769,7 @@
 	.set_mode		= rk8xx_set_mode,
 	.get_mode		= rk8xx_get_mode,
 	.set_suspend_mode	= rk8xx_set_suspend_mode,
-	.set_ramp_delay		= rk8xx_set_ramp_delay,
+	.set_ramp_delay		= regulator_set_ramp_delay_regmap,
 	.set_suspend_voltage	= rk808_set_suspend_voltage_range,
 	.set_suspend_enable	= rk808_set_suspend_enable,
 	.set_suspend_disable	= rk808_set_suspend_disable,
@@ -968,6 +866,10 @@
 		.vsel_mask = RK818_BUCK_VSEL_MASK,
 		.enable_reg = RK805_DCDC_EN_REG,
 		.enable_mask = ENABLE_MASK(RK805_ID_DCDC1),
+		.ramp_reg = RK808_BUCK1_CONFIG_REG,
+		.ramp_mask = RK808_RAMP_RATE_MASK,
+		.ramp_delay_table = rk817_buck1_4_ramp_table,
+		.n_ramp_values = ARRAY_SIZE(rk817_buck1_4_ramp_table),
 		.enable_val = ENABLE_MASK(RK805_ID_DCDC1),
 		.disable_val = DISABLE_VAL(RK805_ID_DCDC1),
 		.of_map_mode = rk8xx_regulator_of_map_mode,
@@ -987,6 +889,10 @@
 		.vsel_mask = RK818_BUCK_VSEL_MASK,
 		.enable_reg = RK805_DCDC_EN_REG,
 		.enable_mask = ENABLE_MASK(RK805_ID_DCDC2),
+		.ramp_reg = RK808_BUCK1_CONFIG_REG,
+		.ramp_mask = RK808_RAMP_RATE_MASK,
+		.ramp_delay_table = rk817_buck1_4_ramp_table,
+		.n_ramp_values = ARRAY_SIZE(rk817_buck1_4_ramp_table),
 		.enable_val = ENABLE_MASK(RK805_ID_DCDC2),
 		.disable_val = DISABLE_VAL(RK805_ID_DCDC2),
 		.of_map_mode = rk8xx_regulator_of_map_mode,
@@ -1156,6 +1062,10 @@
 		.vsel_mask = RK818_BUCK_VSEL_MASK,
 		.enable_reg = RK816_DCDC_EN_REG1,
 		.enable_mask = BIT(4) | BIT(0),
+		.ramp_reg = RK808_BUCK1_CONFIG_REG,
+		.ramp_mask = RK808_RAMP_RATE_MASK,
+		.ramp_delay_table = rk808_buck1_2_ramp_table,
+		.n_ramp_values = ARRAY_SIZE(rk808_buck1_2_ramp_table),
 		.enable_val = BIT(4) | BIT(0),
 		.disable_val = BIT(4),
 		.of_map_mode = rk8xx_regulator_of_map_mode,
@@ -1175,6 +1085,10 @@
 		.vsel_mask = RK818_BUCK_VSEL_MASK,
 		.enable_reg = RK816_DCDC_EN_REG1,
 		.enable_mask = BIT(5) | BIT(1),
+		.ramp_reg = RK808_BUCK2_CONFIG_REG,
+		.ramp_mask = RK808_RAMP_RATE_MASK,
+		.ramp_delay_table = rk808_buck1_2_ramp_table,
+		.n_ramp_values = ARRAY_SIZE(rk808_buck1_2_ramp_table),
 		.enable_val = BIT(5) | BIT(1),
 		.disable_val = BIT(5),
 		.of_map_mode = rk8xx_regulator_of_map_mode,
@@ -1548,6 +1462,10 @@
 		.vsel_mask = RK818_BUCK_VSEL_MASK,
 		.enable_reg = RK818_DCDC_EN_REG,
 		.enable_mask = BIT(0),
+		.ramp_reg = RK808_BUCK1_CONFIG_REG,
+		.ramp_mask = RK808_RAMP_RATE_MASK,
+		.ramp_delay_table = rk808_buck1_2_ramp_table,
+		.n_ramp_values = ARRAY_SIZE(rk808_buck1_2_ramp_table),
 		.owner = THIS_MODULE,
 	}, {
 		.name = "DCDC_REG2",
@@ -1564,6 +1482,10 @@
 		.vsel_mask = RK818_BUCK_VSEL_MASK,
 		.enable_reg = RK818_DCDC_EN_REG,
 		.enable_mask = BIT(1),
+		.ramp_reg = RK808_BUCK2_CONFIG_REG,
+		.ramp_mask = RK808_RAMP_RATE_MASK,
+		.ramp_delay_table = rk808_buck1_2_ramp_table,
+		.n_ramp_values = ARRAY_SIZE(rk808_buck1_2_ramp_table),
 		.owner = THIS_MODULE,
 	}, {
 		.name = "DCDC_REG3",
