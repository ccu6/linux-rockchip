/*
 * core.c  --  Voltage/Current Regulator framework.
 *
 * Copyright 2007, 2008 Wolfson Microelectronics PLC.
 * Copyright 2008 SlimLogic Ltd.
 *
 * Author: Liam Girdwood <lrg@slimlogic.co.uk>
 *
 *  This program is free software; you can redistribute  it and/or modify it
 *  under  the terms of  the GNU General  Public License as published by the
 *  Free Software Foundation;  either version 2 of the  License, or (at your
 *  option) any later version.
 *
 */

#include <linux/kernel.h>
#include <linux/init.h>
#include <linux/debugfs.h>
#include <linux/device.h>
#include <linux/slab.h>
#include <linux/async.h>
#include <linux/err.h>
#include <linux/mutex.h>
#include <linux/suspend.h>
#include <linux/delay.h>
#include <linux/gpio.h>
#include <linux/gpio/consumer.h>
#include <linux/of.h>
#include <linux/regmap.h>
#include <linux/seq_file.h>
#include <linux/uaccess.h>
#include <linux/regulator/of_regulator.h>
#include <linux/regulator/consumer.h>
#include <linux/regulator/driver.h>
#include <linux/regulator/machine.h>
#include <linux/module.h>

#define CREATE_TRACE_POINTS
#include <trace/events/regulator.h>

#include "dummy.h"
#include "internal.h"

#define rdev_crit(rdev, fmt, ...)					\
	pr_crit("%s: " fmt, rdev_get_name(rdev), ##__VA_ARGS__)
#define rdev_err(rdev, fmt, ...)					\
	pr_err("%s: " fmt, rdev_get_name(rdev), ##__VA_ARGS__)
#define rdev_warn(rdev, fmt, ...)					\
	pr_warn("%s: " fmt, rdev_get_name(rdev), ##__VA_ARGS__)
#define rdev_info(rdev, fmt, ...)					\
	pr_info("%s: " fmt, rdev_get_name(rdev), ##__VA_ARGS__)
#define rdev_dbg(rdev, fmt, ...)					\
	pr_debug("%s: " fmt, rdev_get_name(rdev), ##__VA_ARGS__)

static DEFINE_MUTEX(regulator_list_mutex);
static LIST_HEAD(regulator_map_list);
static LIST_HEAD(regulator_ena_gpio_list);
static LIST_HEAD(regulator_supply_alias_list);
static LIST_HEAD(regulator_early_min_volt_list);
static bool has_full_constraints;

static struct dentry *debugfs_root;

/*
 * struct regulator_map
 *
 * Used to provide symbolic supply names to devices.
 */
struct regulator_map {
	struct list_head list;
	const char *dev_name;   /* The dev_name() for the consumer */
	const char *supply;
	struct regulator_dev *regulator;
};

/*
 * struct regulator_enable_gpio
 *
 * Management for shared enable GPIO pin
 */
struct regulator_enable_gpio {
	struct list_head list;
	struct gpio_desc *gpiod;
	u32 enable_count;	/* a number of enabled shared GPIO */
	u32 request_count;	/* a number of requested shared GPIO */
	unsigned int ena_gpio_invert:1;
};

/*
 * struct regulator_supply_alias
 *
 * Used to map lookups for a supply onto an alternative device.
 */
struct regulator_supply_alias {
	struct list_head list;
	struct device *src_dev;
	const char *src_supply;
	struct device *alias_dev;
	const char *alias_supply;
};

static int _regulator_is_enabled(struct regulator_dev *rdev);
static int _regulator_disable(struct regulator_dev *rdev);
static int _regulator_get_voltage(struct regulator_dev *rdev);
static int _regulator_get_current_limit(struct regulator_dev *rdev);
static unsigned int _regulator_get_mode(struct regulator_dev *rdev);
static int _notifier_call_chain(struct regulator_dev *rdev,
				  unsigned long event, void *data);
static int _regulator_do_set_voltage(struct regulator_dev *rdev,
				     int min_uV, int max_uV);
static struct regulator *create_regulator(struct regulator_dev *rdev,
					  struct device *dev,
					  const char *supply_name);
static void _regulator_put(struct regulator *regulator);

static const char *rdev_get_name(struct regulator_dev *rdev)
{
	if (rdev->constraints && rdev->constraints->name)
		return rdev->constraints->name;
	else if (rdev->desc->name)
		return rdev->desc->name;
	else
		return "";
}

static bool have_full_constraints(void)
{
	return has_full_constraints || of_have_populated_dt();
}

static bool regulator_ops_is_valid(struct regulator_dev *rdev, int ops)
{
	if (!rdev->constraints) {
		rdev_err(rdev, "no constraints\n");
		return false;
	}

	if (rdev->constraints->valid_ops_mask & ops)
		return true;

	return false;
}

static inline struct regulator_dev *rdev_get_supply(struct regulator_dev *rdev)
{
	if (rdev && rdev->supply)
		return rdev->supply->rdev;

	return NULL;
}

/**
 * regulator_lock_nested - lock a single regulator
 * @rdev:		regulator source
 * @subclass:		mutex subclass used for lockdep
 *
 * This function can be called many times by one task on
 * a single regulator and its mutex will be locked only
 * once. If a task, which is calling this function is other
 * than the one, which initially locked the mutex, it will
 * wait on mutex.
 */
static void regulator_lock_nested(struct regulator_dev *rdev,
				  unsigned int subclass)
{
	if (!mutex_trylock(&rdev->mutex)) {
		if (rdev->mutex_owner == current) {
			rdev->ref_cnt++;
			return;
		}
		mutex_lock_nested(&rdev->mutex, subclass);
	}

	rdev->ref_cnt = 1;
	rdev->mutex_owner = current;
}

static inline void regulator_lock(struct regulator_dev *rdev)
{
	regulator_lock_nested(rdev, 0);
}

/**
 * regulator_unlock - unlock a single regulator
 * @rdev:		regulator_source
 *
 * This function unlocks the mutex when the
 * reference counter reaches 0.
 */
static void regulator_unlock(struct regulator_dev *rdev)
{
	if (rdev->ref_cnt != 0) {
		rdev->ref_cnt--;

		if (!rdev->ref_cnt) {
			rdev->mutex_owner = NULL;
			mutex_unlock(&rdev->mutex);
		}
	}
}

/**
 * regulator_lock_supply - lock a regulator and its supplies
 * @rdev:         regulator source
 */
static void regulator_lock_supply(struct regulator_dev *rdev)
{
	int i;

	for (i = 0; rdev; rdev = rdev_get_supply(rdev), i++)
		regulator_lock_nested(rdev, i);
}

/**
 * regulator_unlock_supply - unlock a regulator and its supplies
 * @rdev:         regulator source
 */
static void regulator_unlock_supply(struct regulator_dev *rdev)
{
	struct regulator *supply;

	while (1) {
		regulator_unlock(rdev);
		supply = rdev->supply;

		if (!rdev->supply)
			return;

		rdev = supply->rdev;
	}
}

/**
 * of_get_regulator - get a regulator device node based on supply name
 * @dev: Device pointer for the consumer (of regulator) device
 * @supply: regulator supply name
 *
 * Extract the regulator device node corresponding to the supply name.
 * returns the device node corresponding to the regulator if found, else
 * returns NULL.
 */
static struct device_node *of_get_regulator(struct device *dev, const char *supply)
{
	struct device_node *regnode = NULL;
	char prop_name[32]; /* 32 is max size of property name */

	dev_dbg(dev, "Looking up %s-supply from device tree\n", supply);

	snprintf(prop_name, 32, "%s-supply", supply);
	regnode = of_parse_phandle(dev->of_node, prop_name, 0);

	if (!regnode) {
		dev_dbg(dev, "Looking up %s property in node %pOF failed\n",
				prop_name, dev->of_node);
		return NULL;
	}
	return regnode;
}

/* Platform voltage constraint check */
static int regulator_check_voltage(struct regulator_dev *rdev,
				   int *min_uV, int *max_uV)
{
	BUG_ON(*min_uV > *max_uV);

	if (!regulator_ops_is_valid(rdev, REGULATOR_CHANGE_VOLTAGE)) {
		rdev_err(rdev, "voltage operation not allowed\n");
		return -EPERM;
	}

	if (*max_uV > rdev->constraints->max_uV)
		*max_uV = rdev->constraints->max_uV;
	if (*min_uV < rdev->constraints->min_uV)
		*min_uV = rdev->constraints->min_uV;

	if (*min_uV > *max_uV) {
		rdev_err(rdev, "unsupportable voltage range: %d-%duV\n",
			 *min_uV, *max_uV);
		return -EINVAL;
	}

	return 0;
}

/* return 0 if the state is valid */
static int regulator_check_states(suspend_state_t state)
{
	return (state > PM_SUSPEND_MAX || state == PM_SUSPEND_TO_IDLE);
}

/* Make sure we select a voltage that suits the needs of all
 * regulator consumers
 */
static int regulator_check_consumers(struct regulator_dev *rdev,
				     int *min_uV, int *max_uV,
				     suspend_state_t state)
{
	struct regulator *regulator;
	struct regulator_voltage *voltage;

	list_for_each_entry(regulator, &rdev->consumer_list, list) {
		voltage = &regulator->voltage[state];
		/*
		 * Assume consumers that didn't say anything are OK
		 * with anything in the constraint range.
		 */
		if (!voltage->min_uV && !voltage->max_uV)
			continue;

		if (*max_uV > voltage->max_uV)
			*max_uV = voltage->max_uV;
		if (*min_uV < voltage->min_uV)
			*min_uV = voltage->min_uV;
	}

	if (*min_uV > *max_uV) {
		rdev_err(rdev, "Restricting voltage, %u-%uuV\n",
			*min_uV, *max_uV);
		return -EINVAL;
	}

	return 0;
}

/* current constraint check */
static int regulator_check_current_limit(struct regulator_dev *rdev,
					int *min_uA, int *max_uA)
{
	BUG_ON(*min_uA > *max_uA);

	if (!regulator_ops_is_valid(rdev, REGULATOR_CHANGE_CURRENT)) {
		rdev_err(rdev, "current operation not allowed\n");
		return -EPERM;
	}

	if (*max_uA > rdev->constraints->max_uA)
		*max_uA = rdev->constraints->max_uA;
	if (*min_uA < rdev->constraints->min_uA)
		*min_uA = rdev->constraints->min_uA;

	if (*min_uA > *max_uA) {
		rdev_err(rdev, "unsupportable current range: %d-%duA\n",
			 *min_uA, *max_uA);
		return -EINVAL;
	}

	return 0;
}

/* operating mode constraint check */
static int regulator_mode_constrain(struct regulator_dev *rdev,
				    unsigned int *mode)
{
	switch (*mode) {
	case REGULATOR_MODE_FAST:
	case REGULATOR_MODE_NORMAL:
	case REGULATOR_MODE_IDLE:
	case REGULATOR_MODE_STANDBY:
		break;
	default:
		rdev_err(rdev, "invalid mode %x specified\n", *mode);
		return -EINVAL;
	}

	if (!regulator_ops_is_valid(rdev, REGULATOR_CHANGE_MODE)) {
		rdev_err(rdev, "mode operation not allowed\n");
		return -EPERM;
	}

	/* The modes are bitmasks, the most power hungry modes having
	 * the lowest values. If the requested mode isn't supported
	 * try higher modes. */
	while (*mode) {
		if (rdev->constraints->valid_modes_mask & *mode)
			return 0;
		*mode /= 2;
	}

	return -EINVAL;
}

static inline struct regulator_state *
regulator_get_suspend_state(struct regulator_dev *rdev, suspend_state_t state)
{
	if (rdev->constraints == NULL)
		return NULL;

	switch (state) {
	case PM_SUSPEND_STANDBY:
		return &rdev->constraints->state_standby;
	case PM_SUSPEND_MEM:
		return &rdev->constraints->state_mem;
	case PM_SUSPEND_MAX:
		return &rdev->constraints->state_disk;
	default:
		return NULL;
	}
}

static ssize_t regulator_uV_show(struct device *dev,
				struct device_attribute *attr, char *buf)
{
	struct regulator_dev *rdev = dev_get_drvdata(dev);
	ssize_t ret;

	regulator_lock(rdev);
	ret = sprintf(buf, "%d\n", _regulator_get_voltage(rdev));
	regulator_unlock(rdev);

	return ret;
}
static DEVICE_ATTR(microvolts, 0444, regulator_uV_show, NULL);

static ssize_t regulator_uA_show(struct device *dev,
				struct device_attribute *attr, char *buf)
{
	struct regulator_dev *rdev = dev_get_drvdata(dev);

	return sprintf(buf, "%d\n", _regulator_get_current_limit(rdev));
}
static DEVICE_ATTR(microamps, 0444, regulator_uA_show, NULL);

static ssize_t name_show(struct device *dev, struct device_attribute *attr,
			 char *buf)
{
	struct regulator_dev *rdev = dev_get_drvdata(dev);

	return sprintf(buf, "%s\n", rdev_get_name(rdev));
}
static DEVICE_ATTR_RO(name);

static ssize_t regulator_print_opmode(char *buf, int mode)
{
	switch (mode) {
	case REGULATOR_MODE_FAST:
		return sprintf(buf, "fast\n");
	case REGULATOR_MODE_NORMAL:
		return sprintf(buf, "normal\n");
	case REGULATOR_MODE_IDLE:
		return sprintf(buf, "idle\n");
	case REGULATOR_MODE_STANDBY:
		return sprintf(buf, "standby\n");
	}
	return sprintf(buf, "unknown\n");
}

static ssize_t regulator_opmode_show(struct device *dev,
				    struct device_attribute *attr, char *buf)
{
	struct regulator_dev *rdev = dev_get_drvdata(dev);

	return regulator_print_opmode(buf, _regulator_get_mode(rdev));
}
static DEVICE_ATTR(opmode, 0444, regulator_opmode_show, NULL);

static ssize_t regulator_print_state(char *buf, int state)
{
	if (state > 0)
		return sprintf(buf, "enabled\n");
	else if (state == 0)
		return sprintf(buf, "disabled\n");
	else
		return sprintf(buf, "unknown\n");
}

static ssize_t regulator_state_show(struct device *dev,
				   struct device_attribute *attr, char *buf)
{
	struct regulator_dev *rdev = dev_get_drvdata(dev);
	ssize_t ret;

	regulator_lock(rdev);
	ret = regulator_print_state(buf, _regulator_is_enabled(rdev));
	regulator_unlock(rdev);

	return ret;
}
static DEVICE_ATTR(state, 0444, regulator_state_show, NULL);

static ssize_t regulator_status_show(struct device *dev,
				   struct device_attribute *attr, char *buf)
{
	struct regulator_dev *rdev = dev_get_drvdata(dev);
	int status;
	char *label;

	status = rdev->desc->ops->get_status(rdev);
	if (status < 0)
		return status;

	switch (status) {
	case REGULATOR_STATUS_OFF:
		label = "off";
		break;
	case REGULATOR_STATUS_ON:
		label = "on";
		break;
	case REGULATOR_STATUS_ERROR:
		label = "error";
		break;
	case REGULATOR_STATUS_FAST:
		label = "fast";
		break;
	case REGULATOR_STATUS_NORMAL:
		label = "normal";
		break;
	case REGULATOR_STATUS_IDLE:
		label = "idle";
		break;
	case REGULATOR_STATUS_STANDBY:
		label = "standby";
		break;
	case REGULATOR_STATUS_BYPASS:
		label = "bypass";
		break;
	case REGULATOR_STATUS_UNDEFINED:
		label = "undefined";
		break;
	default:
		return -ERANGE;
	}

	return sprintf(buf, "%s\n", label);
}
static DEVICE_ATTR(status, 0444, regulator_status_show, NULL);

static ssize_t regulator_min_uA_show(struct device *dev,
				    struct device_attribute *attr, char *buf)
{
	struct regulator_dev *rdev = dev_get_drvdata(dev);

	if (!rdev->constraints)
		return sprintf(buf, "constraint not defined\n");

	return sprintf(buf, "%d\n", rdev->constraints->min_uA);
}
static DEVICE_ATTR(min_microamps, 0444, regulator_min_uA_show, NULL);

static ssize_t regulator_max_uA_show(struct device *dev,
				    struct device_attribute *attr, char *buf)
{
	struct regulator_dev *rdev = dev_get_drvdata(dev);

	if (!rdev->constraints)
		return sprintf(buf, "constraint not defined\n");

	return sprintf(buf, "%d\n", rdev->constraints->max_uA);
}
static DEVICE_ATTR(max_microamps, 0444, regulator_max_uA_show, NULL);

static ssize_t regulator_min_uV_show(struct device *dev,
				    struct device_attribute *attr, char *buf)
{
	struct regulator_dev *rdev = dev_get_drvdata(dev);

	if (!rdev->constraints)
		return sprintf(buf, "constraint not defined\n");

	return sprintf(buf, "%d\n", rdev->constraints->min_uV);
}
static DEVICE_ATTR(min_microvolts, 0444, regulator_min_uV_show, NULL);

static ssize_t regulator_max_uV_show(struct device *dev,
				    struct device_attribute *attr, char *buf)
{
	struct regulator_dev *rdev = dev_get_drvdata(dev);

	if (!rdev->constraints)
		return sprintf(buf, "constraint not defined\n");

	return sprintf(buf, "%d\n", rdev->constraints->max_uV);
}
static DEVICE_ATTR(max_microvolts, 0444, regulator_max_uV_show, NULL);

static ssize_t regulator_total_uA_show(struct device *dev,
				      struct device_attribute *attr, char *buf)
{
	struct regulator_dev *rdev = dev_get_drvdata(dev);
	struct regulator *regulator;
	int uA = 0;

	regulator_lock(rdev);
	list_for_each_entry(regulator, &rdev->consumer_list, list)
		uA += regulator->uA_load;
	regulator_unlock(rdev);
	return sprintf(buf, "%d\n", uA);
}
static DEVICE_ATTR(requested_microamps, 0444, regulator_total_uA_show, NULL);

static ssize_t num_users_show(struct device *dev, struct device_attribute *attr,
			      char *buf)
{
	struct regulator_dev *rdev = dev_get_drvdata(dev);
	return sprintf(buf, "%d\n", rdev->use_count);
}
static DEVICE_ATTR_RO(num_users);

static ssize_t type_show(struct device *dev, struct device_attribute *attr,
			 char *buf)
{
	struct regulator_dev *rdev = dev_get_drvdata(dev);

	switch (rdev->desc->type) {
	case REGULATOR_VOLTAGE:
		return sprintf(buf, "voltage\n");
	case REGULATOR_CURRENT:
		return sprintf(buf, "current\n");
	}
	return sprintf(buf, "unknown\n");
}
static DEVICE_ATTR_RO(type);

static ssize_t regulator_suspend_mem_uV_show(struct device *dev,
				struct device_attribute *attr, char *buf)
{
	struct regulator_dev *rdev = dev_get_drvdata(dev);

	return sprintf(buf, "%d\n", rdev->constraints->state_mem.uV);
}
static DEVICE_ATTR(suspend_mem_microvolts, 0444,
		regulator_suspend_mem_uV_show, NULL);

static ssize_t regulator_suspend_disk_uV_show(struct device *dev,
				struct device_attribute *attr, char *buf)
{
	struct regulator_dev *rdev = dev_get_drvdata(dev);

	return sprintf(buf, "%d\n", rdev->constraints->state_disk.uV);
}
static DEVICE_ATTR(suspend_disk_microvolts, 0444,
		regulator_suspend_disk_uV_show, NULL);

static ssize_t regulator_suspend_standby_uV_show(struct device *dev,
				struct device_attribute *attr, char *buf)
{
	struct regulator_dev *rdev = dev_get_drvdata(dev);

	return sprintf(buf, "%d\n", rdev->constraints->state_standby.uV);
}
static DEVICE_ATTR(suspend_standby_microvolts, 0444,
		regulator_suspend_standby_uV_show, NULL);

static ssize_t regulator_suspend_mem_mode_show(struct device *dev,
				struct device_attribute *attr, char *buf)
{
	struct regulator_dev *rdev = dev_get_drvdata(dev);

	return regulator_print_opmode(buf,
		rdev->constraints->state_mem.mode);
}
static DEVICE_ATTR(suspend_mem_mode, 0444,
		regulator_suspend_mem_mode_show, NULL);

static ssize_t regulator_suspend_disk_mode_show(struct device *dev,
				struct device_attribute *attr, char *buf)
{
	struct regulator_dev *rdev = dev_get_drvdata(dev);

	return regulator_print_opmode(buf,
		rdev->constraints->state_disk.mode);
}
static DEVICE_ATTR(suspend_disk_mode, 0444,
		regulator_suspend_disk_mode_show, NULL);

static ssize_t regulator_suspend_standby_mode_show(struct device *dev,
				struct device_attribute *attr, char *buf)
{
	struct regulator_dev *rdev = dev_get_drvdata(dev);

	return regulator_print_opmode(buf,
		rdev->constraints->state_standby.mode);
}
static DEVICE_ATTR(suspend_standby_mode, 0444,
		regulator_suspend_standby_mode_show, NULL);

static ssize_t regulator_suspend_mem_state_show(struct device *dev,
				   struct device_attribute *attr, char *buf)
{
	struct regulator_dev *rdev = dev_get_drvdata(dev);

	return regulator_print_state(buf,
			rdev->constraints->state_mem.enabled);
}
static DEVICE_ATTR(suspend_mem_state, 0444,
		regulator_suspend_mem_state_show, NULL);

static ssize_t regulator_suspend_disk_state_show(struct device *dev,
				   struct device_attribute *attr, char *buf)
{
	struct regulator_dev *rdev = dev_get_drvdata(dev);

	return regulator_print_state(buf,
			rdev->constraints->state_disk.enabled);
}
static DEVICE_ATTR(suspend_disk_state, 0444,
		regulator_suspend_disk_state_show, NULL);

static ssize_t regulator_suspend_standby_state_show(struct device *dev,
				   struct device_attribute *attr, char *buf)
{
	struct regulator_dev *rdev = dev_get_drvdata(dev);

	return regulator_print_state(buf,
			rdev->constraints->state_standby.enabled);
}
static DEVICE_ATTR(suspend_standby_state, 0444,
		regulator_suspend_standby_state_show, NULL);

static ssize_t regulator_bypass_show(struct device *dev,
				     struct device_attribute *attr, char *buf)
{
	struct regulator_dev *rdev = dev_get_drvdata(dev);
	const char *report;
	bool bypass;
	int ret;

	ret = rdev->desc->ops->get_bypass(rdev, &bypass);

	if (ret != 0)
		report = "unknown";
	else if (bypass)
		report = "enabled";
	else
		report = "disabled";

	return sprintf(buf, "%s\n", report);
}
static DEVICE_ATTR(bypass, 0444,
		   regulator_bypass_show, NULL);

/* Calculate the new optimum regulator operating mode based on the new total
 * consumer load. All locks held by caller */
static int drms_uA_update(struct regulator_dev *rdev)
{
	struct regulator *sibling;
	int current_uA = 0, output_uV, input_uV, err;
	unsigned int mode;

	lockdep_assert_held_once(&rdev->mutex);

	/*
	 * first check to see if we can set modes at all, otherwise just
	 * tell the consumer everything is OK.
	 */
	if (!regulator_ops_is_valid(rdev, REGULATOR_CHANGE_DRMS))
		return 0;

	if (!rdev->desc->ops->get_optimum_mode &&
	    !rdev->desc->ops->set_load)
		return 0;

	if (!rdev->desc->ops->set_mode &&
	    !rdev->desc->ops->set_load)
		return -EINVAL;

	/* calc total requested load */
	list_for_each_entry(sibling, &rdev->consumer_list, list)
		current_uA += sibling->uA_load;

	current_uA += rdev->constraints->system_load;

	if (rdev->desc->ops->set_load) {
		/* set the optimum mode for our new total regulator load */
		err = rdev->desc->ops->set_load(rdev, current_uA);
		if (err < 0)
			rdev_err(rdev, "failed to set load %d\n", current_uA);
	} else {
		/* get output voltage */
		output_uV = _regulator_get_voltage(rdev);
		if (output_uV <= 0) {
			rdev_err(rdev, "invalid output voltage found\n");
			return -EINVAL;
		}

		/* get input voltage */
		input_uV = 0;
		if (rdev->supply)
			input_uV = regulator_get_voltage(rdev->supply);
		if (input_uV <= 0)
			input_uV = rdev->constraints->input_uV;
		if (input_uV <= 0) {
			rdev_err(rdev, "invalid input voltage found\n");
			return -EINVAL;
		}

		/* now get the optimum mode for our new total regulator load */
		mode = rdev->desc->ops->get_optimum_mode(rdev, input_uV,
							 output_uV, current_uA);

		/* check the new mode is allowed */
		err = regulator_mode_constrain(rdev, &mode);
		if (err < 0) {
			rdev_err(rdev, "failed to get optimum mode @ %d uA %d -> %d uV\n",
				 current_uA, input_uV, output_uV);
			return err;
		}

		err = rdev->desc->ops->set_mode(rdev, mode);
		if (err < 0)
			rdev_err(rdev, "failed to set optimum mode %x\n", mode);
	}

	return err;
}

static int suspend_set_state(struct regulator_dev *rdev,
				    suspend_state_t state)
{
	int ret = 0;
	struct regulator_state *rstate;

	rstate = regulator_get_suspend_state(rdev, state);
	if (rstate == NULL)
		return 0;

	/* If we have no suspend mode configration don't set anything;
	 * only warn if the driver implements set_suspend_voltage or
	 * set_suspend_mode callback.
	 */
	if (rstate->enabled != ENABLE_IN_SUSPEND &&
	    rstate->enabled != DISABLE_IN_SUSPEND) {
		if (rdev->desc->ops->set_suspend_voltage ||
		    rdev->desc->ops->set_suspend_mode)
			rdev_warn(rdev, "No configuration\n");
		return 0;
	}

	if (rstate->enabled == ENABLE_IN_SUSPEND &&
		rdev->desc->ops->set_suspend_enable)
		ret = rdev->desc->ops->set_suspend_enable(rdev);
	else if (rstate->enabled == DISABLE_IN_SUSPEND &&
		rdev->desc->ops->set_suspend_disable)
		ret = rdev->desc->ops->set_suspend_disable(rdev);
	else /* OK if set_suspend_enable or set_suspend_disable is NULL */
		ret = 0;

	if (ret < 0) {
		rdev_err(rdev, "failed to enabled/disable\n");
		return ret;
	}

	if (rdev->desc->ops->set_suspend_voltage && rstate->uV > 0) {
		ret = rdev->desc->ops->set_suspend_voltage(rdev, rstate->uV);
		if (ret < 0) {
			rdev_err(rdev, "failed to set voltage\n");
			return ret;
		}
	}

	if (rdev->desc->ops->set_suspend_mode && rstate->mode > 0) {
		ret = rdev->desc->ops->set_suspend_mode(rdev, rstate->mode);
		if (ret < 0) {
			rdev_err(rdev, "failed to set mode\n");
			return ret;
		}
	}

	return ret;
}

static void print_constraints(struct regulator_dev *rdev)
{
	struct regulation_constraints *constraints = rdev->constraints;
	char buf[160] = "";
	size_t len = sizeof(buf) - 1;
	int count = 0;
	int ret;

	if (constraints->min_uV && constraints->max_uV) {
		if (constraints->min_uV == constraints->max_uV)
			count += scnprintf(buf + count, len - count, "%d mV ",
					   constraints->min_uV / 1000);
		else
			count += scnprintf(buf + count, len - count,
					   "%d <--> %d mV ",
					   constraints->min_uV / 1000,
					   constraints->max_uV / 1000);
	}

	if (!constraints->min_uV ||
	    constraints->min_uV != constraints->max_uV) {
		ret = _regulator_get_voltage(rdev);
		if (ret > 0)
			count += scnprintf(buf + count, len - count,
					   "at %d mV ", ret / 1000);
	}

	if (constraints->uV_offset)
		count += scnprintf(buf + count, len - count, "%dmV offset ",
				   constraints->uV_offset / 1000);

	if (constraints->min_uA && constraints->max_uA) {
		if (constraints->min_uA == constraints->max_uA)
			count += scnprintf(buf + count, len - count, "%d mA ",
					   constraints->min_uA / 1000);
		else
			count += scnprintf(buf + count, len - count,
					   "%d <--> %d mA ",
					   constraints->min_uA / 1000,
					   constraints->max_uA / 1000);
	}

	if (!constraints->min_uA ||
	    constraints->min_uA != constraints->max_uA) {
		ret = _regulator_get_current_limit(rdev);
		if (ret > 0)
			count += scnprintf(buf + count, len - count,
					   "at %d mA ", ret / 1000);
	}

	if (constraints->valid_modes_mask & REGULATOR_MODE_FAST)
		count += scnprintf(buf + count, len - count, "fast ");
	if (constraints->valid_modes_mask & REGULATOR_MODE_NORMAL)
		count += scnprintf(buf + count, len - count, "normal ");
	if (constraints->valid_modes_mask & REGULATOR_MODE_IDLE)
		count += scnprintf(buf + count, len - count, "idle ");
	if (constraints->valid_modes_mask & REGULATOR_MODE_STANDBY)
		count += scnprintf(buf + count, len - count, "standby");

	if (!count)
		scnprintf(buf, len, "no parameters");

	rdev_dbg(rdev, "%s\n", buf);

	if ((constraints->min_uV != constraints->max_uV) &&
	    !regulator_ops_is_valid(rdev, REGULATOR_CHANGE_VOLTAGE))
		rdev_warn(rdev,
			  "Voltage range but no REGULATOR_CHANGE_VOLTAGE\n");
}

static int machine_constraints_voltage(struct regulator_dev *rdev,
	struct regulation_constraints *constraints)
{
	const struct regulator_ops *ops = rdev->desc->ops;
	int ret;

	/* do we need to apply the constraint voltage */
	if (rdev->constraints->apply_uV &&
	    rdev->constraints->min_uV && rdev->constraints->max_uV) {
		int target_min, target_max;
		int current_uV = _regulator_get_voltage(rdev);

		if (current_uV == -ENOTRECOVERABLE) {
			/* This regulator can't be read and must be initted */
			rdev_info(rdev, "Setting %d-%duV\n",
				  rdev->constraints->min_uV,
				  rdev->constraints->max_uV);
			_regulator_do_set_voltage(rdev,
						  rdev->constraints->min_uV,
						  rdev->constraints->max_uV);
			current_uV = _regulator_get_voltage(rdev);
		}

		if (current_uV < 0) {
			rdev_err(rdev,
				 "failed to get the current voltage(%d)\n",
				 current_uV);
			return current_uV;
		}

		/*
		 * If we're below the minimum voltage move up to the
		 * minimum voltage, if we're above the maximum voltage
		 * then move down to the maximum.
		 */
		target_min = current_uV;
		target_max = current_uV;

		if (current_uV < rdev->constraints->min_uV) {
			target_min = rdev->constraints->min_uV;
			target_max = rdev->constraints->min_uV;
		}

		if (current_uV > rdev->constraints->max_uV) {
			target_min = rdev->constraints->max_uV;
			target_max = rdev->constraints->max_uV;
		}

		if (target_min != current_uV || target_max != current_uV) {
			rdev_info(rdev, "Bringing %duV into %d-%duV\n",
				  current_uV, target_min, target_max);
			ret = _regulator_do_set_voltage(
				rdev, target_min, target_max);
			if (ret < 0) {
				rdev_err(rdev,
					"failed to apply %d-%duV constraint(%d)\n",
					target_min, target_max, ret);
				return ret;
			}
		}
	}

	/* constrain machine-level voltage specs to fit
	 * the actual range supported by this regulator.
	 */
	if (ops->list_voltage && rdev->desc->n_voltages) {
		int	count = rdev->desc->n_voltages;
		int	i;
		int	min_uV = INT_MAX;
		int	max_uV = INT_MIN;
		int	cmin = constraints->min_uV;
		int	cmax = constraints->max_uV;

		/* it's safe to autoconfigure fixed-voltage supplies
		   and the constraints are used by list_voltage. */
		if (count == 1 && !cmin) {
			cmin = 1;
			cmax = INT_MAX;
			constraints->min_uV = cmin;
			constraints->max_uV = cmax;
		}

		/* voltage constraints are optional */
		if ((cmin == 0) && (cmax == 0))
			return 0;

		/* else require explicit machine-level constraints */
		if (cmin <= 0 || cmax <= 0 || cmax < cmin) {
			rdev_err(rdev, "invalid voltage constraints\n");
			return -EINVAL;
		}

		/* initial: [cmin..cmax] valid, [min_uV..max_uV] not */
		for (i = 0; i < count; i++) {
			int	value;

			value = ops->list_voltage(rdev, i);
			if (value <= 0)
				continue;

			/* maybe adjust [min_uV..max_uV] */
			if (value >= cmin && value < min_uV)
				min_uV = value;
			if (value <= cmax && value > max_uV)
				max_uV = value;
		}

		/* final: [min_uV..max_uV] valid iff constraints valid */
		if (max_uV < min_uV) {
			rdev_err(rdev,
				 "unsupportable voltage constraints %u-%uuV\n",
				 min_uV, max_uV);
			return -EINVAL;
		}

		/* use regulator's subset of machine constraints */
		if (constraints->min_uV < min_uV) {
			rdev_dbg(rdev, "override min_uV, %d -> %d\n",
				 constraints->min_uV, min_uV);
			constraints->min_uV = min_uV;
		}
		if (constraints->max_uV > max_uV) {
			rdev_dbg(rdev, "override max_uV, %d -> %d\n",
				 constraints->max_uV, max_uV);
			constraints->max_uV = max_uV;
		}
	}

	return 0;
}

static int machine_constraints_current(struct regulator_dev *rdev,
	struct regulation_constraints *constraints)
{
	const struct regulator_ops *ops = rdev->desc->ops;
	int ret;

	if (!constraints->min_uA && !constraints->max_uA)
		return 0;

	if (constraints->min_uA > constraints->max_uA) {
		rdev_err(rdev, "Invalid current constraints\n");
		return -EINVAL;
	}

	if (!ops->set_current_limit || !ops->get_current_limit) {
		rdev_warn(rdev, "Operation of current configuration missing\n");
		return 0;
	}

	/* Set regulator current in constraints range */
	ret = ops->set_current_limit(rdev, constraints->min_uA,
			constraints->max_uA);
	if (ret < 0) {
		rdev_err(rdev, "Failed to set current constraint, %d\n", ret);
		return ret;
	}

	return 0;
}

static int _regulator_do_enable(struct regulator_dev *rdev);

/**
 * set_machine_constraints - sets regulator constraints
 * @rdev: regulator source
 * @constraints: constraints to apply
 *
 * Allows platform initialisation code to define and constrain
 * regulator circuits e.g. valid voltage/current ranges, etc.  NOTE:
 * Constraints *must* be set by platform code in order for some
 * regulator operations to proceed i.e. set_voltage, set_current_limit,
 * set_mode.
 */
static int set_machine_constraints(struct regulator_dev *rdev,
	const struct regulation_constraints *constraints)
{
	int ret = 0;
	const struct regulator_ops *ops = rdev->desc->ops;

	if (constraints)
		rdev->constraints = kmemdup(constraints, sizeof(*constraints),
					    GFP_KERNEL);
	else
		rdev->constraints = kzalloc(sizeof(*constraints),
					    GFP_KERNEL);
	if (!rdev->constraints)
		return -ENOMEM;

	ret = machine_constraints_voltage(rdev, rdev->constraints);
	if (ret != 0)
		return ret;

	ret = machine_constraints_current(rdev, rdev->constraints);
	if (ret != 0)
		return ret;

	if (rdev->constraints->ilim_uA && ops->set_input_current_limit) {
		ret = ops->set_input_current_limit(rdev,
						   rdev->constraints->ilim_uA);
		if (ret < 0) {
			rdev_err(rdev, "failed to set input limit\n");
			return ret;
		}
	}

	/* do we need to setup our suspend state */
	if (rdev->constraints->initial_state) {
		ret = suspend_set_state(rdev, rdev->constraints->initial_state);
		if (ret < 0) {
			rdev_err(rdev, "failed to set suspend state\n");
			return ret;
		}
	}

	if (rdev->constraints->initial_mode) {
		if (!ops->set_mode) {
			rdev_err(rdev, "no set_mode operation\n");
			return -EINVAL;
		}

		ret = ops->set_mode(rdev, rdev->constraints->initial_mode);
		if (ret < 0) {
			rdev_err(rdev, "failed to set initial mode: %d\n", ret);
			return ret;
		}
	}

	/* If the constraints say the regulator should be on at this point
	 * and we have control then make sure it is enabled.
	 */
	if (rdev->constraints->always_on || rdev->constraints->boot_on) {
		ret = _regulator_do_enable(rdev);
		if (ret < 0 && ret != -EINVAL) {
			rdev_err(rdev, "failed to enable\n");
			return ret;
		}
	}

	if ((rdev->constraints->ramp_delay || rdev->constraints->ramp_disable)
		&& ops->set_ramp_delay) {
		ret = ops->set_ramp_delay(rdev, rdev->constraints->ramp_delay);
		if (ret < 0) {
			rdev_err(rdev, "failed to set ramp_delay\n");
			return ret;
		}
	}

	if (rdev->constraints->pull_down && ops->set_pull_down) {
		ret = ops->set_pull_down(rdev);
		if (ret < 0) {
			rdev_err(rdev, "failed to set pull down\n");
			return ret;
		}
	}

	if (rdev->constraints->soft_start && ops->set_soft_start) {
		ret = ops->set_soft_start(rdev);
		if (ret < 0) {
			rdev_err(rdev, "failed to set soft start\n");
			return ret;
		}
	}

	if (rdev->constraints->over_current_protection
		&& ops->set_over_current_protection) {
		ret = ops->set_over_current_protection(rdev);
		if (ret < 0) {
			rdev_err(rdev, "failed to set over current protection\n");
			return ret;
		}
	}

	if (rdev->constraints->active_discharge && ops->set_active_discharge) {
		bool ad_state = (rdev->constraints->active_discharge ==
			      REGULATOR_ACTIVE_DISCHARGE_ENABLE) ? true : false;

		ret = ops->set_active_discharge(rdev, ad_state);
		if (ret < 0) {
			rdev_err(rdev, "failed to set active discharge\n");
			return ret;
		}
	}

	print_constraints(rdev);
	return 0;
}

/**
 * set_supply - set regulator supply regulator
 * @rdev: regulator name
 * @supply_rdev: supply regulator name
 *
 * Called by platform initialisation code to set the supply regulator for this
 * regulator. This ensures that a regulators supply will also be enabled by the
 * core if it's child is enabled.
 */
static int set_supply(struct regulator_dev *rdev,
		      struct regulator_dev *supply_rdev)
{
	int err;

	rdev_info(rdev, "supplied by %s\n", rdev_get_name(supply_rdev));

	if (!try_module_get(supply_rdev->owner))
		return -ENODEV;

	rdev->supply = create_regulator(supply_rdev, &rdev->dev, "SUPPLY");
	if (rdev->supply == NULL) {
		err = -ENOMEM;
		return err;
	}
	supply_rdev->open_count++;

	return 0;
}

/**
 * set_consumer_device_supply - Bind a regulator to a symbolic supply
 * @rdev:         regulator source
 * @consumer_dev_name: dev_name() string for device supply applies to
 * @supply:       symbolic name for supply
 *
 * Allows platform initialisation code to map physical regulator
 * sources to symbolic names for supplies for use by devices.  Devices
 * should use these symbolic names to request regulators, avoiding the
 * need to provide board-specific regulator names as platform data.
 */
static int set_consumer_device_supply(struct regulator_dev *rdev,
				      const char *consumer_dev_name,
				      const char *supply)
{
	struct regulator_map *node;
	int has_dev;

	if (supply == NULL)
		return -EINVAL;

	if (consumer_dev_name != NULL)
		has_dev = 1;
	else
		has_dev = 0;

	list_for_each_entry(node, &regulator_map_list, list) {
		if (node->dev_name && consumer_dev_name) {
			if (strcmp(node->dev_name, consumer_dev_name) != 0)
				continue;
		} else if (node->dev_name || consumer_dev_name) {
			continue;
		}

		if (strcmp(node->supply, supply) != 0)
			continue;

		pr_debug("%s: %s/%s is '%s' supply; fail %s/%s\n",
			 consumer_dev_name,
			 dev_name(&node->regulator->dev),
			 node->regulator->desc->name,
			 supply,
			 dev_name(&rdev->dev), rdev_get_name(rdev));
		return -EBUSY;
	}

	node = kzalloc(sizeof(struct regulator_map), GFP_KERNEL);
	if (node == NULL)
		return -ENOMEM;

	node->regulator = rdev;
	node->supply = supply;

	if (has_dev) {
		node->dev_name = kstrdup(consumer_dev_name, GFP_KERNEL);
		if (node->dev_name == NULL) {
			kfree(node);
			return -ENOMEM;
		}
	}

	list_add(&node->list, &regulator_map_list);
	return 0;
}

static void unset_regulator_supplies(struct regulator_dev *rdev)
{
	struct regulator_map *node, *n;

	list_for_each_entry_safe(node, n, &regulator_map_list, list) {
		if (rdev == node->regulator) {
			list_del(&node->list);
			kfree(node->dev_name);
			kfree(node);
		}
	}
}

#ifdef CONFIG_DEBUG_FS
static ssize_t constraint_flags_read_file(struct file *file,
					  char __user *user_buf,
					  size_t count, loff_t *ppos)
{
	const struct regulator *regulator = file->private_data;
	const struct regulation_constraints *c = regulator->rdev->constraints;
	char *buf;
	ssize_t ret;

	if (!c)
		return 0;

	buf = kmalloc(PAGE_SIZE, GFP_KERNEL);
	if (!buf)
		return -ENOMEM;

	ret = snprintf(buf, PAGE_SIZE,
			"always_on: %u\n"
			"boot_on: %u\n"
			"apply_uV: %u\n"
			"ramp_disable: %u\n"
			"soft_start: %u\n"
			"pull_down: %u\n"
			"over_current_protection: %u\n",
			c->always_on,
			c->boot_on,
			c->apply_uV,
			c->ramp_disable,
			c->soft_start,
			c->pull_down,
			c->over_current_protection);

	ret = simple_read_from_buffer(user_buf, count, ppos, buf, ret);
	kfree(buf);

	return ret;
}

#endif

static const struct file_operations constraint_flags_fops = {
#ifdef CONFIG_DEBUG_FS
	.open = simple_open,
	.read = constraint_flags_read_file,
	.llseek = default_llseek,
#endif
};

#define REG_STR_SIZE	64

static struct regulator *create_regulator(struct regulator_dev *rdev,
					  struct device *dev,
					  const char *supply_name)
{
	struct regulator *regulator;
	char buf[REG_STR_SIZE];
	int err, size;

	regulator = kzalloc(sizeof(*regulator), GFP_KERNEL);
	if (regulator == NULL)
		return NULL;

	regulator_lock(rdev);
	regulator->rdev = rdev;
	list_add(&regulator->list, &rdev->consumer_list);

	if (dev) {
		regulator->dev = dev;

		/* Add a link to the device sysfs entry */
		size = snprintf(buf, REG_STR_SIZE, "%s-%s",
				dev->kobj.name, supply_name);
		if (size >= REG_STR_SIZE)
			goto overflow_err;

		regulator->supply_name = kstrdup(buf, GFP_KERNEL);
		if (regulator->supply_name == NULL)
			goto overflow_err;

		err = sysfs_create_link_nowarn(&rdev->dev.kobj, &dev->kobj,
					buf);
		if (err) {
			rdev_dbg(rdev, "could not add device link %s err %d\n",
				  dev->kobj.name, err);
			/* non-fatal */
		}
	} else {
		regulator->supply_name = kstrdup_const(supply_name, GFP_KERNEL);
		if (regulator->supply_name == NULL)
			goto overflow_err;
	}

	regulator->debugfs = debugfs_create_dir(regulator->supply_name,
						rdev->debugfs);
	if (!regulator->debugfs) {
		rdev_dbg(rdev, "Failed to create debugfs directory\n");
	} else {
		debugfs_create_u32("uA_load", 0444, regulator->debugfs,
				   &regulator->uA_load);
		debugfs_create_u32("min_uV", 0444, regulator->debugfs,
				   &regulator->voltage[PM_SUSPEND_ON].min_uV);
		debugfs_create_u32("max_uV", 0444, regulator->debugfs,
				   &regulator->voltage[PM_SUSPEND_ON].max_uV);
		debugfs_create_file("constraint_flags", 0444,
				    regulator->debugfs, regulator,
				    &constraint_flags_fops);
	}

	/*
	 * Check now if the regulator is an always on regulator - if
	 * it is then we don't need to do nearly so much work for
	 * enable/disable calls.
	 */
	if (!regulator_ops_is_valid(rdev, REGULATOR_CHANGE_STATUS) &&
	    _regulator_is_enabled(rdev))
		regulator->always_on = true;

	regulator_unlock(rdev);
	return regulator;
overflow_err:
	list_del(&regulator->list);
	kfree(regulator);
	regulator_unlock(rdev);
	return NULL;
}

static int _regulator_get_enable_time(struct regulator_dev *rdev)
{
	if (rdev->constraints && rdev->constraints->enable_time)
		return rdev->constraints->enable_time;
	if (!rdev->desc->ops->enable_time)
		return rdev->desc->enable_time;
	return rdev->desc->ops->enable_time(rdev);
}

static struct regulator_supply_alias *regulator_find_supply_alias(
		struct device *dev, const char *supply)
{
	struct regulator_supply_alias *map;

	list_for_each_entry(map, &regulator_supply_alias_list, list)
		if (map->src_dev == dev && strcmp(map->src_supply, supply) == 0)
			return map;

	return NULL;
}

static void regulator_supply_alias(struct device **dev, const char **supply)
{
	struct regulator_supply_alias *map;

	map = regulator_find_supply_alias(*dev, *supply);
	if (map) {
		dev_dbg(*dev, "Mapping supply %s to %s,%s\n",
				*supply, map->alias_supply,
				dev_name(map->alias_dev));
		*dev = map->alias_dev;
		*supply = map->alias_supply;
	}
}

static int regulator_match(struct device *dev, const void *data)
{
	struct regulator_dev *r = dev_to_rdev(dev);

	return strcmp(rdev_get_name(r), data) == 0;
}

static struct regulator_dev *regulator_lookup_by_name(const char *name)
{
	struct device *dev;

	dev = class_find_device(&regulator_class, NULL, name, regulator_match);

	return dev ? dev_to_rdev(dev) : NULL;
}

/**
 * regulator_dev_lookup - lookup a regulator device.
 * @dev: device for regulator "consumer".
 * @supply: Supply name or regulator ID.
 *
 * If successful, returns a struct regulator_dev that corresponds to the name
 * @supply and with the embedded struct device refcount incremented by one.
 * The refcount must be dropped by calling put_device().
 * On failure one of the following ERR-PTR-encoded values is returned:
 * -ENODEV if lookup fails permanently, -EPROBE_DEFER if lookup could succeed
 * in the future.
 */
static struct regulator_dev *regulator_dev_lookup(struct device *dev,
						  const char *supply)
{
	struct regulator_dev *r = NULL;
	struct device_node *node;
	struct regulator_map *map;
	const char *devname = NULL;

	regulator_supply_alias(&dev, &supply);

	/* first do a dt based lookup */
	if (dev && dev->of_node) {
		node = of_get_regulator(dev, supply);
		if (node) {
			r = of_find_regulator_by_node(node);
			if (r)
				return r;

			/*
			 * We have a node, but there is no device.
			 * assume it has not registered yet.
			 */
			return ERR_PTR(-EPROBE_DEFER);
		}
	}

	/* if not found, try doing it non-dt way */
	if (dev)
		devname = dev_name(dev);

	mutex_lock(&regulator_list_mutex);
	list_for_each_entry(map, &regulator_map_list, list) {
		/* If the mapping has a device set up it must match */
		if (map->dev_name &&
		    (!devname || strcmp(map->dev_name, devname)))
			continue;

		if (strcmp(map->supply, supply) == 0 &&
		    get_device(&map->regulator->dev)) {
			r = map->regulator;
			break;
		}
	}
	mutex_unlock(&regulator_list_mutex);

	if (r)
		return r;

	r = regulator_lookup_by_name(supply);
	if (r)
		return r;

	return ERR_PTR(-ENODEV);
}

static int regulator_resolve_supply(struct regulator_dev *rdev)
{
	struct regulator_dev *r;
	struct device *dev = rdev->dev.parent;
	int ret;

	/* No supply to resovle? */
	if (!rdev->supply_name)
		return 0;

	/* Supply already resolved? */
	if (rdev->supply)
		return 0;

	r = regulator_dev_lookup(dev, rdev->supply_name);
	if (IS_ERR(r)) {
		ret = PTR_ERR(r);

		/* Did the lookup explicitly defer for us? */
		if (ret == -EPROBE_DEFER)
			return ret;

		if (have_full_constraints()) {
			r = dummy_regulator_rdev;
			get_device(&r->dev);
		} else {
			dev_err(dev, "Failed to resolve %s-supply for %s\n",
				rdev->supply_name, rdev->desc->name);
			return -EPROBE_DEFER;
		}
	}

	/*
	 * If the supply's parent device is not the same as the
	 * regulator's parent device, then ensure the parent device
	 * is bound before we resolve the supply, in case the parent
	 * device get probe deferred and unregisters the supply.
	 */
	if (r->dev.parent && r->dev.parent != rdev->dev.parent) {
		if (!device_is_bound(r->dev.parent)) {
			put_device(&r->dev);
			return -EPROBE_DEFER;
		}
	}

	/* Recursively resolve the supply of the supply */
	ret = regulator_resolve_supply(r);
	if (ret < 0) {
		put_device(&r->dev);
		return ret;
	}

	ret = set_supply(rdev, r);
	if (ret < 0) {
		put_device(&r->dev);
		return ret;
	}

	/* Cascade always-on state to supply */
	if (_regulator_is_enabled(rdev)) {
		ret = regulator_enable(rdev->supply);
		if (ret < 0) {
			_regulator_put(rdev->supply);
			rdev->supply = NULL;
			return ret;
		}
	}

	return 0;
}

/* Internal regulator request function */
struct regulator *_regulator_get(struct device *dev, const char *id,
				 enum regulator_get_type get_type)
{
	struct regulator_dev *rdev;
	struct regulator *regulator;
	const char *devname = dev ? dev_name(dev) : "deviceless";
	int ret;

	if (get_type >= MAX_GET_TYPE) {
		dev_err(dev, "invalid type %d in %s\n", get_type, __func__);
		return ERR_PTR(-EINVAL);
	}

	if (id == NULL) {
		pr_err("get() with no identifier\n");
		return ERR_PTR(-EINVAL);
	}

	rdev = regulator_dev_lookup(dev, id);
	if (IS_ERR(rdev)) {
		ret = PTR_ERR(rdev);

		/*
		 * If regulator_dev_lookup() fails with error other
		 * than -ENODEV our job here is done, we simply return it.
		 */
		if (ret != -ENODEV)
			return ERR_PTR(ret);

		if (!have_full_constraints()) {
			dev_warn(dev,
				 "incomplete constraints, dummy supplies not allowed\n");
			return ERR_PTR(-ENODEV);
		}

		switch (get_type) {
		case NORMAL_GET:
			/*
			 * Assume that a regulator is physically present and
			 * enabled, even if it isn't hooked up, and just
			 * provide a dummy.
			 */
			dev_warn(dev,
				 "%s supply %s not found, using dummy regulator\n",
				 devname, id);
			rdev = dummy_regulator_rdev;
			get_device(&rdev->dev);
			break;

		case EXCLUSIVE_GET:
			dev_warn(dev,
				 "dummy supplies not allowed for exclusive requests\n");
			/* fall through */

		default:
			return ERR_PTR(-ENODEV);
		}
	}

	if (rdev->exclusive) {
		regulator = ERR_PTR(-EPERM);
		put_device(&rdev->dev);
		return regulator;
	}

	if (get_type == EXCLUSIVE_GET && rdev->open_count) {
		regulator = ERR_PTR(-EBUSY);
		put_device(&rdev->dev);
		return regulator;
	}

	ret = regulator_resolve_supply(rdev);
	if (ret < 0) {
		regulator = ERR_PTR(ret);
		put_device(&rdev->dev);
		return regulator;
	}

	if (!try_module_get(rdev->owner)) {
		regulator = ERR_PTR(-EPROBE_DEFER);
		put_device(&rdev->dev);
		return regulator;
	}

	regulator = create_regulator(rdev, dev, id);
	if (regulator == NULL) {
		regulator = ERR_PTR(-ENOMEM);
		put_device(&rdev->dev);
		module_put(rdev->owner);
		return regulator;
	}

	rdev->open_count++;
	if (get_type == EXCLUSIVE_GET) {
		rdev->exclusive = 1;

		ret = _regulator_is_enabled(rdev);
		if (ret > 0)
			rdev->use_count = 1;
		else
			rdev->use_count = 0;
	}

	device_link_add(dev, &rdev->dev, DL_FLAG_STATELESS);

	return regulator;
}

/**
 * regulator_get - lookup and obtain a reference to a regulator.
 * @dev: device for regulator "consumer"
 * @id: Supply name or regulator ID.
 *
 * Returns a struct regulator corresponding to the regulator producer,
 * or IS_ERR() condition containing errno.
 *
 * Use of supply names configured via regulator_set_device_supply() is
 * strongly encouraged.  It is recommended that the supply name used
 * should match the name used for the supply and/or the relevant
 * device pins in the datasheet.
 */
struct regulator *regulator_get(struct device *dev, const char *id)
{
	return _regulator_get(dev, id, NORMAL_GET);
}
EXPORT_SYMBOL_GPL(regulator_get);

/**
 * regulator_get_exclusive - obtain exclusive access to a regulator.
 * @dev: device for regulator "consumer"
 * @id: Supply name or regulator ID.
 *
 * Returns a struct regulator corresponding to the regulator producer,
 * or IS_ERR() condition containing errno.  Other consumers will be
 * unable to obtain this regulator while this reference is held and the
 * use count for the regulator will be initialised to reflect the current
 * state of the regulator.
 *
 * This is intended for use by consumers which cannot tolerate shared
 * use of the regulator such as those which need to force the
 * regulator off for correct operation of the hardware they are
 * controlling.
 *
 * Use of supply names configured via regulator_set_device_supply() is
 * strongly encouraged.  It is recommended that the supply name used
 * should match the name used for the supply and/or the relevant
 * device pins in the datasheet.
 */
struct regulator *regulator_get_exclusive(struct device *dev, const char *id)
{
	return _regulator_get(dev, id, EXCLUSIVE_GET);
}
EXPORT_SYMBOL_GPL(regulator_get_exclusive);

/**
 * regulator_get_optional - obtain optional access to a regulator.
 * @dev: device for regulator "consumer"
 * @id: Supply name or regulator ID.
 *
 * Returns a struct regulator corresponding to the regulator producer,
 * or IS_ERR() condition containing errno.
 *
 * This is intended for use by consumers for devices which can have
 * some supplies unconnected in normal use, such as some MMC devices.
 * It can allow the regulator core to provide stub supplies for other
 * supplies requested using normal regulator_get() calls without
 * disrupting the operation of drivers that can handle absent
 * supplies.
 *
 * Use of supply names configured via regulator_set_device_supply() is
 * strongly encouraged.  It is recommended that the supply name used
 * should match the name used for the supply and/or the relevant
 * device pins in the datasheet.
 */
struct regulator *regulator_get_optional(struct device *dev, const char *id)
{
	return _regulator_get(dev, id, OPTIONAL_GET);
}
EXPORT_SYMBOL_GPL(regulator_get_optional);

/* regulator_list_mutex lock held by regulator_put() */
static void _regulator_put(struct regulator *regulator)
{
	struct regulator_dev *rdev;

	if (IS_ERR_OR_NULL(regulator))
		return;

	lockdep_assert_held_once(&regulator_list_mutex);

	rdev = regulator->rdev;

	debugfs_remove_recursive(regulator->debugfs);

	if (regulator->dev) {
		int count = 0;
		struct regulator *r;

		list_for_each_entry(r, &rdev->consumer_list, list)
			if (r->dev == regulator->dev)
				count++;

		if (count == 1)
			device_link_remove(regulator->dev, &rdev->dev);

		/* remove any sysfs entries */
		sysfs_remove_link(&rdev->dev.kobj, regulator->supply_name);
	}

	regulator_lock(rdev);
	list_del(&regulator->list);

	rdev->open_count--;
	rdev->exclusive = 0;
	put_device(&rdev->dev);
	regulator_unlock(rdev);

	kfree_const(regulator->supply_name);
	kfree(regulator);

	module_put(rdev->owner);
}

/**
 * regulator_put - "free" the regulator source
 * @regulator: regulator source
 *
 * Note: drivers must ensure that all regulator_enable calls made on this
 * regulator source are balanced by regulator_disable calls prior to calling
 * this function.
 */
void regulator_put(struct regulator *regulator)
{
	mutex_lock(&regulator_list_mutex);
	_regulator_put(regulator);
	mutex_unlock(&regulator_list_mutex);
}
EXPORT_SYMBOL_GPL(regulator_put);

/**
 * regulator_register_supply_alias - Provide device alias for supply lookup
 *
 * @dev: device that will be given as the regulator "consumer"
 * @id: Supply name or regulator ID
 * @alias_dev: device that should be used to lookup the supply
 * @alias_id: Supply name or regulator ID that should be used to lookup the
 * supply
 *
 * All lookups for id on dev will instead be conducted for alias_id on
 * alias_dev.
 */
int regulator_register_supply_alias(struct device *dev, const char *id,
				    struct device *alias_dev,
				    const char *alias_id)
{
	struct regulator_supply_alias *map;

	map = regulator_find_supply_alias(dev, id);
	if (map)
		return -EEXIST;

	map = kzalloc(sizeof(struct regulator_supply_alias), GFP_KERNEL);
	if (!map)
		return -ENOMEM;

	map->src_dev = dev;
	map->src_supply = id;
	map->alias_dev = alias_dev;
	map->alias_supply = alias_id;

	list_add(&map->list, &regulator_supply_alias_list);

	pr_info("Adding alias for supply %s,%s -> %s,%s\n",
		id, dev_name(dev), alias_id, dev_name(alias_dev));

	return 0;
}
EXPORT_SYMBOL_GPL(regulator_register_supply_alias);

/**
 * regulator_unregister_supply_alias - Remove device alias
 *
 * @dev: device that will be given as the regulator "consumer"
 * @id: Supply name or regulator ID
 *
 * Remove a lookup alias if one exists for id on dev.
 */
void regulator_unregister_supply_alias(struct device *dev, const char *id)
{
	struct regulator_supply_alias *map;

	map = regulator_find_supply_alias(dev, id);
	if (map) {
		list_del(&map->list);
		kfree(map);
	}
}
EXPORT_SYMBOL_GPL(regulator_unregister_supply_alias);

/**
 * regulator_bulk_register_supply_alias - register multiple aliases
 *
 * @dev: device that will be given as the regulator "consumer"
 * @id: List of supply names or regulator IDs
 * @alias_dev: device that should be used to lookup the supply
 * @alias_id: List of supply names or regulator IDs that should be used to
 * lookup the supply
 * @num_id: Number of aliases to register
 *
 * @return 0 on success, an errno on failure.
 *
 * This helper function allows drivers to register several supply
 * aliases in one operation.  If any of the aliases cannot be
 * registered any aliases that were registered will be removed
 * before returning to the caller.
 */
int regulator_bulk_register_supply_alias(struct device *dev,
					 const char *const *id,
					 struct device *alias_dev,
					 const char *const *alias_id,
					 int num_id)
{
	int i;
	int ret;

	for (i = 0; i < num_id; ++i) {
		ret = regulator_register_supply_alias(dev, id[i], alias_dev,
						      alias_id[i]);
		if (ret < 0)
			goto err;
	}

	return 0;

err:
	dev_err(dev,
		"Failed to create supply alias %s,%s -> %s,%s\n",
		id[i], dev_name(dev), alias_id[i], dev_name(alias_dev));

	while (--i >= 0)
		regulator_unregister_supply_alias(dev, id[i]);

	return ret;
}
EXPORT_SYMBOL_GPL(regulator_bulk_register_supply_alias);

/**
 * regulator_bulk_unregister_supply_alias - unregister multiple aliases
 *
 * @dev: device that will be given as the regulator "consumer"
 * @id: List of supply names or regulator IDs
 * @num_id: Number of aliases to unregister
 *
 * This helper function allows drivers to unregister several supply
 * aliases in one operation.
 */
void regulator_bulk_unregister_supply_alias(struct device *dev,
					    const char *const *id,
					    int num_id)
{
	int i;

	for (i = 0; i < num_id; ++i)
		regulator_unregister_supply_alias(dev, id[i]);
}
EXPORT_SYMBOL_GPL(regulator_bulk_unregister_supply_alias);


/* Manage enable GPIO list. Same GPIO pin can be shared among regulators */
static int regulator_ena_gpio_request(struct regulator_dev *rdev,
				const struct regulator_config *config)
{
	struct regulator_enable_gpio *pin;
	struct gpio_desc *gpiod;
	int ret;

	if (config->ena_gpiod)
		gpiod = config->ena_gpiod;
	else
		gpiod = gpio_to_desc(config->ena_gpio);

	list_for_each_entry(pin, &regulator_ena_gpio_list, list) {
		if (pin->gpiod == gpiod) {
			rdev_dbg(rdev, "GPIO %d is already used\n",
				config->ena_gpio);
			goto update_ena_gpio_to_rdev;
		}
	}

	if (!config->ena_gpiod) {
		ret = gpio_request_one(config->ena_gpio,
				       GPIOF_DIR_OUT | config->ena_gpio_flags,
				       rdev_get_name(rdev));
		if (ret)
			return ret;
	}

	pin = kzalloc(sizeof(struct regulator_enable_gpio), GFP_KERNEL);
	if (pin == NULL) {
		if (!config->ena_gpiod)
			gpio_free(config->ena_gpio);
		return -ENOMEM;
	}

	pin->gpiod = gpiod;
	pin->ena_gpio_invert = config->ena_gpio_invert;
	list_add(&pin->list, &regulator_ena_gpio_list);

update_ena_gpio_to_rdev:
	pin->request_count++;
	rdev->ena_pin = pin;
	return 0;
}

static void regulator_ena_gpio_free(struct regulator_dev *rdev)
{
	struct regulator_enable_gpio *pin, *n;

	if (!rdev->ena_pin)
		return;

	/* Free the GPIO only in case of no use */
	list_for_each_entry_safe(pin, n, &regulator_ena_gpio_list, list) {
		if (pin->gpiod == rdev->ena_pin->gpiod) {
			if (pin->request_count <= 1) {
				pin->request_count = 0;
				gpiod_put(pin->gpiod);
				list_del(&pin->list);
				kfree(pin);
				rdev->ena_pin = NULL;
				return;
			} else {
				pin->request_count--;
			}
		}
	}
}

/**
 * regulator_ena_gpio_ctrl - balance enable_count of each GPIO and actual GPIO pin control
 * @rdev: regulator_dev structure
 * @enable: enable GPIO at initial use?
 *
 * GPIO is enabled in case of initial use. (enable_count is 0)
 * GPIO is disabled when it is not shared any more. (enable_count <= 1)
 */
static int regulator_ena_gpio_ctrl(struct regulator_dev *rdev, bool enable)
{
	struct regulator_enable_gpio *pin = rdev->ena_pin;

	if (!pin)
		return -EINVAL;

	if (enable) {
		/* Enable GPIO at initial use */
		if (pin->enable_count == 0)
			gpiod_set_value_cansleep(pin->gpiod,
						 !pin->ena_gpio_invert);

		pin->enable_count++;
	} else {
		if (pin->enable_count > 1) {
			pin->enable_count--;
			return 0;
		}

		/* Disable GPIO if not used */
		if (pin->enable_count <= 1) {
			gpiod_set_value_cansleep(pin->gpiod,
						 pin->ena_gpio_invert);
			pin->enable_count = 0;
		}
	}

	return 0;
}

/**
 * _regulator_enable_delay - a delay helper function
 * @delay: time to delay in microseconds
 *
 * Delay for the requested amount of time as per the guidelines in:
 *
 *     Documentation/timers/timers-howto.txt
 *
 * The assumption here is that regulators will never be enabled in
 * atomic context and therefore sleeping functions can be used.
 */
static void _regulator_enable_delay(unsigned int delay)
{
	unsigned int ms = delay / 1000;
	unsigned int us = delay % 1000;

	if (ms > 0) {
		/*
		 * For small enough values, handle super-millisecond
		 * delays in the usleep_range() call below.
		 */
		if (ms < 20)
			us += ms * 1000;
		else
			msleep(ms);
	}

	/*
	 * Give the scheduler some room to coalesce with any other
	 * wakeup sources. For delays shorter than 10 us, don't even
	 * bother setting up high-resolution timers and just busy-
	 * loop.
	 */
	if (us >= 10)
		usleep_range(us, us + 100);
	else
		udelay(us);
}

static int _regulator_do_enable(struct regulator_dev *rdev)
{
	int ret, delay;

	/* Query before enabling in case configuration dependent.  */
	ret = _regulator_get_enable_time(rdev);
	if (ret >= 0) {
		delay = ret;
	} else {
		rdev_warn(rdev, "enable_time() failed: %d\n", ret);
		delay = 0;
	}

	trace_regulator_enable(rdev_get_name(rdev));

	if (rdev->desc->off_on_delay) {
		/* if needed, keep a distance of off_on_delay from last time
		 * this regulator was disabled.
		 */
		unsigned long start_jiffy = jiffies;
		unsigned long intended, max_delay, remaining;

		max_delay = usecs_to_jiffies(rdev->desc->off_on_delay);
		intended = rdev->last_off_jiffy + max_delay;

		if (time_before(start_jiffy, intended)) {
			/* calc remaining jiffies to deal with one-time
			 * timer wrapping.
			 * in case of multiple timer wrapping, either it can be
			 * detected by out-of-range remaining, or it cannot be
			 * detected and we gets a panelty of
			 * _regulator_enable_delay().
			 */
			remaining = intended - start_jiffy;
			if (remaining <= max_delay)
				_regulator_enable_delay(
						jiffies_to_usecs(remaining));
		}
	}

	if (rdev->ena_pin) {
		if (!rdev->ena_gpio_state) {
			ret = regulator_ena_gpio_ctrl(rdev, true);
			if (ret < 0)
				return ret;
			rdev->ena_gpio_state = 1;
		}
	} else if (rdev->desc->ops->enable) {
		ret = rdev->desc->ops->enable(rdev);
		if (ret < 0)
			return ret;
	} else {
		return -EINVAL;
	}

	/* Allow the regulator to ramp; it would be useful to extend
	 * this for bulk operations so that the regulators can ramp
	 * together.  */
	trace_regulator_enable_delay(rdev_get_name(rdev));

	_regulator_enable_delay(delay);

	trace_regulator_enable_complete(rdev_get_name(rdev));

	return 0;
}

/* locks held by regulator_enable() */
static int _regulator_enable(struct regulator_dev *rdev)
{
	int ret;

	lockdep_assert_held_once(&rdev->mutex);

	/* check voltage and requested load before enabling */
	if (regulator_ops_is_valid(rdev, REGULATOR_CHANGE_DRMS))
		drms_uA_update(rdev);

	if (rdev->use_count == 0) {
		/* The regulator may on if it's not switchable or left on */
		ret = _regulator_is_enabled(rdev);
		if (ret == -EINVAL || ret == 0) {
			if (!regulator_ops_is_valid(rdev,
					REGULATOR_CHANGE_STATUS))
				return -EPERM;

			ret = _regulator_do_enable(rdev);
			if (ret < 0)
				return ret;

			_notifier_call_chain(rdev, REGULATOR_EVENT_ENABLE,
					     NULL);
		} else if (ret < 0) {
			rdev_err(rdev, "is_enabled() failed: %d\n", ret);
			return ret;
		}
		/* Fallthrough on positive return values - already enabled */
	}

	rdev->use_count++;

	return 0;
}

/**
 * regulator_enable - enable regulator output
 * @regulator: regulator source
 *
 * Request that the regulator be enabled with the regulator output at
 * the predefined voltage or current value.  Calls to regulator_enable()
 * must be balanced with calls to regulator_disable().
 *
 * NOTE: the output value can be set by other drivers, boot loader or may be
 * hardwired in the regulator.
 */
int regulator_enable(struct regulator *regulator)
{
	struct regulator_dev *rdev = regulator->rdev;
	int ret = 0;

	if (regulator->always_on)
		return 0;

	if (rdev->supply) {
		ret = regulator_enable(rdev->supply);
		if (ret != 0)
			return ret;
	}

	mutex_lock(&rdev->mutex);
	ret = _regulator_enable(rdev);
	mutex_unlock(&rdev->mutex);

	if (ret != 0 && rdev->supply)
		regulator_disable(rdev->supply);

	return ret;
}
EXPORT_SYMBOL_GPL(regulator_enable);

static int _regulator_do_disable(struct regulator_dev *rdev)
{
	int ret;

	trace_regulator_disable(rdev_get_name(rdev));

	if (rdev->ena_pin) {
		if (rdev->ena_gpio_state) {
			ret = regulator_ena_gpio_ctrl(rdev, false);
			if (ret < 0)
				return ret;
			rdev->ena_gpio_state = 0;
		}

	} else if (rdev->desc->ops->disable) {
		ret = rdev->desc->ops->disable(rdev);
		if (ret != 0)
			return ret;
	}

	/* cares about last_off_jiffy only if off_on_delay is required by
	 * device.
	 */
	if (rdev->desc->off_on_delay)
		rdev->last_off_jiffy = jiffies;

	trace_regulator_disable_complete(rdev_get_name(rdev));

	return 0;
}

/* locks held by regulator_disable() */
static int _regulator_disable(struct regulator_dev *rdev)
{
	int ret = 0;

	lockdep_assert_held_once(&rdev->mutex);

	if (WARN(rdev->use_count <= 0,
		 "unbalanced disables for %s\n", rdev_get_name(rdev)))
		return -EIO;

	/* are we the last user and permitted to disable ? */
	if (rdev->use_count == 1 &&
	    (rdev->constraints && !rdev->constraints->always_on)) {

		/* we are last user */
		if (regulator_ops_is_valid(rdev, REGULATOR_CHANGE_STATUS)) {
			ret = _notifier_call_chain(rdev,
						   REGULATOR_EVENT_PRE_DISABLE,
						   NULL);
			if (ret & NOTIFY_STOP_MASK)
				return -EINVAL;

			ret = _regulator_do_disable(rdev);
			if (ret < 0) {
				rdev_err(rdev, "failed to disable\n");
				_notifier_call_chain(rdev,
						REGULATOR_EVENT_ABORT_DISABLE,
						NULL);
				return ret;
			}
			_notifier_call_chain(rdev, REGULATOR_EVENT_DISABLE,
					NULL);
		}

		rdev->use_count = 0;
	} else if (rdev->use_count > 1) {
		if (regulator_ops_is_valid(rdev, REGULATOR_CHANGE_DRMS))
			drms_uA_update(rdev);

		rdev->use_count--;
	}

	return ret;
}

/**
 * regulator_disable - disable regulator output
 * @regulator: regulator source
 *
 * Disable the regulator output voltage or current.  Calls to
 * regulator_enable() must be balanced with calls to
 * regulator_disable().
 *
 * NOTE: this will only disable the regulator output if no other consumer
 * devices have it enabled, the regulator device supports disabling and
 * machine constraints permit this operation.
 */
int regulator_disable(struct regulator *regulator)
{
	struct regulator_dev *rdev = regulator->rdev;
	int ret = 0;

	if (regulator->always_on)
		return 0;

	mutex_lock(&rdev->mutex);
	ret = _regulator_disable(rdev);
	mutex_unlock(&rdev->mutex);

	if (ret == 0 && rdev->supply)
		regulator_disable(rdev->supply);

	return ret;
}
EXPORT_SYMBOL_GPL(regulator_disable);

/* locks held by regulator_force_disable() */
static int _regulator_force_disable(struct regulator_dev *rdev)
{
	int ret = 0;

	lockdep_assert_held_once(&rdev->mutex);

	ret = _notifier_call_chain(rdev, REGULATOR_EVENT_FORCE_DISABLE |
			REGULATOR_EVENT_PRE_DISABLE, NULL);
	if (ret & NOTIFY_STOP_MASK)
		return -EINVAL;

	ret = _regulator_do_disable(rdev);
	if (ret < 0) {
		rdev_err(rdev, "failed to force disable\n");
		_notifier_call_chain(rdev, REGULATOR_EVENT_FORCE_DISABLE |
				REGULATOR_EVENT_ABORT_DISABLE, NULL);
		return ret;
	}

	_notifier_call_chain(rdev, REGULATOR_EVENT_FORCE_DISABLE |
			REGULATOR_EVENT_DISABLE, NULL);

	return 0;
}

/**
 * regulator_force_disable - force disable regulator output
 * @regulator: regulator source
 *
 * Forcibly disable the regulator output voltage or current.
 * NOTE: this *will* disable the regulator output even if other consumer
 * devices have it enabled. This should be used for situations when device
 * damage will likely occur if the regulator is not disabled (e.g. over temp).
 */
int regulator_force_disable(struct regulator *regulator)
{
	struct regulator_dev *rdev = regulator->rdev;
	int ret;

	mutex_lock(&rdev->mutex);
	regulator->uA_load = 0;
	ret = _regulator_force_disable(regulator->rdev);
	mutex_unlock(&rdev->mutex);

	if (rdev->supply)
		while (rdev->open_count--)
			regulator_disable(rdev->supply);

	return ret;
}
EXPORT_SYMBOL_GPL(regulator_force_disable);

static void regulator_disable_work(struct work_struct *work)
{
	struct regulator_dev *rdev = container_of(work, struct regulator_dev,
						  disable_work.work);
	int count, i, ret;

	regulator_lock(rdev);

	BUG_ON(!rdev->deferred_disables);

	count = rdev->deferred_disables;
	rdev->deferred_disables = 0;

	/*
	 * Workqueue functions queue the new work instance while the previous
	 * work instance is being processed. Cancel the queued work instance
	 * as the work instance under processing does the job of the queued
	 * work instance.
	 */
	cancel_delayed_work(&rdev->disable_work);

	for (i = 0; i < count; i++) {
		ret = _regulator_disable(rdev);
		if (ret != 0)
			rdev_err(rdev, "Deferred disable failed: %d\n", ret);
	}

	regulator_unlock(rdev);

	if (rdev->supply) {
		for (i = 0; i < count; i++) {
			ret = regulator_disable(rdev->supply);
			if (ret != 0) {
				rdev_err(rdev,
					 "Supply disable failed: %d\n", ret);
			}
		}
	}
}

/**
 * regulator_disable_deferred - disable regulator output with delay
 * @regulator: regulator source
 * @ms: miliseconds until the regulator is disabled
 *
 * Execute regulator_disable() on the regulator after a delay.  This
 * is intended for use with devices that require some time to quiesce.
 *
 * NOTE: this will only disable the regulator output if no other consumer
 * devices have it enabled, the regulator device supports disabling and
 * machine constraints permit this operation.
 */
int regulator_disable_deferred(struct regulator *regulator, int ms)
{
	struct regulator_dev *rdev = regulator->rdev;

	if (regulator->always_on)
		return 0;

	if (!ms)
		return regulator_disable(regulator);

	regulator_lock(rdev);
	rdev->deferred_disables++;
	mod_delayed_work(system_power_efficient_wq, &rdev->disable_work,
			 msecs_to_jiffies(ms));
	regulator_unlock(rdev);

	return 0;
}
EXPORT_SYMBOL_GPL(regulator_disable_deferred);

static int _regulator_is_enabled(struct regulator_dev *rdev)
{
	/* A GPIO control always takes precedence */
	if (rdev->ena_pin)
		return rdev->ena_gpio_state;

	/* If we don't know then assume that the regulator is always on */
	if (!rdev->desc->ops->is_enabled)
		return 1;

	return rdev->desc->ops->is_enabled(rdev);
}

static int _regulator_list_voltage(struct regulator_dev *rdev,
				   unsigned selector, int lock)
{
	const struct regulator_ops *ops = rdev->desc->ops;
	int ret;

	if (rdev->desc->fixed_uV && rdev->desc->n_voltages == 1 && !selector)
		return rdev->desc->fixed_uV;

	if (ops->list_voltage) {
		if (selector >= rdev->desc->n_voltages)
			return -EINVAL;
		if (lock)
			regulator_lock(rdev);
		ret = ops->list_voltage(rdev, selector);
		if (lock)
			regulator_unlock(rdev);
	} else if (rdev->is_switch && rdev->supply) {
		ret = _regulator_list_voltage(rdev->supply->rdev,
					      selector, lock);
	} else {
		return -EINVAL;
	}

	if (ret > 0) {
		if (ret < rdev->constraints->min_uV)
			ret = 0;
		else if (ret > rdev->constraints->max_uV)
			ret = 0;
	}

	return ret;
}

/**
 * regulator_is_enabled - is the regulator output enabled
 * @regulator: regulator source
 *
 * Returns positive if the regulator driver backing the source/client
 * has requested that the device be enabled, zero if it hasn't, else a
 * negative errno code.
 *
 * Note that the device backing this regulator handle can have multiple
 * users, so it might be enabled even if regulator_enable() was never
 * called for this particular source.
 */
int regulator_is_enabled(struct regulator *regulator)
{
	int ret;

	if (regulator->always_on)
		return 1;

	mutex_lock(&regulator->rdev->mutex);
	ret = _regulator_is_enabled(regulator->rdev);
	mutex_unlock(&regulator->rdev->mutex);

	return ret;
}
EXPORT_SYMBOL_GPL(regulator_is_enabled);

/**
 * regulator_count_voltages - count regulator_list_voltage() selectors
 * @regulator: regulator source
 *
 * Returns number of selectors, or negative errno.  Selectors are
 * numbered starting at zero, and typically correspond to bitfields
 * in hardware registers.
 */
int regulator_count_voltages(struct regulator *regulator)
{
	struct regulator_dev	*rdev = regulator->rdev;

	if (rdev->desc->n_voltages)
		return rdev->desc->n_voltages;

	if (!rdev->is_switch || !rdev->supply)
		return -EINVAL;

	return regulator_count_voltages(rdev->supply);
}
EXPORT_SYMBOL_GPL(regulator_count_voltages);

/**
 * regulator_list_voltage - enumerate supported voltages
 * @regulator: regulator source
 * @selector: identify voltage to list
 * Context: can sleep
 *
 * Returns a voltage that can be passed to @regulator_set_voltage(),
 * zero if this selector code can't be used on this system, or a
 * negative errno.
 */
int regulator_list_voltage(struct regulator *regulator, unsigned selector)
{
	return _regulator_list_voltage(regulator->rdev, selector, 1);
}
EXPORT_SYMBOL_GPL(regulator_list_voltage);

/**
 * regulator_get_regmap - get the regulator's register map
 * @regulator: regulator source
 *
 * Returns the register map for the given regulator, or an ERR_PTR value
 * if the regulator doesn't use regmap.
 */
struct regmap *regulator_get_regmap(struct regulator *regulator)
{
	struct regmap *map = regulator->rdev->regmap;

	return map ? map : ERR_PTR(-EOPNOTSUPP);
}

/**
 * regulator_get_hardware_vsel_register - get the HW voltage selector register
 * @regulator: regulator source
 * @vsel_reg: voltage selector register, output parameter
 * @vsel_mask: mask for voltage selector bitfield, output parameter
 *
 * Returns the hardware register offset and bitmask used for setting the
 * regulator voltage. This might be useful when configuring voltage-scaling
 * hardware or firmware that can make I2C requests behind the kernel's back,
 * for example.
 *
 * On success, the output parameters @vsel_reg and @vsel_mask are filled in
 * and 0 is returned, otherwise a negative errno is returned.
 */
int regulator_get_hardware_vsel_register(struct regulator *regulator,
					 unsigned *vsel_reg,
					 unsigned *vsel_mask)
{
	struct regulator_dev *rdev = regulator->rdev;
	const struct regulator_ops *ops = rdev->desc->ops;

	if (ops->set_voltage_sel != regulator_set_voltage_sel_regmap)
		return -EOPNOTSUPP;

	*vsel_reg = rdev->desc->vsel_reg;
	*vsel_mask = rdev->desc->vsel_mask;

	 return 0;
}
EXPORT_SYMBOL_GPL(regulator_get_hardware_vsel_register);

/**
 * regulator_list_hardware_vsel - get the HW-specific register value for a selector
 * @regulator: regulator source
 * @selector: identify voltage to list
 *
 * Converts the selector to a hardware-specific voltage selector that can be
 * directly written to the regulator registers. The address of the voltage
 * register can be determined by calling @regulator_get_hardware_vsel_register.
 *
 * On error a negative errno is returned.
 */
int regulator_list_hardware_vsel(struct regulator *regulator,
				 unsigned selector)
{
	struct regulator_dev *rdev = regulator->rdev;
	const struct regulator_ops *ops = rdev->desc->ops;

	if (selector >= rdev->desc->n_voltages)
		return -EINVAL;
	if (ops->set_voltage_sel != regulator_set_voltage_sel_regmap)
		return -EOPNOTSUPP;

	return selector;
}
EXPORT_SYMBOL_GPL(regulator_list_hardware_vsel);

/**
 * regulator_get_linear_step - return the voltage step size between VSEL values
 * @regulator: regulator source
 *
 * Returns the voltage step size between VSEL values for linear
 * regulators, or return 0 if the regulator isn't a linear regulator.
 */
unsigned int regulator_get_linear_step(struct regulator *regulator)
{
	struct regulator_dev *rdev = regulator->rdev;

	return rdev->desc->uV_step;
}
EXPORT_SYMBOL_GPL(regulator_get_linear_step);

/**
 * regulator_is_supported_voltage - check if a voltage range can be supported
 *
 * @regulator: Regulator to check.
 * @min_uV: Minimum required voltage in uV.
 * @max_uV: Maximum required voltage in uV.
 *
 * Returns a boolean or a negative error code.
 */
int regulator_is_supported_voltage(struct regulator *regulator,
				   int min_uV, int max_uV)
{
	struct regulator_dev *rdev = regulator->rdev;
	int i, voltages, ret;

	/* If we can't change voltage check the current voltage */
	if (!regulator_ops_is_valid(rdev, REGULATOR_CHANGE_VOLTAGE)) {
		ret = regulator_get_voltage(regulator);
		if (ret >= 0)
			return min_uV <= ret && ret <= max_uV;
		else
			return ret;
	}

	/* Any voltage within constrains range is fine? */
	if (rdev->desc->continuous_voltage_range)
		return min_uV >= rdev->constraints->min_uV &&
				max_uV <= rdev->constraints->max_uV;

	ret = regulator_count_voltages(regulator);
	if (ret < 0)
		return ret;
	voltages = ret;

	for (i = 0; i < voltages; i++) {
		ret = regulator_list_voltage(regulator, i);

		if (ret >= min_uV && ret <= max_uV)
			return 1;
	}

	return 0;
}
EXPORT_SYMBOL_GPL(regulator_is_supported_voltage);

static int regulator_map_voltage(struct regulator_dev *rdev, int min_uV,
				 int max_uV)
{
	const struct regulator_desc *desc = rdev->desc;

	if (desc->ops->map_voltage)
		return desc->ops->map_voltage(rdev, min_uV, max_uV);

	if (desc->ops->list_voltage == regulator_list_voltage_linear)
		return regulator_map_voltage_linear(rdev, min_uV, max_uV);

	if (desc->ops->list_voltage == regulator_list_voltage_linear_range)
		return regulator_map_voltage_linear_range(rdev, min_uV, max_uV);

	return regulator_map_voltage_iterate(rdev, min_uV, max_uV);
}

static int _regulator_call_set_voltage(struct regulator_dev *rdev,
				       int min_uV, int max_uV,
				       unsigned *selector)
{
	struct pre_voltage_change_data data;
	int ret;

	data.old_uV = _regulator_get_voltage(rdev);
	data.min_uV = min_uV;
	data.max_uV = max_uV;
	ret = _notifier_call_chain(rdev, REGULATOR_EVENT_PRE_VOLTAGE_CHANGE,
				   &data);
	if (ret & NOTIFY_STOP_MASK)
		return -EINVAL;

	ret = rdev->desc->ops->set_voltage(rdev, min_uV, max_uV, selector);
	if (ret >= 0)
		return ret;

	_notifier_call_chain(rdev, REGULATOR_EVENT_ABORT_VOLTAGE_CHANGE,
			     (void *)data.old_uV);

	return ret;
}

static int _regulator_call_set_voltage_sel(struct regulator_dev *rdev,
					   int uV, unsigned selector)
{
	struct pre_voltage_change_data data;
	int ret;

	data.old_uV = _regulator_get_voltage(rdev);
	data.min_uV = uV;
	data.max_uV = uV;
	ret = _notifier_call_chain(rdev, REGULATOR_EVENT_PRE_VOLTAGE_CHANGE,
				   &data);
	if (ret & NOTIFY_STOP_MASK)
		return -EINVAL;

	ret = rdev->desc->ops->set_voltage_sel(rdev, selector);
	if (ret >= 0)
		return ret;

	_notifier_call_chain(rdev, REGULATOR_EVENT_ABORT_VOLTAGE_CHANGE,
			     (void *)data.old_uV);

	return ret;
}

static int _regulator_set_voltage_time(struct regulator_dev *rdev,
				       int old_uV, int new_uV)
{
	unsigned int ramp_delay = 0;

	if (rdev->constraints->ramp_delay)
		ramp_delay = rdev->constraints->ramp_delay;
	else if (rdev->desc->ramp_delay)
		ramp_delay = rdev->desc->ramp_delay;
	else if (rdev->constraints->settling_time)
		return rdev->constraints->settling_time;
	else if (rdev->constraints->settling_time_up &&
		 (new_uV > old_uV))
		return rdev->constraints->settling_time_up;
	else if (rdev->constraints->settling_time_down &&
		 (new_uV < old_uV))
		return rdev->constraints->settling_time_down;

	if (ramp_delay == 0) {
		rdev_dbg(rdev, "ramp_delay not set\n");
		return 0;
	}

	return DIV_ROUND_UP(abs(new_uV - old_uV), ramp_delay);
}

static int _regulator_do_set_voltage(struct regulator_dev *rdev,
				     int min_uV, int max_uV)
{
	int ret;
	int delay = 0;
	int best_val = 0;
	unsigned int selector;
	int old_selector = -1;
	const struct regulator_ops *ops = rdev->desc->ops;
	int old_uV = _regulator_get_voltage(rdev);

	trace_regulator_set_voltage(rdev_get_name(rdev), min_uV, max_uV);

	min_uV += rdev->constraints->uV_offset;
	max_uV += rdev->constraints->uV_offset;

	/*
	 * If we can't obtain the old selector there is not enough
	 * info to call set_voltage_time_sel().
	 */
	if (_regulator_is_enabled(rdev) &&
	    ops->set_voltage_time_sel && ops->get_voltage_sel) {
		old_selector = ops->get_voltage_sel(rdev);
		if (old_selector < 0)
			return old_selector;
	}

	if (ops->set_voltage) {
		ret = _regulator_call_set_voltage(rdev, min_uV, max_uV,
						  &selector);

		if (ret >= 0) {
			if (ops->list_voltage)
				best_val = ops->list_voltage(rdev,
							     selector);
			else
				best_val = _regulator_get_voltage(rdev);
		}

	} else if (ops->set_voltage_sel) {
		ret = regulator_map_voltage(rdev, min_uV, max_uV);
		if (ret >= 0) {
			best_val = ops->list_voltage(rdev, ret);
			if (min_uV <= best_val && max_uV >= best_val) {
				selector = ret;
				if (old_selector == selector)
					ret = 0;
				else
					ret = _regulator_call_set_voltage_sel(
						rdev, best_val, selector);
			} else {
				ret = -EINVAL;
			}
		}
	} else {
		ret = -EINVAL;
	}

	if (ret)
		goto out;

	if (ops->set_voltage_time_sel) {
		/*
		 * Call set_voltage_time_sel if successfully obtained
		 * old_selector
		 */
		if (old_selector >= 0 && old_selector != selector)
			delay = ops->set_voltage_time_sel(rdev, old_selector,
							  selector);
	} else {
		if (old_uV != best_val) {
			if (ops->set_voltage_time)
				delay = ops->set_voltage_time(rdev, old_uV,
							      best_val);
			else
				delay = _regulator_set_voltage_time(rdev,
								    old_uV,
								    best_val);
		}
	}

	if (delay < 0) {
		rdev_warn(rdev, "failed to get delay: %d\n", delay);
		delay = 0;
	}

	/* Insert any necessary delays */
	if (delay >= 1000) {
		mdelay(delay / 1000);
		udelay(delay % 1000);
	} else if (delay) {
		udelay(delay);
	}

	if (best_val >= 0) {
		unsigned long data = best_val;

		_notifier_call_chain(rdev, REGULATOR_EVENT_VOLTAGE_CHANGE,
				     (void *)data);
	}

out:
	trace_regulator_set_voltage_complete(rdev_get_name(rdev), best_val);

	return ret;
}

static int _regulator_do_set_suspend_voltage(struct regulator_dev *rdev,
				  int min_uV, int max_uV, suspend_state_t state)
{
	struct regulator_state *rstate;
	int uV, sel;

	rstate = regulator_get_suspend_state(rdev, state);
	if (rstate == NULL)
		return -EINVAL;

	if (min_uV < rstate->min_uV)
		min_uV = rstate->min_uV;
	if (max_uV > rstate->max_uV)
		max_uV = rstate->max_uV;

	sel = regulator_map_voltage(rdev, min_uV, max_uV);
	if (sel < 0)
		return sel;

	uV = rdev->desc->ops->list_voltage(rdev, sel);
	if (uV >= min_uV && uV <= max_uV)
		rstate->uV = uV;

	return 0;
}

static int regulator_set_voltage_unlocked(struct regulator *regulator,
					  int min_uV, int max_uV,
					  suspend_state_t state)
{
	struct regulator_dev *rdev = regulator->rdev;
	struct regulator_voltage *voltage = &regulator->voltage[state];
	int ret = 0;
	int old_min_uV, old_max_uV;
	int current_uV;
	int best_supply_uV = 0;
	int supply_change_uV = 0;

	/* If we're setting the same range as last time the change
	 * should be a noop (some cpufreq implementations use the same
	 * voltage for multiple frequencies, for example).
	 */
	if (voltage->min_uV == min_uV && voltage->max_uV == max_uV)
		goto out;

	/* If we're trying to set a range that overlaps the current voltage,
	 * return successfully even though the regulator does not support
	 * changing the voltage.
	 */
	if (!regulator_ops_is_valid(rdev, REGULATOR_CHANGE_VOLTAGE)) {
		current_uV = _regulator_get_voltage(rdev);
		if (min_uV <= current_uV && current_uV <= max_uV) {
			voltage->min_uV = min_uV;
			voltage->max_uV = max_uV;
			goto out;
		}
	}

	/* sanity check */
	if (!rdev->desc->ops->set_voltage &&
	    !rdev->desc->ops->set_voltage_sel) {
		ret = -EINVAL;
		goto out;
	}

	/* constraints check */
	ret = regulator_check_voltage(rdev, &min_uV, &max_uV);
	if (ret < 0)
		goto out;

	/* restore original values in case of error */
	old_min_uV = voltage->min_uV;
	old_max_uV = voltage->max_uV;
	voltage->min_uV = min_uV;
	voltage->max_uV = max_uV;

	ret = regulator_check_consumers(rdev, &min_uV, &max_uV, state);
	if (ret < 0)
		goto out2;

	if (rdev->supply &&
	    regulator_ops_is_valid(rdev->supply->rdev,
				   REGULATOR_CHANGE_VOLTAGE) &&
	    (rdev->desc->min_dropout_uV || !(rdev->desc->ops->get_voltage ||
					   rdev->desc->ops->get_voltage_sel))) {
		int current_supply_uV;
		int selector;

		selector = regulator_map_voltage(rdev, min_uV, max_uV);
		if (selector < 0) {
			ret = selector;
			goto out2;
		}

		best_supply_uV = _regulator_list_voltage(rdev, selector, 0);
		if (best_supply_uV < 0) {
			ret = best_supply_uV;
			goto out2;
		}

		best_supply_uV += rdev->desc->min_dropout_uV;

		current_supply_uV = _regulator_get_voltage(rdev->supply->rdev);
		if (current_supply_uV < 0) {
			ret = current_supply_uV;
			goto out2;
		}

		supply_change_uV = best_supply_uV - current_supply_uV;
	}

	if (supply_change_uV > 0) {
		ret = regulator_set_voltage_unlocked(rdev->supply,
				best_supply_uV, INT_MAX, state);
		if (ret) {
			dev_err(&rdev->dev, "Failed to increase supply voltage: %d\n",
					ret);
			goto out2;
		}
	}

	if (state == PM_SUSPEND_ON)
		ret = _regulator_do_set_voltage(rdev, min_uV, max_uV);
	else
		ret = _regulator_do_set_suspend_voltage(rdev, min_uV,
							max_uV, state);
	if (ret < 0)
		goto out2;

	if (supply_change_uV < 0) {
		ret = regulator_set_voltage_unlocked(rdev->supply,
				best_supply_uV, INT_MAX, state);
		if (ret)
			dev_warn(&rdev->dev, "Failed to decrease supply voltage: %d\n",
					ret);
		/* No need to fail here */
		ret = 0;
	}

out:
	return ret;
out2:
	voltage->min_uV = old_min_uV;
	voltage->max_uV = old_max_uV;

	return ret;
}

/**
 * regulator_set_voltage - set regulator output voltage
 * @regulator: regulator source
 * @min_uV: Minimum required voltage in uV
 * @max_uV: Maximum acceptable voltage in uV
 *
 * Sets a voltage regulator to the desired output voltage. This can be set
 * during any regulator state. IOW, regulator can be disabled or enabled.
 *
 * If the regulator is enabled then the voltage will change to the new value
 * immediately otherwise if the regulator is disabled the regulator will
 * output at the new voltage when enabled.
 *
 * NOTE: If the regulator is shared between several devices then the lowest
 * request voltage that meets the system constraints will be used.
 * Regulator system constraints must be set for this regulator before
 * calling this function otherwise this call will fail.
 */
int regulator_set_voltage(struct regulator *regulator, int min_uV, int max_uV)
{
	int ret = 0;

	regulator_lock_supply(regulator->rdev);

	ret = regulator_set_voltage_unlocked(regulator, min_uV, max_uV,
					     PM_SUSPEND_ON);

	regulator_unlock_supply(regulator->rdev);

	return ret;
}
EXPORT_SYMBOL_GPL(regulator_set_voltage);

static inline int regulator_suspend_toggle(struct regulator_dev *rdev,
					   suspend_state_t state, bool en)
{
	struct regulator_state *rstate;

	rstate = regulator_get_suspend_state(rdev, state);
	if (rstate == NULL)
		return -EINVAL;

	if (!rstate->changeable)
		return -EPERM;

	rstate->enabled = (en) ? ENABLE_IN_SUSPEND : DISABLE_IN_SUSPEND;

	return 0;
}

int regulator_suspend_enable(struct regulator_dev *rdev,
				    suspend_state_t state)
{
	return regulator_suspend_toggle(rdev, state, true);
}
EXPORT_SYMBOL_GPL(regulator_suspend_enable);

int regulator_suspend_disable(struct regulator_dev *rdev,
				     suspend_state_t state)
{
	struct regulator *regulator;
	struct regulator_voltage *voltage;

	/*
	 * if any consumer wants this regulator device keeping on in
	 * suspend states, don't set it as disabled.
	 */
	list_for_each_entry(regulator, &rdev->consumer_list, list) {
		voltage = &regulator->voltage[state];
		if (voltage->min_uV || voltage->max_uV)
			return 0;
	}

	return regulator_suspend_toggle(rdev, state, false);
}
EXPORT_SYMBOL_GPL(regulator_suspend_disable);

static int _regulator_set_suspend_voltage(struct regulator *regulator,
					  int min_uV, int max_uV,
					  suspend_state_t state)
{
	struct regulator_dev *rdev = regulator->rdev;
	struct regulator_state *rstate;

	rstate = regulator_get_suspend_state(rdev, state);
	if (rstate == NULL)
		return -EINVAL;

	if (rstate->min_uV == rstate->max_uV) {
		rdev_err(rdev, "The suspend voltage can't be changed!\n");
		return -EPERM;
	}

	return regulator_set_voltage_unlocked(regulator, min_uV, max_uV, state);
}

int regulator_set_suspend_voltage(struct regulator *regulator, int min_uV,
				  int max_uV, suspend_state_t state)
{
	int ret = 0;

	/* PM_SUSPEND_ON is handled by regulator_set_voltage() */
	if (regulator_check_states(state) || state == PM_SUSPEND_ON)
		return -EINVAL;

	regulator_lock_supply(regulator->rdev);

	ret = _regulator_set_suspend_voltage(regulator, min_uV,
					     max_uV, state);

	regulator_unlock_supply(regulator->rdev);

	return ret;
}
EXPORT_SYMBOL_GPL(regulator_set_suspend_voltage);

/**
 * regulator_set_voltage_time - get raise/fall time
 * @regulator: regulator source
 * @old_uV: starting voltage in microvolts
 * @new_uV: target voltage in microvolts
 *
 * Provided with the starting and ending voltage, this function attempts to
 * calculate the time in microseconds required to rise or fall to this new
 * voltage.
 */
int regulator_set_voltage_time(struct regulator *regulator,
			       int old_uV, int new_uV)
{
	struct regulator_dev *rdev = regulator->rdev;
	const struct regulator_ops *ops = rdev->desc->ops;
	int old_sel = -1;
	int new_sel = -1;
	int voltage;
	int i;

	if (ops->set_voltage_time)
		return ops->set_voltage_time(rdev, old_uV, new_uV);
	else if (!ops->set_voltage_time_sel)
		return _regulator_set_voltage_time(rdev, old_uV, new_uV);

	/* Currently requires operations to do this */
	if (!ops->list_voltage || !rdev->desc->n_voltages)
		return -EINVAL;

	for (i = 0; i < rdev->desc->n_voltages; i++) {
		/* We only look for exact voltage matches here */
		voltage = regulator_list_voltage(regulator, i);
		if (voltage < 0)
			return -EINVAL;
		if (voltage == 0)
			continue;
		if (voltage == old_uV)
			old_sel = i;
		if (voltage == new_uV)
			new_sel = i;
	}

	if (old_sel < 0 || new_sel < 0)
		return -EINVAL;

	return ops->set_voltage_time_sel(rdev, old_sel, new_sel);
}
EXPORT_SYMBOL_GPL(regulator_set_voltage_time);

/**
 * regulator_set_voltage_time_sel - get raise/fall time
 * @rdev: regulator source device
 * @old_selector: selector for starting voltage
 * @new_selector: selector for target voltage
 *
 * Provided with the starting and target voltage selectors, this function
 * returns time in microseconds required to rise or fall to this new voltage
 *
 * Drivers providing ramp_delay in regulation_constraints can use this as their
 * set_voltage_time_sel() operation.
 */
int regulator_set_voltage_time_sel(struct regulator_dev *rdev,
				   unsigned int old_selector,
				   unsigned int new_selector)
{
	int old_volt, new_volt;

	/* sanity check */
	if (!rdev->desc->ops->list_voltage)
		return -EINVAL;

	old_volt = rdev->desc->ops->list_voltage(rdev, old_selector);
	new_volt = rdev->desc->ops->list_voltage(rdev, new_selector);

	if (rdev->desc->ops->set_voltage_time)
		return rdev->desc->ops->set_voltage_time(rdev, old_volt,
							 new_volt);
	else
		return _regulator_set_voltage_time(rdev, old_volt, new_volt);
}
EXPORT_SYMBOL_GPL(regulator_set_voltage_time_sel);

/**
 * regulator_sync_voltage - re-apply last regulator output voltage
 * @regulator: regulator source
 *
 * Re-apply the last configured voltage.  This is intended to be used
 * where some external control source the consumer is cooperating with
 * has caused the configured voltage to change.
 */
int regulator_sync_voltage(struct regulator *regulator)
{
	struct regulator_dev *rdev = regulator->rdev;
	struct regulator_voltage *voltage = &regulator->voltage[PM_SUSPEND_ON];
	int ret, min_uV, max_uV;

	regulator_lock(rdev);

	if (!rdev->desc->ops->set_voltage &&
	    !rdev->desc->ops->set_voltage_sel) {
		ret = -EINVAL;
		goto out;
	}

	/* This is only going to work if we've had a voltage configured. */
	if (!voltage->min_uV && !voltage->max_uV) {
		ret = -EINVAL;
		goto out;
	}

	min_uV = voltage->min_uV;
	max_uV = voltage->max_uV;

	/* This should be a paranoia check... */
	ret = regulator_check_voltage(rdev, &min_uV, &max_uV);
	if (ret < 0)
		goto out;

	ret = regulator_check_consumers(rdev, &min_uV, &max_uV, 0);
	if (ret < 0)
		goto out;

	ret = _regulator_do_set_voltage(rdev, min_uV, max_uV);

out:
	regulator_unlock(rdev);
	return ret;
}
EXPORT_SYMBOL_GPL(regulator_sync_voltage);

static int _regulator_get_voltage(struct regulator_dev *rdev)
{
	int sel, ret;
	bool bypassed;

	if (rdev->desc->ops->get_bypass) {
		ret = rdev->desc->ops->get_bypass(rdev, &bypassed);
		if (ret < 0)
			return ret;
		if (bypassed) {
			/* if bypassed the regulator must have a supply */
			if (!rdev->supply) {
				rdev_err(rdev,
					 "bypassed regulator has no supply!\n");
				return -EPROBE_DEFER;
			}

			return _regulator_get_voltage(rdev->supply->rdev);
		}
	}

	if (rdev->desc->ops->get_voltage_sel) {
		sel = rdev->desc->ops->get_voltage_sel(rdev);
		if (sel < 0)
			return sel;
		ret = rdev->desc->ops->list_voltage(rdev, sel);
	} else if (rdev->desc->ops->get_voltage) {
		ret = rdev->desc->ops->get_voltage(rdev);
	} else if (rdev->desc->ops->list_voltage) {
		ret = rdev->desc->ops->list_voltage(rdev, 0);
	} else if (rdev->desc->fixed_uV && (rdev->desc->n_voltages == 1)) {
		ret = rdev->desc->fixed_uV;
	} else if (rdev->supply) {
		ret = _regulator_get_voltage(rdev->supply->rdev);
	} else {
		return -EINVAL;
	}

	if (ret < 0)
		return ret;
	return ret - rdev->constraints->uV_offset;
}

/**
 * regulator_get_voltage - get regulator output voltage
 * @regulator: regulator source
 *
 * This returns the current regulator voltage in uV.
 *
 * NOTE: If the regulator is disabled it will return the voltage value. This
 * function should not be used to determine regulator state.
 */
int regulator_get_voltage(struct regulator *regulator)
{
	int ret;

	regulator_lock_supply(regulator->rdev);

	ret = _regulator_get_voltage(regulator->rdev);

	regulator_unlock_supply(regulator->rdev);

	return ret;
}
EXPORT_SYMBOL_GPL(regulator_get_voltage);

/**
 * regulator_set_current_limit - set regulator output current limit
 * @regulator: regulator source
 * @min_uA: Minimum supported current in uA
 * @max_uA: Maximum supported current in uA
 *
 * Sets current sink to the desired output current. This can be set during
 * any regulator state. IOW, regulator can be disabled or enabled.
 *
 * If the regulator is enabled then the current will change to the new value
 * immediately otherwise if the regulator is disabled the regulator will
 * output at the new current when enabled.
 *
 * NOTE: Regulator system constraints must be set for this regulator before
 * calling this function otherwise this call will fail.
 */
int regulator_set_current_limit(struct regulator *regulator,
			       int min_uA, int max_uA)
{
	struct regulator_dev *rdev = regulator->rdev;
	int ret;

	regulator_lock(rdev);

	/* sanity check */
	if (!rdev->desc->ops->set_current_limit) {
		ret = -EINVAL;
		goto out;
	}

	/* constraints check */
	ret = regulator_check_current_limit(rdev, &min_uA, &max_uA);
	if (ret < 0)
		goto out;

	ret = rdev->desc->ops->set_current_limit(rdev, min_uA, max_uA);
out:
	regulator_unlock(rdev);
	return ret;
}
EXPORT_SYMBOL_GPL(regulator_set_current_limit);

static int _regulator_get_current_limit(struct regulator_dev *rdev)
{
	int ret;

	regulator_lock(rdev);

	/* sanity check */
	if (!rdev->desc->ops->get_current_limit) {
		ret = -EINVAL;
		goto out;
	}

	ret = rdev->desc->ops->get_current_limit(rdev);
out:
	regulator_unlock(rdev);
	return ret;
}

/**
 * regulator_get_current_limit - get regulator output current
 * @regulator: regulator source
 *
 * This returns the current supplied by the specified current sink in uA.
 *
 * NOTE: If the regulator is disabled it will return the current value. This
 * function should not be used to determine regulator state.
 */
int regulator_get_current_limit(struct regulator *regulator)
{
	return _regulator_get_current_limit(regulator->rdev);
}
EXPORT_SYMBOL_GPL(regulator_get_current_limit);

/**
 * regulator_set_mode - set regulator operating mode
 * @regulator: regulator source
 * @mode: operating mode - one of the REGULATOR_MODE constants
 *
 * Set regulator operating mode to increase regulator efficiency or improve
 * regulation performance.
 *
 * NOTE: Regulator system constraints must be set for this regulator before
 * calling this function otherwise this call will fail.
 */
int regulator_set_mode(struct regulator *regulator, unsigned int mode)
{
	struct regulator_dev *rdev = regulator->rdev;
	int ret;
	int regulator_curr_mode;

	regulator_lock(rdev);

	/* sanity check */
	if (!rdev->desc->ops->set_mode) {
		ret = -EINVAL;
		goto out;
	}

	/* return if the same mode is requested */
	if (rdev->desc->ops->get_mode) {
		regulator_curr_mode = rdev->desc->ops->get_mode(rdev);
		if (regulator_curr_mode == mode) {
			ret = 0;
			goto out;
		}
	}

	/* constraints check */
	ret = regulator_mode_constrain(rdev, &mode);
	if (ret < 0)
		goto out;

	ret = rdev->desc->ops->set_mode(rdev, mode);
out:
	regulator_unlock(rdev);
	return ret;
}
EXPORT_SYMBOL_GPL(regulator_set_mode);

static unsigned int _regulator_get_mode(struct regulator_dev *rdev)
{
	int ret;

	regulator_lock(rdev);

	/* sanity check */
	if (!rdev->desc->ops->get_mode) {
		ret = -EINVAL;
		goto out;
	}

	ret = rdev->desc->ops->get_mode(rdev);
out:
	regulator_unlock(rdev);
	return ret;
}

/**
 * regulator_get_mode - get regulator operating mode
 * @regulator: regulator source
 *
 * Get the current regulator operating mode.
 */
unsigned int regulator_get_mode(struct regulator *regulator)
{
	return _regulator_get_mode(regulator->rdev);
}
EXPORT_SYMBOL_GPL(regulator_get_mode);

static int _regulator_get_error_flags(struct regulator_dev *rdev,
					unsigned int *flags)
{
	int ret;

	regulator_lock(rdev);

	/* sanity check */
	if (!rdev->desc->ops->get_error_flags) {
		ret = -EINVAL;
		goto out;
	}

	ret = rdev->desc->ops->get_error_flags(rdev, flags);
out:
	regulator_unlock(rdev);
	return ret;
}

/**
 * regulator_get_error_flags - get regulator error information
 * @regulator: regulator source
 * @flags: pointer to store error flags
 *
 * Get the current regulator error information.
 */
int regulator_get_error_flags(struct regulator *regulator,
				unsigned int *flags)
{
	return _regulator_get_error_flags(regulator->rdev, flags);
}
EXPORT_SYMBOL_GPL(regulator_get_error_flags);

/**
 * regulator_set_load - set regulator load
 * @regulator: regulator source
 * @uA_load: load current
 *
 * Notifies the regulator core of a new device load. This is then used by
 * DRMS (if enabled by constraints) to set the most efficient regulator
 * operating mode for the new regulator loading.
 *
 * Consumer devices notify their supply regulator of the maximum power
 * they will require (can be taken from device datasheet in the power
 * consumption tables) when they change operational status and hence power
 * state. Examples of operational state changes that can affect power
 * consumption are :-
 *
 *    o Device is opened / closed.
 *    o Device I/O is about to begin or has just finished.
 *    o Device is idling in between work.
 *
 * This information is also exported via sysfs to userspace.
 *
 * DRMS will sum the total requested load on the regulator and change
 * to the most efficient operating mode if platform constraints allow.
 *
 * On error a negative errno is returned.
 */
int regulator_set_load(struct regulator *regulator, int uA_load)
{
	struct regulator_dev *rdev = regulator->rdev;
	int ret;

	regulator_lock(rdev);
	regulator->uA_load = uA_load;
	ret = drms_uA_update(rdev);
	regulator_unlock(rdev);

	return ret;
}
EXPORT_SYMBOL_GPL(regulator_set_load);

/**
 * regulator_allow_bypass - allow the regulator to go into bypass mode
 *
 * @regulator: Regulator to configure
 * @enable: enable or disable bypass mode
 *
 * Allow the regulator to go into bypass mode if all other consumers
 * for the regulator also enable bypass mode and the machine
 * constraints allow this.  Bypass mode means that the regulator is
 * simply passing the input directly to the output with no regulation.
 */
int regulator_allow_bypass(struct regulator *regulator, bool enable)
{
	struct regulator_dev *rdev = regulator->rdev;
	int ret = 0;

	if (!rdev->desc->ops->set_bypass)
		return 0;

	if (!regulator_ops_is_valid(rdev, REGULATOR_CHANGE_BYPASS))
		return 0;

	regulator_lock(rdev);

	if (enable && !regulator->bypass) {
		rdev->bypass_count++;

		if (rdev->bypass_count == rdev->open_count) {
			ret = rdev->desc->ops->set_bypass(rdev, enable);
			if (ret != 0)
				rdev->bypass_count--;
		}

	} else if (!enable && regulator->bypass) {
		rdev->bypass_count--;

		if (rdev->bypass_count != rdev->open_count) {
			ret = rdev->desc->ops->set_bypass(rdev, enable);
			if (ret != 0)
				rdev->bypass_count++;
		}
	}

	if (ret == 0)
		regulator->bypass = enable;

	regulator_unlock(rdev);

	return ret;
}
EXPORT_SYMBOL_GPL(regulator_allow_bypass);

/**
 * regulator_register_notifier - register regulator event notifier
 * @regulator: regulator source
 * @nb: notifier block
 *
 * Register notifier block to receive regulator events.
 */
int regulator_register_notifier(struct regulator *regulator,
			      struct notifier_block *nb)
{
	return blocking_notifier_chain_register(&regulator->rdev->notifier,
						nb);
}
EXPORT_SYMBOL_GPL(regulator_register_notifier);

/**
 * regulator_unregister_notifier - unregister regulator event notifier
 * @regulator: regulator source
 * @nb: notifier block
 *
 * Unregister regulator event notifier block.
 */
int regulator_unregister_notifier(struct regulator *regulator,
				struct notifier_block *nb)
{
	return blocking_notifier_chain_unregister(&regulator->rdev->notifier,
						  nb);
}
EXPORT_SYMBOL_GPL(regulator_unregister_notifier);

/* notify regulator consumers and downstream regulator consumers.
 * Note mutex must be held by caller.
 */
static int _notifier_call_chain(struct regulator_dev *rdev,
				  unsigned long event, void *data)
{
	/* call rdev chain first */
	return blocking_notifier_call_chain(&rdev->notifier, event, data);
}

/**
 * regulator_bulk_get - get multiple regulator consumers
 *
 * @dev:           Device to supply
 * @num_consumers: Number of consumers to register
 * @consumers:     Configuration of consumers; clients are stored here.
 *
 * @return 0 on success, an errno on failure.
 *
 * This helper function allows drivers to get several regulator
 * consumers in one operation.  If any of the regulators cannot be
 * acquired then any regulators that were allocated will be freed
 * before returning to the caller.
 */
int regulator_bulk_get(struct device *dev, int num_consumers,
		       struct regulator_bulk_data *consumers)
{
	int i;
	int ret;

	for (i = 0; i < num_consumers; i++)
		consumers[i].consumer = NULL;

	for (i = 0; i < num_consumers; i++) {
		consumers[i].consumer = regulator_get(dev,
						      consumers[i].supply);
		if (IS_ERR(consumers[i].consumer)) {
			ret = PTR_ERR(consumers[i].consumer);
			dev_err(dev, "Failed to get supply '%s': %d\n",
				consumers[i].supply, ret);
			consumers[i].consumer = NULL;
			goto err;
		}
	}

	return 0;

err:
	while (--i >= 0)
		regulator_put(consumers[i].consumer);

	return ret;
}
EXPORT_SYMBOL_GPL(regulator_bulk_get);

static void regulator_bulk_enable_async(void *data, async_cookie_t cookie)
{
	struct regulator_bulk_data *bulk = data;

	bulk->ret = regulator_enable(bulk->consumer);
}

/**
 * regulator_bulk_enable - enable multiple regulator consumers
 *
 * @num_consumers: Number of consumers
 * @consumers:     Consumer data; clients are stored here.
 * @return         0 on success, an errno on failure
 *
 * This convenience API allows consumers to enable multiple regulator
 * clients in a single API call.  If any consumers cannot be enabled
 * then any others that were enabled will be disabled again prior to
 * return.
 */
int regulator_bulk_enable(int num_consumers,
			  struct regulator_bulk_data *consumers)
{
	ASYNC_DOMAIN_EXCLUSIVE(async_domain);
	int i;
	int ret = 0;

	for (i = 0; i < num_consumers; i++) {
		if (consumers[i].consumer->always_on)
			consumers[i].ret = 0;
		else
			async_schedule_domain(regulator_bulk_enable_async,
					      &consumers[i], &async_domain);
	}

	async_synchronize_full_domain(&async_domain);

	/* If any consumer failed we need to unwind any that succeeded */
	for (i = 0; i < num_consumers; i++) {
		if (consumers[i].ret != 0) {
			ret = consumers[i].ret;
			goto err;
		}
	}

	return 0;

err:
	for (i = 0; i < num_consumers; i++) {
		if (consumers[i].ret < 0)
			pr_err("Failed to enable %s: %d\n", consumers[i].supply,
			       consumers[i].ret);
		else
			regulator_disable(consumers[i].consumer);
	}

	return ret;
}
EXPORT_SYMBOL_GPL(regulator_bulk_enable);

/**
 * regulator_bulk_disable - disable multiple regulator consumers
 *
 * @num_consumers: Number of consumers
 * @consumers:     Consumer data; clients are stored here.
 * @return         0 on success, an errno on failure
 *
 * This convenience API allows consumers to disable multiple regulator
 * clients in a single API call.  If any consumers cannot be disabled
 * then any others that were disabled will be enabled again prior to
 * return.
 */
int regulator_bulk_disable(int num_consumers,
			   struct regulator_bulk_data *consumers)
{
	int i;
	int ret, r;

	for (i = num_consumers - 1; i >= 0; --i) {
		ret = regulator_disable(consumers[i].consumer);
		if (ret != 0)
			goto err;
	}

	return 0;

err:
	pr_err("Failed to disable %s: %d\n", consumers[i].supply, ret);
	for (++i; i < num_consumers; ++i) {
		r = regulator_enable(consumers[i].consumer);
		if (r != 0)
			pr_err("Failed to re-enable %s: %d\n",
			       consumers[i].supply, r);
	}

	return ret;
}
EXPORT_SYMBOL_GPL(regulator_bulk_disable);

/**
 * regulator_bulk_force_disable - force disable multiple regulator consumers
 *
 * @num_consumers: Number of consumers
 * @consumers:     Consumer data; clients are stored here.
 * @return         0 on success, an errno on failure
 *
 * This convenience API allows consumers to forcibly disable multiple regulator
 * clients in a single API call.
 * NOTE: This should be used for situations when device damage will
 * likely occur if the regulators are not disabled (e.g. over temp).
 * Although regulator_force_disable function call for some consumers can
 * return error numbers, the function is called for all consumers.
 */
int regulator_bulk_force_disable(int num_consumers,
			   struct regulator_bulk_data *consumers)
{
	int i;
	int ret = 0;

	for (i = 0; i < num_consumers; i++) {
		consumers[i].ret =
			    regulator_force_disable(consumers[i].consumer);

		/* Store first error for reporting */
		if (consumers[i].ret && !ret)
			ret = consumers[i].ret;
	}

	return ret;
}
EXPORT_SYMBOL_GPL(regulator_bulk_force_disable);

/**
 * regulator_bulk_free - free multiple regulator consumers
 *
 * @num_consumers: Number of consumers
 * @consumers:     Consumer data; clients are stored here.
 *
 * This convenience API allows consumers to free multiple regulator
 * clients in a single API call.
 */
void regulator_bulk_free(int num_consumers,
			 struct regulator_bulk_data *consumers)
{
	int i;

	for (i = 0; i < num_consumers; i++) {
		regulator_put(consumers[i].consumer);
		consumers[i].consumer = NULL;
	}
}
EXPORT_SYMBOL_GPL(regulator_bulk_free);

/**
 * regulator_notifier_call_chain - call regulator event notifier
 * @rdev: regulator source
 * @event: notifier block
 * @data: callback-specific data.
 *
 * Called by regulator drivers to notify clients a regulator event has
 * occurred. We also notify regulator clients downstream.
 * Note lock must be held by caller.
 */
int regulator_notifier_call_chain(struct regulator_dev *rdev,
				  unsigned long event, void *data)
{
	lockdep_assert_held_once(&rdev->mutex);

	_notifier_call_chain(rdev, event, data);
	return NOTIFY_DONE;

}
EXPORT_SYMBOL_GPL(regulator_notifier_call_chain);

/**
 * regulator_mode_to_status - convert a regulator mode into a status
 *
 * @mode: Mode to convert
 *
 * Convert a regulator mode into a status.
 */
int regulator_mode_to_status(unsigned int mode)
{
	switch (mode) {
	case REGULATOR_MODE_FAST:
		return REGULATOR_STATUS_FAST;
	case REGULATOR_MODE_NORMAL:
		return REGULATOR_STATUS_NORMAL;
	case REGULATOR_MODE_IDLE:
		return REGULATOR_STATUS_IDLE;
	case REGULATOR_MODE_STANDBY:
		return REGULATOR_STATUS_STANDBY;
	default:
		return REGULATOR_STATUS_UNDEFINED;
	}
}
EXPORT_SYMBOL_GPL(regulator_mode_to_status);

static struct attribute *regulator_dev_attrs[] = {
	&dev_attr_name.attr,
	&dev_attr_num_users.attr,
	&dev_attr_type.attr,
	&dev_attr_microvolts.attr,
	&dev_attr_microamps.attr,
	&dev_attr_opmode.attr,
	&dev_attr_state.attr,
	&dev_attr_status.attr,
	&dev_attr_bypass.attr,
	&dev_attr_requested_microamps.attr,
	&dev_attr_min_microvolts.attr,
	&dev_attr_max_microvolts.attr,
	&dev_attr_min_microamps.attr,
	&dev_attr_max_microamps.attr,
	&dev_attr_suspend_standby_state.attr,
	&dev_attr_suspend_mem_state.attr,
	&dev_attr_suspend_disk_state.attr,
	&dev_attr_suspend_standby_microvolts.attr,
	&dev_attr_suspend_mem_microvolts.attr,
	&dev_attr_suspend_disk_microvolts.attr,
	&dev_attr_suspend_standby_mode.attr,
	&dev_attr_suspend_mem_mode.attr,
	&dev_attr_suspend_disk_mode.attr,
	NULL
};

/*
 * To avoid cluttering sysfs (and memory) with useless state, only
 * create attributes that can be meaningfully displayed.
 */
static umode_t regulator_attr_is_visible(struct kobject *kobj,
					 struct attribute *attr, int idx)
{
	struct device *dev = kobj_to_dev(kobj);
	struct regulator_dev *rdev = dev_to_rdev(dev);
	const struct regulator_ops *ops = rdev->desc->ops;
	umode_t mode = attr->mode;

	/* these three are always present */
	if (attr == &dev_attr_name.attr ||
	    attr == &dev_attr_num_users.attr ||
	    attr == &dev_attr_type.attr)
		return mode;

	/* some attributes need specific methods to be displayed */
	if (attr == &dev_attr_microvolts.attr) {
		if ((ops->get_voltage && ops->get_voltage(rdev) >= 0) ||
		    (ops->get_voltage_sel && ops->get_voltage_sel(rdev) >= 0) ||
		    (ops->list_voltage && ops->list_voltage(rdev, 0) >= 0) ||
		    (rdev->desc->fixed_uV && rdev->desc->n_voltages == 1))
			return mode;
		return 0;
	}

	if (attr == &dev_attr_microamps.attr)
		return ops->get_current_limit ? mode : 0;

	if (attr == &dev_attr_opmode.attr)
		return ops->get_mode ? mode : 0;

	if (attr == &dev_attr_state.attr)
		return (rdev->ena_pin || ops->is_enabled) ? mode : 0;

	if (attr == &dev_attr_status.attr)
		return ops->get_status ? mode : 0;

	if (attr == &dev_attr_bypass.attr)
		return ops->get_bypass ? mode : 0;

	/* some attributes are type-specific */
	if (attr == &dev_attr_requested_microamps.attr)
		return rdev->desc->type == REGULATOR_CURRENT ? mode : 0;

	/* constraints need specific supporting methods */
	if (attr == &dev_attr_min_microvolts.attr ||
	    attr == &dev_attr_max_microvolts.attr)
		return (ops->set_voltage || ops->set_voltage_sel) ? mode : 0;

	if (attr == &dev_attr_min_microamps.attr ||
	    attr == &dev_attr_max_microamps.attr)
		return ops->set_current_limit ? mode : 0;

	if (attr == &dev_attr_suspend_standby_state.attr ||
	    attr == &dev_attr_suspend_mem_state.attr ||
	    attr == &dev_attr_suspend_disk_state.attr)
		return mode;

	if (attr == &dev_attr_suspend_standby_microvolts.attr ||
	    attr == &dev_attr_suspend_mem_microvolts.attr ||
	    attr == &dev_attr_suspend_disk_microvolts.attr)
		return ops->set_suspend_voltage ? mode : 0;

	if (attr == &dev_attr_suspend_standby_mode.attr ||
	    attr == &dev_attr_suspend_mem_mode.attr ||
	    attr == &dev_attr_suspend_disk_mode.attr)
		return ops->set_suspend_mode ? mode : 0;

	return mode;
}

static const struct attribute_group regulator_dev_group = {
	.attrs = regulator_dev_attrs,
	.is_visible = regulator_attr_is_visible,
};

static const struct attribute_group *regulator_dev_groups[] = {
	&regulator_dev_group,
	NULL
};

static void regulator_dev_release(struct device *dev)
{
	struct regulator_dev *rdev = dev_get_drvdata(dev);

	kfree(rdev->constraints);
	of_node_put(rdev->dev.of_node);
	kfree(rdev);
}

#ifdef CONFIG_DEBUG_FS

static int reg_debug_enable_set(void *data, u64 val)
{
	struct regulator *regulator = data;
	int ret;

	if (val) {
		ret = regulator_enable(regulator);
		if (ret)
			rdev_err(regulator->rdev, "enable failed, ret=%d\n",
				 ret);
	} else {
		ret = regulator_disable(regulator);
		if (ret)
			rdev_err(regulator->rdev, "disable failed, ret=%d\n",
				 ret);
	}

	return ret;
}

static int reg_debug_enable_get(void *data, u64 *val)
{
	struct regulator *regulator = data;

	*val = regulator_is_enabled(regulator);

	return 0;
}
DEFINE_DEBUGFS_ATTRIBUTE(reg_enable_fops, reg_debug_enable_get,
			reg_debug_enable_set, "%llu\n");

static int reg_debug_force_disable_set(void *data, u64 val)
{
	struct regulator *regulator = data;
	int ret = 0;

	if (val > 0) {
		ret = regulator_force_disable(regulator);
		if (ret)
			rdev_err(regulator->rdev, "force_disable failed, ret=%d\n",
				 ret);
	}

	return ret;
}
DEFINE_DEBUGFS_ATTRIBUTE(reg_force_disable_fops, reg_debug_enable_get,
			reg_debug_force_disable_set, "%llu\n");

#define MAX_DEBUG_BUF_LEN 50

static ssize_t reg_debug_voltage_write(struct file *file,
				       const char __user *ubuf,
				       size_t count,
				       loff_t *ppos)
{
	struct regulator *regulator = file->private_data;
	struct regulator_dev *rdev = regulator->rdev;
	struct regulator *reg;

	char buf[MAX_DEBUG_BUF_LEN];
	int ret;
	int min_uV, max_uV = -1;

	if (count < MAX_DEBUG_BUF_LEN) {
		if (copy_from_user(buf, ubuf, count))
			return -EFAULT;

		buf[count] = '\0';
		ret = kstrtoint(buf, 10, &min_uV);

		/* Check that target voltage were specified. */
		if (ret || min_uV < 0) {
			rdev_err(regulator->rdev, "incorrect values specified: \"%s\"; should be: \"target_uV\"\n",
				 buf);
			return -EINVAL;
		}

		max_uV = rdev->constraints->max_uV;

		list_for_each_entry(reg, &rdev->consumer_list, list) {
			if ((!reg->voltage->min_uV && !reg->voltage->max_uV) ||
			    (reg == regulator))
				continue;
			reg->voltage->min_uV = min_uV;
			reg->voltage->max_uV = max_uV;
		}

		ret = regulator_set_voltage(regulator, min_uV, max_uV);
		if (ret) {
			rdev_err(regulator->rdev, "set voltage(%d, %d) failed, ret=%d\n",
				 min_uV, max_uV, ret);
			return ret;
		}
	} else {
		rdev_err(regulator->rdev, "voltage request string exceeds maximum buffer size\n");
		return -EINVAL;
	}

	return count;
}

static ssize_t reg_debug_voltage_read(struct file *file, char __user *ubuf,
				      size_t count, loff_t *ppos)
{
	struct regulator *regulator = file->private_data;
	char buf[MAX_DEBUG_BUF_LEN];
	int voltage, ret;

	voltage = regulator_get_voltage(regulator);

	ret = snprintf(buf, MAX_DEBUG_BUF_LEN - 1, "%d\n", voltage);

	return simple_read_from_buffer(ubuf, count, ppos, buf, ret);
}

static int reg_debug_voltage_open(struct inode *inode, struct file *file)
{
	file->private_data = inode->i_private;

	return 0;
}

static const struct file_operations reg_voltage_fops = {
	.write	= reg_debug_voltage_write,
	.open   = reg_debug_voltage_open,
	.read	= reg_debug_voltage_read,
};

static int reg_debug_mode_set(void *data, u64 val)
{
	struct regulator *regulator = data;
	unsigned int mode = val;
	int ret;

	ret = regulator_set_mode(regulator, mode);
	if (ret)
		rdev_err(regulator->rdev, "set mode=%u failed, ret=%d\n",
			 mode, ret);

	return ret;
}

static int reg_debug_mode_get(void *data, u64 *val)
{
	struct regulator *regulator = data;
	int mode;

	mode = regulator_get_mode(regulator);
	if (mode < 0) {
		rdev_err(regulator->rdev, "get mode failed, ret=%d\n", mode);
		return mode;
	}

	*val = mode;

	return 0;
}
DEFINE_DEBUGFS_ATTRIBUTE(reg_mode_fops, reg_debug_mode_get, reg_debug_mode_set,
			"%llu\n");

static int reg_debug_set_load(void *data, u64 val)
{
	struct regulator *regulator = data;
	int load = val;
	int ret;

	ret = regulator_set_load(regulator, load);
	if (ret)
		rdev_err(regulator->rdev, "set load=%d failed, ret=%d\n",
			 load, ret);

	return ret;
}
DEFINE_DEBUGFS_ATTRIBUTE(reg_set_load_fops, reg_debug_mode_get,
			reg_debug_set_load, "%llu\n");

static int reg_debug_consumers_show(struct seq_file *m, void *v)
{
	struct regulator_dev *rdev = m->private;
	struct regulator *reg;
	const char *supply_name;

	regulator_lock(rdev);

	/* Print a header if there are consumers. */
	if (rdev->open_count)
		seq_printf(m, "%-32s   Min_uV   Max_uV  load_uA\n",
			   "Device-Supply");

	list_for_each_entry(reg, &rdev->consumer_list, list) {
		if (reg->supply_name)
			supply_name = reg->supply_name;
		else
			supply_name = "(null)-(null)";

		seq_printf(m, "%-32s %8d %8d %8d\n", supply_name,
			   reg->voltage->min_uV, reg->voltage->max_uV, reg->uA_load);
	}

	regulator_unlock(rdev);

	return 0;
}

static int reg_debug_consumers_open(struct inode *inode, struct file *file)
{
	return single_open(file, reg_debug_consumers_show, inode->i_private);
}

static const struct file_operations reg_consumers_fops = {
	.owner		= THIS_MODULE,
	.open		= reg_debug_consumers_open,
	.read		= seq_read,
	.llseek		= seq_lseek,
	.release	= single_release,
};

static void rdev_deinit_debugfs(struct regulator_dev *rdev)
{
	if (!IS_ERR_OR_NULL(rdev)) {
		debugfs_remove_recursive(rdev->debugfs);
		if (rdev->debug_consumer)
			rdev->debug_consumer->debugfs = NULL;
		regulator_put(rdev->debug_consumer);
	}
}

static void rdev_init_debugfs(struct regulator_dev *rdev)
{
	struct device *parent = rdev->dev.parent;
	const char *rname = rdev_get_name(rdev);
	char name[NAME_MAX];
	struct regulator *regulator;
	const struct regulator_ops *ops;
	mode_t mode;

	/* Avoid duplicate debugfs directory names */
	if (parent && rname == rdev->desc->name) {
		snprintf(name, sizeof(name), "%s-%s", dev_name(parent),
			 rname);
		rname = name;
	}

	rdev->debugfs = debugfs_create_dir(rname, debugfs_root);
	if (!rdev->debugfs) {
		rdev_warn(rdev, "Failed to create debugfs directory\n");
		return;
	}

	debugfs_create_u32("use_count", 0444, rdev->debugfs,
			   &rdev->use_count);
	debugfs_create_u32("open_count", 0444, rdev->debugfs,
			   &rdev->open_count);
	debugfs_create_u32("bypass_count", 0444, rdev->debugfs,
			   &rdev->bypass_count);
	debugfs_create_file("consumers", 0444, rdev->debugfs, rdev,
			    &reg_consumers_fops);

	regulator = regulator_get(NULL, rdev_get_name(rdev));
	if (IS_ERR(regulator)) {
		rdev_err(rdev, "regulator get failed, ret=%ld\n",
			 PTR_ERR(regulator));
		return;
	}
	rdev->debug_consumer = regulator;

	ops = rdev->desc->ops;

	debugfs_create_file("enable", 0644, rdev->debugfs, regulator,
			    &reg_enable_fops);

	mode = 0;
	if (ops->is_enabled)
		mode |= 0444;
	if (ops->disable)
		mode |= 0200;
	if (mode)
		debugfs_create_file("force_disable", mode, rdev->debugfs,
				    regulator, &reg_force_disable_fops);

	mode = 0;
	if (ops->get_voltage || ops->get_voltage_sel)
		mode |= 0444;
	if (ops->set_voltage || ops->set_voltage_sel)
		mode |= 0200;
	if (mode)
		debugfs_create_file("voltage", mode, rdev->debugfs, regulator,
				    &reg_voltage_fops);

	mode = 0;
	if (ops->get_mode)
		mode |= 0444;
	if (ops->set_mode)
		mode |= 0200;
	if (mode)
		debugfs_create_file("mode", mode, rdev->debugfs, regulator,
				    &reg_mode_fops);

	mode = 0;
	if (ops->get_mode)
		mode |= 0444;
	if (ops->set_load || (ops->get_optimum_mode && ops->set_mode))
		mode |= 0200;
	if (mode)
		debugfs_create_file("load", mode, rdev->debugfs, regulator,
				    &reg_set_load_fops);
}

#else

static inline void rdev_deinit_debugfs(struct regulator_dev *rdev)
{
}

static inline void rdev_init_debugfs(struct regulator_dev *rdev)
{
}

#endif

static void rdev_init_early_min_volt(struct regulator_dev *rdev)
{
	struct regulator *regulator;

	if (!rdev->constraints->early_min_uV)
		return;

	regulator = regulator_get(NULL, rdev_get_name(rdev));
	if (IS_ERR(regulator)) {
		rdev_err(rdev, "regulator get failed, ret=%ld\n",
			 PTR_ERR(regulator));
		return;
	}

	regulator->voltage[PM_SUSPEND_ON].min_uV =
			rdev->constraints->early_min_uV;
	regulator->voltage[PM_SUSPEND_ON].max_uV = rdev->constraints->max_uV;

	list_add(&regulator->early_min_list, &regulator_early_min_volt_list);
}

static int regulator_register_resolve_supply(struct device *dev, void *data)
{
	struct regulator_dev *rdev = dev_to_rdev(dev);

	if (regulator_resolve_supply(rdev))
		rdev_dbg(rdev, "unable to resolve supply\n");

	return 0;
}

static int regulator_fill_coupling_array(struct regulator_dev *rdev)
{
	struct coupling_desc *c_desc = &rdev->coupling_desc;
	int n_coupled = c_desc->n_coupled;
	struct regulator_dev *c_rdev;
	int i;

	for (i = 1; i < n_coupled; i++) {
		/* already resolved */
		if (c_desc->coupled_rdevs[i])
			continue;

		c_rdev = of_parse_coupled_regulator(rdev, i - 1);

		if (c_rdev) {
			c_desc->coupled_rdevs[i] = c_rdev;
			c_desc->n_resolved++;
		}
	}

	if (rdev->coupling_desc.n_resolved < n_coupled)
		return -1;
	else
		return 0;
}

static int regulator_register_fill_coupling_array(struct device *dev,
						  void *data)
{
	struct regulator_dev *rdev = dev_to_rdev(dev);

	if (!IS_ENABLED(CONFIG_OF))
		return 0;

	if (regulator_fill_coupling_array(rdev))
		rdev_dbg(rdev, "unable to resolve coupling\n");

	return 0;
}

static int regulator_resolve_coupling(struct regulator_dev *rdev)
{
	int n_phandles;

	if (!IS_ENABLED(CONFIG_OF))
		n_phandles = 0;
	else
		n_phandles = of_get_n_coupled(rdev);

	if (n_phandles + 1 > MAX_COUPLED) {
		rdev_err(rdev, "too many regulators coupled\n");
		return -EPERM;
	}

	/*
	 * Every regulator should always have coupling descriptor filled with
	 * at least pointer to itself.
	 */
	rdev->coupling_desc.coupled_rdevs[0] = rdev;
	rdev->coupling_desc.n_coupled = n_phandles + 1;
	rdev->coupling_desc.n_resolved++;

	/* regulator isn't coupled */
	if (n_phandles == 0)
		return 0;

	/* regulator, which can't change its voltage, can't be coupled */
	if (!regulator_ops_is_valid(rdev, REGULATOR_CHANGE_VOLTAGE)) {
		rdev_err(rdev, "voltage operation not allowed\n");
		return -EPERM;
	}

	if (rdev->constraints->max_spread <= 0) {
		rdev_err(rdev, "wrong max_spread value\n");
		return -EPERM;
	}

	if (!of_check_coupling_data(rdev))
		return -EPERM;

	/*
	 * After everything has been checked, try to fill rdevs array
	 * with pointers to regulators parsed from device tree. If some
	 * regulators are not registered yet, retry in late init call
	 */
	regulator_fill_coupling_array(rdev);

	return 0;
}

/**
 * regulator_register - register regulator
 * @regulator_desc: regulator to register
 * @cfg: runtime configuration for regulator
 *
 * Called by regulator drivers to register a regulator.
 * Returns a valid pointer to struct regulator_dev on success
 * or an ERR_PTR() on error.
 */
struct regulator_dev *
regulator_register(const struct regulator_desc *regulator_desc,
		   const struct regulator_config *cfg)
{
	const struct regulation_constraints *constraints = NULL;
	const struct regulator_init_data *init_data;
	struct regulator_config *config = NULL;
	static atomic_t regulator_no = ATOMIC_INIT(-1);
	struct regulator_dev *rdev;
	struct device *dev;
	int ret, i;

	if (regulator_desc == NULL || cfg == NULL)
		return ERR_PTR(-EINVAL);

	dev = cfg->dev;
	WARN_ON(!dev);

	if (regulator_desc->name == NULL || regulator_desc->ops == NULL)
		return ERR_PTR(-EINVAL);

	if (regulator_desc->type != REGULATOR_VOLTAGE &&
	    regulator_desc->type != REGULATOR_CURRENT)
		return ERR_PTR(-EINVAL);

	/* Only one of each should be implemented */
	WARN_ON(regulator_desc->ops->get_voltage &&
		regulator_desc->ops->get_voltage_sel);
	WARN_ON(regulator_desc->ops->set_voltage &&
		regulator_desc->ops->set_voltage_sel);

	/* If we're using selectors we must implement list_voltage. */
	if (regulator_desc->ops->get_voltage_sel &&
	    !regulator_desc->ops->list_voltage) {
		return ERR_PTR(-EINVAL);
	}
	if (regulator_desc->ops->set_voltage_sel &&
	    !regulator_desc->ops->list_voltage) {
		return ERR_PTR(-EINVAL);
	}

	rdev = kzalloc(sizeof(struct regulator_dev), GFP_KERNEL);
	if (rdev == NULL)
		return ERR_PTR(-ENOMEM);

	/*
	 * Duplicate the config so the driver could override it after
	 * parsing init data.
	 */
	config = kmemdup(cfg, sizeof(*cfg), GFP_KERNEL);
	if (config == NULL) {
		kfree(rdev);
		return ERR_PTR(-ENOMEM);
	}

	init_data = regulator_of_get_init_data(dev, regulator_desc, config,
					       &rdev->dev.of_node);
	if (!init_data) {
		init_data = config->init_data;
		rdev->dev.of_node = of_node_get(config->of_node);
	}

	mutex_init(&rdev->mutex);
	rdev->reg_data = config->driver_data;
	rdev->owner = regulator_desc->owner;
	rdev->desc = regulator_desc;
	if (config->regmap)
		rdev->regmap = config->regmap;
	else if (dev_get_regmap(dev, NULL))
		rdev->regmap = dev_get_regmap(dev, NULL);
	else if (dev->parent)
		rdev->regmap = dev_get_regmap(dev->parent, NULL);
	INIT_LIST_HEAD(&rdev->consumer_list);
	INIT_LIST_HEAD(&rdev->list);
	BLOCKING_INIT_NOTIFIER_HEAD(&rdev->notifier);
	INIT_DELAYED_WORK(&rdev->disable_work, regulator_disable_work);

	/* preform any regulator specific init */
	if (init_data && init_data->regulator_init) {
		ret = init_data->regulator_init(rdev->reg_data);
		if (ret < 0)
			goto clean;
	}

	if (config->ena_gpiod ||
	    ((config->ena_gpio || config->ena_gpio_initialized) &&
	     gpio_is_valid(config->ena_gpio))) {
		mutex_lock(&regulator_list_mutex);
		ret = regulator_ena_gpio_request(rdev, config);
		mutex_unlock(&regulator_list_mutex);
		if (ret != 0) {
			rdev_err(rdev, "Failed to request enable GPIO%d: %d\n",
				 config->ena_gpio, ret);
			goto clean;
		}
	}

	/* register with sysfs */
	rdev->dev.class = &regulator_class;
	rdev->dev.parent = dev;
	dev_set_name(&rdev->dev, "regulator.%lu",
		    (unsigned long) atomic_inc_return(&regulator_no));

	/* set regulator constraints */
	if (init_data)
		constraints = &init_data->constraints;

	if (init_data && init_data->supply_regulator)
		rdev->supply_name = init_data->supply_regulator;
	else if (regulator_desc->supply_name)
		rdev->supply_name = regulator_desc->supply_name;

	/*
	 * Attempt to resolve the regulator supply, if specified,
	 * but don't return an error if we fail because we will try
	 * to resolve it again later as more regulators are added.
	 */
	if (regulator_resolve_supply(rdev))
		rdev_dbg(rdev, "unable to resolve supply\n");

	ret = set_machine_constraints(rdev, constraints);
	if (ret < 0)
		goto wash;

	mutex_lock(&regulator_list_mutex);
	ret = regulator_resolve_coupling(rdev);
	mutex_unlock(&regulator_list_mutex);

	if (ret != 0)
		goto wash;

	/* add consumers devices */
	if (init_data) {
		mutex_lock(&regulator_list_mutex);
		for (i = 0; i < init_data->num_consumer_supplies; i++) {
			ret = set_consumer_device_supply(rdev,
				init_data->consumer_supplies[i].dev_name,
				init_data->consumer_supplies[i].supply);
			if (ret < 0) {
				mutex_unlock(&regulator_list_mutex);
				dev_err(dev, "Failed to set supply %s\n",
					init_data->consumer_supplies[i].supply);
				goto unset_supplies;
			}
		}
		mutex_unlock(&regulator_list_mutex);
	}

	if (!rdev->desc->ops->get_voltage &&
	    !rdev->desc->ops->list_voltage &&
	    !rdev->desc->fixed_uV)
		rdev->is_switch = true;

	dev_set_drvdata(&rdev->dev, rdev);
	ret = device_register(&rdev->dev);
	if (ret != 0) {
		put_device(&rdev->dev);
		goto unset_supplies;
	}

	rdev_init_debugfs(rdev);
	rdev_init_early_min_volt(rdev);

	/* try to resolve regulators supply since a new one was registered */
	class_for_each_device(&regulator_class, NULL, NULL,
			      regulator_register_resolve_supply);
	kfree(config);
	return rdev;

unset_supplies:
	mutex_lock(&regulator_list_mutex);
	unset_regulator_supplies(rdev);
	mutex_unlock(&regulator_list_mutex);
wash:
	kfree(rdev->constraints);
	mutex_lock(&regulator_list_mutex);
	regulator_ena_gpio_free(rdev);
	mutex_unlock(&regulator_list_mutex);
clean:
	kfree(rdev);
	kfree(config);
	return ERR_PTR(ret);
}
EXPORT_SYMBOL_GPL(regulator_register);

/**
 * regulator_unregister - unregister regulator
 * @rdev: regulator to unregister
 *
 * Called by regulator drivers to unregister a regulator.
 */
void regulator_unregister(struct regulator_dev *rdev)
{
	if (rdev == NULL)
		return;

	if (rdev->supply) {
		while (rdev->use_count--)
			regulator_disable(rdev->supply);
		regulator_put(rdev->supply);
	}
	rdev_deinit_debugfs(rdev);
	mutex_lock(&regulator_list_mutex);
	flush_work(&rdev->disable_work.work);
	WARN_ON(rdev->open_count);
	unset_regulator_supplies(rdev);
	list_del(&rdev->list);
	regulator_ena_gpio_free(rdev);
	mutex_unlock(&regulator_list_mutex);
	device_unregister(&rdev->dev);
}
EXPORT_SYMBOL_GPL(regulator_unregister);

#ifdef CONFIG_SUSPEND
static int _regulator_suspend(struct device *dev, void *data)
{
	struct regulator_dev *rdev = dev_to_rdev(dev);
	suspend_state_t *state = data;
	int ret;

	regulator_lock(rdev);
	ret = suspend_set_state(rdev, *state);
	regulator_unlock(rdev);

	return ret;
}

/**
 * regulator_suspend - prepare regulators for system wide suspend
 * @state: system suspend state
 *
 * Configure each regulator with it's suspend operating parameters for state.
 */
static int regulator_suspend(struct device *dev)
{
	suspend_state_t state = pm_suspend_target_state;

	return class_for_each_device(&regulator_class, NULL, &state,
				     _regulator_suspend);
}

static int _regulator_resume(struct device *dev, void *data)
{
	int ret = 0;
	struct regulator_dev *rdev = dev_to_rdev(dev);
	suspend_state_t *state = data;
	struct regulator_state *rstate;

	rstate = regulator_get_suspend_state(rdev, *state);
	if (rstate == NULL)
		return 0;

	regulator_lock(rdev);

	if (rdev->desc->ops->resume &&
	    (rstate->enabled == ENABLE_IN_SUSPEND ||
	     rstate->enabled == DISABLE_IN_SUSPEND))
		ret = rdev->desc->ops->resume(rdev);

	regulator_unlock(rdev);

	return ret;
}

static int regulator_resume(struct device *dev)
{
	suspend_state_t state = pm_suspend_target_state;

	return class_for_each_device(&regulator_class, NULL, &state,
				     _regulator_resume);
}

#else /* !CONFIG_SUSPEND */

#define regulator_suspend	NULL
#define regulator_resume	NULL

#endif /* !CONFIG_SUSPEND */

#ifdef CONFIG_PM
static const struct dev_pm_ops __maybe_unused regulator_pm_ops = {
	.suspend	= regulator_suspend,
	.resume		= regulator_resume,
};
#endif

struct class regulator_class = {
	.name = "regulator",
	.dev_release = regulator_dev_release,
	.dev_groups = regulator_dev_groups,
#ifdef CONFIG_PM
	.pm = &regulator_pm_ops,
#endif
};
/**
 * regulator_has_full_constraints - the system has fully specified constraints
 *
 * Calling this function will cause the regulator API to disable all
 * regulators which have a zero use count and don't have an always_on
 * constraint in a late_initcall.
 *
 * The intention is that this will become the default behaviour in a
 * future kernel release so users are encouraged to use this facility
 * now.
 */
void regulator_has_full_constraints(void)
{
	has_full_constraints = 1;
}
EXPORT_SYMBOL_GPL(regulator_has_full_constraints);

/**
 * rdev_get_drvdata - get rdev regulator driver data
 * @rdev: regulator
 *
 * Get rdev regulator driver private data. This call can be used in the
 * regulator driver context.
 */
void *rdev_get_drvdata(struct regulator_dev *rdev)
{
	return rdev->reg_data;
}
EXPORT_SYMBOL_GPL(rdev_get_drvdata);

/**
 * regulator_get_drvdata - get regulator driver data
 * @regulator: regulator
 *
 * Get regulator driver private data. This call can be used in the consumer
 * driver context when non API regulator specific functions need to be called.
 */
void *regulator_get_drvdata(struct regulator *regulator)
{
	return regulator->rdev->reg_data;
}
EXPORT_SYMBOL_GPL(regulator_get_drvdata);

/**
 * regulator_set_drvdata - set regulator driver data
 * @regulator: regulator
 * @data: data
 */
void regulator_set_drvdata(struct regulator *regulator, void *data)
{
	regulator->rdev->reg_data = data;
}
EXPORT_SYMBOL_GPL(regulator_set_drvdata);

/**
 * regulator_get_id - get regulator ID
 * @rdev: regulator
 */
int rdev_get_id(struct regulator_dev *rdev)
{
	return rdev->desc->id;
}
EXPORT_SYMBOL_GPL(rdev_get_id);

struct device *rdev_get_dev(struct regulator_dev *rdev)
{
	return &rdev->dev;
}
EXPORT_SYMBOL_GPL(rdev_get_dev);

void *regulator_get_init_drvdata(struct regulator_init_data *reg_init_data)
{
	return reg_init_data->driver_data;
}
EXPORT_SYMBOL_GPL(regulator_get_init_drvdata);

#ifdef CONFIG_DEBUG_FS
static int supply_map_show(struct seq_file *sf, void *data)
{
	struct regulator_map *map;

	list_for_each_entry(map, &regulator_map_list, list) {
		seq_printf(sf, "%s -> %s.%s\n",
				rdev_get_name(map->regulator), map->dev_name,
				map->supply);
	}

	return 0;
}

static int supply_map_open(struct inode *inode, struct file *file)
{
	return single_open(file, supply_map_show, inode->i_private);
}
#endif

static const struct file_operations supply_map_fops = {
#ifdef CONFIG_DEBUG_FS
	.open = supply_map_open,
	.read = seq_read,
	.llseek = seq_lseek,
	.release = single_release,
#endif
};

#ifdef CONFIG_DEBUG_FS
struct summary_data {
	struct seq_file *s;
	struct regulator_dev *parent;
	int level;
};

static void regulator_summary_show_subtree(struct seq_file *s,
					   struct regulator_dev *rdev,
					   int level);

static int regulator_summary_show_children(struct device *dev, void *data)
{
	struct regulator_dev *rdev = dev_to_rdev(dev);
	struct summary_data *summary_data = data;

	if (rdev->supply && rdev->supply->rdev == summary_data->parent)
		regulator_summary_show_subtree(summary_data->s, rdev,
					       summary_data->level + 1);

	return 0;
}

static void regulator_summary_show_subtree(struct seq_file *s,
					   struct regulator_dev *rdev,
					   int level)
{
	struct regulation_constraints *c;
	struct regulator *consumer;
	struct summary_data summary_data;

	if (!rdev)
		return;

	seq_printf(s, "%*s%-*s %3d %4d %6d ",
		   level * 3 + 1, "",
		   30 - level * 3, rdev_get_name(rdev),
		   rdev->use_count, rdev->open_count, rdev->bypass_count);

	seq_printf(s, "%5dmV ", _regulator_get_voltage(rdev) / 1000);
	seq_printf(s, "%5dmA ", _regulator_get_current_limit(rdev) / 1000);

	c = rdev->constraints;
	if (c) {
		switch (rdev->desc->type) {
		case REGULATOR_VOLTAGE:
			seq_printf(s, "%5dmV %5dmV ",
				   c->min_uV / 1000, c->max_uV / 1000);
			break;
		case REGULATOR_CURRENT:
			seq_printf(s, "%5dmA %5dmA ",
				   c->min_uA / 1000, c->max_uA / 1000);
			break;
		}
	}

	seq_puts(s, "\n");

	list_for_each_entry(consumer, &rdev->consumer_list, list) {
		if (consumer->dev && consumer->dev->class == &regulator_class)
			continue;

		seq_printf(s, "%*s%-*s ",
			   (level + 1) * 3 + 1, "",
			   30 - (level + 1) * 3,
			   consumer->dev ? dev_name(consumer->dev) : "deviceless");

		switch (rdev->desc->type) {
		case REGULATOR_VOLTAGE:
			seq_printf(s, "%37dmV %5dmV",
				   consumer->voltage[PM_SUSPEND_ON].min_uV / 1000,
				   consumer->voltage[PM_SUSPEND_ON].max_uV / 1000);
			break;
		case REGULATOR_CURRENT:
			break;
		}

		seq_puts(s, "\n");
	}

	summary_data.s = s;
	summary_data.level = level;
	summary_data.parent = rdev;

	class_for_each_device(&regulator_class, NULL, &summary_data,
			      regulator_summary_show_children);
}

static int regulator_summary_show_roots(struct device *dev, void *data)
{
	struct regulator_dev *rdev = dev_to_rdev(dev);
	struct seq_file *s = data;

	if (!rdev->supply)
		regulator_summary_show_subtree(s, rdev, 0);

	return 0;
}

static int regulator_summary_show(struct seq_file *s, void *data)
{
	seq_puts(s, " regulator                      use open bypass voltage current     min     max\n");
	seq_puts(s, "-------------------------------------------------------------------------------\n");

	class_for_each_device(&regulator_class, NULL, s,
			      regulator_summary_show_roots);

	return 0;
}

static int regulator_summary_open(struct inode *inode, struct file *file)
{
	return single_open(file, regulator_summary_show, inode->i_private);
}
#endif

static const struct file_operations regulator_summary_fops = {
#ifdef CONFIG_DEBUG_FS
	.open		= regulator_summary_open,
	.read		= seq_read,
	.llseek		= seq_lseek,
	.release	= single_release,
#endif
};

static int __init regulator_init(void)
{
	int ret;

	ret = class_register(&regulator_class);

	debugfs_root = debugfs_create_dir("regulator", NULL);
	if (!debugfs_root)
		pr_warn("regulator: Failed to create debugfs directory\n");

	debugfs_create_file("supply_map", 0444, debugfs_root, NULL,
			    &supply_map_fops);

	debugfs_create_file("regulator_summary", 0444, debugfs_root,
			    NULL, &regulator_summary_fops);

	regulator_dummy_init();

	return ret;
}

/* init early to allow our consumers to complete system booting */
core_initcall(regulator_init);

static int regulator_late_cleanup(struct device *dev, void *data)
{
	struct regulator_dev *rdev = dev_to_rdev(dev);
	const struct regulator_ops *ops = rdev->desc->ops;
	struct regulation_constraints *c = rdev->constraints;
	int enabled, ret;

	if (c && c->always_on)
		return 0;

	if (!regulator_ops_is_valid(rdev, REGULATOR_CHANGE_STATUS))
		return 0;

	regulator_lock(rdev);

	if (rdev->use_count)
		goto unlock;

	/* If we can't read the status assume it's on. */
	if (ops->is_enabled)
		enabled = ops->is_enabled(rdev);
	else
		enabled = 1;

	if (!enabled)
		goto unlock;

	if (have_full_constraints()) {
		/* We log since this may kill the system if it goes
		 * wrong. */
		rdev_info(rdev, "disabling\n");
		ret = _regulator_do_disable(rdev);
		if (ret != 0)
			rdev_err(rdev, "couldn't disable: %d\n", ret);
	} else {
		/* The intention is that in future we will
		 * assume that full constraints are provided
		 * so warn even if we aren't going to do
		 * anything here.
		 */
		rdev_warn(rdev, "incomplete constraints, leaving on\n");
	}

unlock:
	regulator_unlock(rdev);

	return 0;
}

<<<<<<< HEAD
static void __init regulator_release_early_min_volt(void)
{
	struct regulator *regulator, *n, *reg;
	struct regulator_dev *rdev;
	int min_uV = 0, max_uV = 0, ret = 0;

	if (list_empty(&regulator_early_min_volt_list))
		return;

	list_for_each_entry_safe(regulator, n, &regulator_early_min_volt_list,
				 early_min_list) {
		rdev = regulator->rdev;

		regulator_lock_supply(rdev);

		regulator->voltage[PM_SUSPEND_ON].min_uV = 0;
		regulator->voltage[PM_SUSPEND_ON].max_uV = 0;
		min_uV = rdev->constraints->min_uV;
		max_uV = rdev->constraints->max_uV;

		list_for_each_entry(reg, &rdev->consumer_list, list) {
			if (!reg->voltage[PM_SUSPEND_ON].min_uV &&
			    !reg->voltage[PM_SUSPEND_ON].max_uV)
				continue;
			ret = regulator_set_voltage_unlocked(regulator, min_uV,
							     max_uV,
							     PM_SUSPEND_ON);
			if (ret)
				rdev_err(rdev, "set voltage(%d, %d) failed\n",
					 min_uV, max_uV);
			break;
		}

		regulator_unlock_supply(rdev);

		list_del(&regulator->early_min_list);
		regulator_put(regulator);
	}
}

static int __init regulator_init_complete(void)
=======
static void regulator_init_complete_work_function(struct work_struct *work)
>>>>>>> 12c78ad1
{
	/*
	 * Regulators may had failed to resolve their input supplies
	 * when were registered, either because the input supply was
	 * not registered yet or because its parent device was not
	 * bound yet. So attempt to resolve the input supplies for
	 * pending regulators before trying to disable unused ones.
	 */
	class_for_each_device(&regulator_class, NULL, NULL,
			      regulator_register_resolve_supply);

	/* If we have a full configuration then disable any regulators
	 * we have permission to change the status for and which are
	 * not in use or always_on.  This is effectively the default
	 * for DT and ACPI as they have full constraints.
	 */
	class_for_each_device(&regulator_class, NULL, NULL,
			      regulator_late_cleanup);
}

static DECLARE_DELAYED_WORK(regulator_init_complete_work,
			    regulator_init_complete_work_function);

static int __init regulator_init_complete(void)
{
	/*
	 * Since DT doesn't provide an idiomatic mechanism for
	 * enabling full constraints and since it's much more natural
	 * with DT to provide them just assume that a DT enabled
	 * system has full constraints.
	 */
	if (of_have_populated_dt())
		has_full_constraints = true;

	/*
	 * We punt completion for an arbitrary amount of time since
	 * systems like distros will load many drivers from userspace
	 * so consumers might not always be ready yet, this is
	 * particularly an issue with laptops where this might bounce
	 * the display off then on.  Ideally we'd get a notification
	 * from userspace when this happens but we don't so just wait
	 * a bit and hope we waited long enough.  It'd be better if
	 * we'd only do this on systems that need it, and a kernel
	 * command line option might be useful.
	 */
	schedule_delayed_work(&regulator_init_complete_work,
			      msecs_to_jiffies(30000));

	class_for_each_device(&regulator_class, NULL, NULL,
			      regulator_register_fill_coupling_array);

	regulator_release_early_min_volt();

	return 0;
}
late_initcall_sync(regulator_init_complete);<|MERGE_RESOLUTION|>--- conflicted
+++ resolved
@@ -5158,7 +5158,30 @@
 	return 0;
 }
 
-<<<<<<< HEAD
+static void regulator_init_complete_work_function(struct work_struct *work)
+{
+	/*
+	 * Regulators may had failed to resolve their input supplies
+	 * when were registered, either because the input supply was
+	 * not registered yet or because its parent device was not
+	 * bound yet. So attempt to resolve the input supplies for
+	 * pending regulators before trying to disable unused ones.
+	 */
+	class_for_each_device(&regulator_class, NULL, NULL,
+			      regulator_register_resolve_supply);
+
+	/* If we have a full configuration then disable any regulators
+	 * we have permission to change the status for and which are
+	 * not in use or always_on.  This is effectively the default
+	 * for DT and ACPI as they have full constraints.
+	 */
+	class_for_each_device(&regulator_class, NULL, NULL,
+			      regulator_late_cleanup);
+}
+
+static DECLARE_DELAYED_WORK(regulator_init_complete_work,
+			    regulator_init_complete_work_function);
+
 static void __init regulator_release_early_min_volt(void)
 {
 	struct regulator *regulator, *n, *reg;
@@ -5198,33 +5221,6 @@
 		regulator_put(regulator);
 	}
 }
-
-static int __init regulator_init_complete(void)
-=======
-static void regulator_init_complete_work_function(struct work_struct *work)
->>>>>>> 12c78ad1
-{
-	/*
-	 * Regulators may had failed to resolve their input supplies
-	 * when were registered, either because the input supply was
-	 * not registered yet or because its parent device was not
-	 * bound yet. So attempt to resolve the input supplies for
-	 * pending regulators before trying to disable unused ones.
-	 */
-	class_for_each_device(&regulator_class, NULL, NULL,
-			      regulator_register_resolve_supply);
-
-	/* If we have a full configuration then disable any regulators
-	 * we have permission to change the status for and which are
-	 * not in use or always_on.  This is effectively the default
-	 * for DT and ACPI as they have full constraints.
-	 */
-	class_for_each_device(&regulator_class, NULL, NULL,
-			      regulator_late_cleanup);
-}
-
-static DECLARE_DELAYED_WORK(regulator_init_complete_work,
-			    regulator_init_complete_work_function);
 
 static int __init regulator_init_complete(void)
 {
