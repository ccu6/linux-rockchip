--- conflicted
+++ resolved
@@ -1947,11 +1947,8 @@
 int serial8250_handle_irq(struct uart_port *port, unsigned int iir)
 {
 	struct uart_8250_port *up = up_to_u8250p(port);
-<<<<<<< HEAD
 #ifndef CONFIG_ARCH_ROCKCHIP
-=======
 	struct tty_port *tport = &port->state->port;
->>>>>>> 52a953d0
 	bool skip_rx = false;
 #endif
 	unsigned long flags;
