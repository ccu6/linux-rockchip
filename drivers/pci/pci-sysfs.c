--- conflicted
+++ resolved
@@ -1374,64 +1374,10 @@
 	return a->mode;
 }
 
-<<<<<<< HEAD
 static const struct attribute_group pci_dev_reset_attr_group = {
 	.attrs = pci_dev_reset_attrs,
 	.is_visible = pci_dev_reset_attr_is_visible,
 };
-=======
-int __must_check pci_create_sysfs_dev_files(struct pci_dev *pdev)
-{
-	int retval;
-	int rom_size;
-	struct bin_attribute *attr;
-
-	if (!sysfs_initialized)
-		return -EACCES;
-
-#ifdef CONFIG_NO_GKI
-	if (atomic_cmpxchg(&pdev->sysfs_init_cnt, 0, 1) == 1)
-		return 0; /* already added */
-#endif
-
-	if (pdev->cfg_size > PCI_CFG_SPACE_SIZE)
-		retval = sysfs_create_bin_file(&pdev->dev.kobj, &pcie_config_attr);
-	else
-		retval = sysfs_create_bin_file(&pdev->dev.kobj, &pci_config_attr);
-	if (retval)
-		goto err;
-
-	retval = pci_create_resource_files(pdev);
-	if (retval)
-		goto err_config_file;
-
-	/* If the device has a ROM, try to expose it in sysfs. */
-	rom_size = pci_resource_len(pdev, PCI_ROM_RESOURCE);
-	if (rom_size) {
-		attr = kzalloc(sizeof(*attr), GFP_ATOMIC);
-		if (!attr) {
-			retval = -ENOMEM;
-			goto err_resource_files;
-		}
-		sysfs_bin_attr_init(attr);
-		attr->size = rom_size;
-		attr->attr.name = "rom";
-		attr->attr.mode = 0600;
-		attr->read = pci_read_rom;
-		attr->write = pci_write_rom;
-		retval = sysfs_create_bin_file(&pdev->dev.kobj, attr);
-		if (retval) {
-			kfree(attr);
-			goto err_resource_files;
-		}
-		pdev->rom_attr = attr;
-	}
-
-	/* add sysfs entries for various capabilities */
-	retval = pci_create_capabilities_sysfs(pdev);
-	if (retval)
-		goto err_rom_file;
->>>>>>> 52f971ee
 
 #define pci_dev_resource_resize_attr(n)					\
 static ssize_t resource##n##_resize_show(struct device *dev,		\
@@ -1544,6 +1490,11 @@
 	if (!sysfs_initialized)
 		return -EACCES;
 
+#ifdef CONFIG_NO_GKI
+	if (atomic_cmpxchg(&pdev->sysfs_init_cnt, 0, 1) == 1)
+		return 0; /* already added */
+#endif
+
 	return pci_create_resource_files(pdev);
 }
 
@@ -1558,21 +1509,11 @@
 	if (!sysfs_initialized)
 		return;
 
-<<<<<<< HEAD
-=======
 #ifdef CONFIG_NO_GKI
 	if (atomic_cmpxchg(&pdev->sysfs_init_cnt, 1, 0) == 0)
 		return;	/* already removed */
 #endif
 
-	pci_remove_capabilities_sysfs(pdev);
-
-	if (pdev->cfg_size > PCI_CFG_SPACE_SIZE)
-		sysfs_remove_bin_file(&pdev->dev.kobj, &pcie_config_attr);
-	else
-		sysfs_remove_bin_file(&pdev->dev.kobj, &pci_config_attr);
-
->>>>>>> 52f971ee
 	pci_remove_resource_files(pdev);
 }
 
