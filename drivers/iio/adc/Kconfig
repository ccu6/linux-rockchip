--- conflicted
+++ resolved
@@ -935,7 +935,13 @@
 	  To compile this driver as a module, choose M here: the
 	  module will be called rockchip_saradc.
 
-<<<<<<< HEAD
+config ROCKCHIP_SARADC_TEST_CHN
+	bool "Rockchip SARADC test channel"
+	default n
+	depends on ROCKCHIP_SARADC
+	help
+	  Say yes here to enable test channel function.
+
 config RICHTEK_RTQ6056
 	tristate "Richtek RTQ6056 Current and Power Monitor ADC"
 	depends on I2C
@@ -960,14 +966,6 @@
 
 	  To compile this driver as a module, choose M here: the
 	  module will be called rzg2l_adc.
-=======
-config ROCKCHIP_SARADC_TEST_CHN
-	bool "Rockchip SARADC test channel"
-	default n
-	depends on ROCKCHIP_SARADC
-	help
-	  Say yes here to enable test channel function.
->>>>>>> 52f971ee
 
 config SC27XX_ADC
 	tristate "Spreadtrum SC27xx series PMICs ADC"
