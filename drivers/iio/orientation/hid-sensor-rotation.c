/*
 * HID Sensors Driver
 * Copyright (c) 2014, Intel Corporation.
 *
 * This program is free software; you can redistribute it and/or modify it
 * under the terms and conditions of the GNU General Public License,
 * version 2, as published by the Free Software Foundation.
 *
 * This program is distributed in the hope it will be useful, but WITHOUT
 * ANY WARRANTY; without even the implied warranty of MERCHANTABILITY or
 * FITNESS FOR A PARTICULAR PURPOSE.  See the GNU General Public License for
 * more details.
 */

#include <linux/device.h>
#include <linux/platform_device.h>
#include <linux/module.h>
#include <linux/interrupt.h>
#include <linux/irq.h>
#include <linux/slab.h>
#include <linux/hid-sensor-hub.h>
#include <linux/iio/iio.h>
#include <linux/iio/sysfs.h>
#include <linux/iio/buffer.h>
#include <linux/iio/trigger_consumer.h>
#include <linux/iio/triggered_buffer.h>
#include "../common/hid-sensors/hid-sensor-trigger.h"

struct dev_rot_state {
	struct hid_sensor_hub_callbacks callbacks;
	struct hid_sensor_common common_attributes;
	struct hid_sensor_hub_attribute_info quaternion;
	u32 sampled_vals[4];
	int scale_pre_decml;
	int scale_post_decml;
	int scale_precision;
	int value_offset;
};

/* Channel definitions */
static const struct iio_chan_spec dev_rot_channels[] = {
	{
		.type = IIO_ROT,
		.modified = 1,
		.channel2 = IIO_MOD_QUATERNION,
		.info_mask_separate = BIT(IIO_CHAN_INFO_RAW),
		.info_mask_shared_by_type = BIT(IIO_CHAN_INFO_SAMP_FREQ) |
					BIT(IIO_CHAN_INFO_OFFSET) |
					BIT(IIO_CHAN_INFO_SCALE) |
					BIT(IIO_CHAN_INFO_HYSTERESIS)
	}
};

/* Adjust channel real bits based on report descriptor */
static void dev_rot_adjust_channel_bit_mask(struct iio_chan_spec *chan,
						int size)
{
	chan->scan_type.sign = 's';
	/* Real storage bits will change based on the report desc. */
	chan->scan_type.realbits = size * 8;
	/* Maximum size of a sample to capture is u32 */
	chan->scan_type.storagebits = sizeof(u32) * 8;
	chan->scan_type.repeat = 4;
}

/* Channel read_raw handler */
static int dev_rot_read_raw(struct iio_dev *indio_dev,
				struct iio_chan_spec const *chan,
				int size, int *vals, int *val_len,
				long mask)
{
	struct dev_rot_state *rot_state = iio_priv(indio_dev);
	int ret_type;
	int i;

	vals[0] = 0;
	vals[1] = 0;

	switch (mask) {
	case IIO_CHAN_INFO_RAW:
		if (size >= 4) {
			for (i = 0; i < 4; ++i)
				vals[i] = rot_state->sampled_vals[i];
			ret_type = IIO_VAL_INT_MULTIPLE;
			*val_len =  4;
		} else
			ret_type = -EINVAL;
		break;
	case IIO_CHAN_INFO_SCALE:
		vals[0] = rot_state->scale_pre_decml;
		vals[1] = rot_state->scale_post_decml;
		return rot_state->scale_precision;

	case IIO_CHAN_INFO_OFFSET:
		*vals = rot_state->value_offset;
		return IIO_VAL_INT;

	case IIO_CHAN_INFO_SAMP_FREQ:
		ret_type = hid_sensor_read_samp_freq_value(
			&rot_state->common_attributes, &vals[0], &vals[1]);
		break;
	case IIO_CHAN_INFO_HYSTERESIS:
		ret_type = hid_sensor_read_raw_hyst_value(
			&rot_state->common_attributes, &vals[0], &vals[1]);
		break;
	default:
		ret_type = -EINVAL;
		break;
	}

	return ret_type;
}

/* Channel write_raw handler */
static int dev_rot_write_raw(struct iio_dev *indio_dev,
			       struct iio_chan_spec const *chan,
			       int val,
			       int val2,
			       long mask)
{
	struct dev_rot_state *rot_state = iio_priv(indio_dev);
	int ret;

	switch (mask) {
	case IIO_CHAN_INFO_SAMP_FREQ:
		ret = hid_sensor_write_samp_freq_value(
				&rot_state->common_attributes, val, val2);
		break;
	case IIO_CHAN_INFO_HYSTERESIS:
		ret = hid_sensor_write_raw_hyst_value(
				&rot_state->common_attributes, val, val2);
		break;
	default:
		ret = -EINVAL;
	}

	return ret;
}

static const struct iio_info dev_rot_info = {
	.driver_module = THIS_MODULE,
	.read_raw_multi = &dev_rot_read_raw,
	.write_raw = &dev_rot_write_raw,
};

/* Function to push data to buffer */
static void hid_sensor_push_data(struct iio_dev *indio_dev, u8 *data, int len)
{
	dev_dbg(&indio_dev->dev, "hid_sensor_push_data >>\n");
	iio_push_to_buffers(indio_dev, (u8 *)data);
	dev_dbg(&indio_dev->dev, "hid_sensor_push_data <<\n");

}

/* Callback handler to send event after all samples are received and captured */
static int dev_rot_proc_event(struct hid_sensor_hub_device *hsdev,
				unsigned usage_id,
				void *priv)
{
	struct iio_dev *indio_dev = platform_get_drvdata(priv);
	struct dev_rot_state *rot_state = iio_priv(indio_dev);

	dev_dbg(&indio_dev->dev, "dev_rot_proc_event\n");
	if (atomic_read(&rot_state->common_attributes.data_ready))
		hid_sensor_push_data(indio_dev,
				(u8 *)rot_state->sampled_vals,
				sizeof(rot_state->sampled_vals));

	return 0;
}

/* Capture samples in local storage */
static int dev_rot_capture_sample(struct hid_sensor_hub_device *hsdev,
				unsigned usage_id,
				size_t raw_len, char *raw_data,
				void *priv)
{
	struct iio_dev *indio_dev = platform_get_drvdata(priv);
	struct dev_rot_state *rot_state = iio_priv(indio_dev);

	if (usage_id == HID_USAGE_SENSOR_ORIENT_QUATERNION) {
		memcpy(rot_state->sampled_vals, raw_data,
					sizeof(rot_state->sampled_vals));
		dev_dbg(&indio_dev->dev, "Recd Quat len:%zu::%zu\n", raw_len,
					sizeof(rot_state->sampled_vals));
	}

	return 0;
}

/* Parse report which is specific to an usage id*/
static int dev_rot_parse_report(struct platform_device *pdev,
				struct hid_sensor_hub_device *hsdev,
				struct iio_chan_spec *channels,
				unsigned usage_id,
				struct dev_rot_state *st)
{
	int ret;

	ret = sensor_hub_input_get_attribute_info(hsdev,
				HID_INPUT_REPORT,
				usage_id,
				HID_USAGE_SENSOR_ORIENT_QUATERNION,
				&st->quaternion);
	if (ret)
		return ret;

	dev_rot_adjust_channel_bit_mask(&channels[0],
		st->quaternion.size / 4);

	dev_dbg(&pdev->dev, "dev_rot %x:%x\n", st->quaternion.index,
		st->quaternion.report_id);

	dev_dbg(&pdev->dev, "dev_rot: attrib size %d\n",
				st->quaternion.size);

	st->scale_precision = hid_sensor_format_scale(
				hsdev->usage,
				&st->quaternion,
				&st->scale_pre_decml, &st->scale_post_decml);

	/* Set Sensitivity field ids, when there is no individual modifier */
	if (st->common_attributes.sensitivity.index < 0) {
		sensor_hub_input_get_attribute_info(hsdev,
			HID_FEATURE_REPORT, usage_id,
			HID_USAGE_SENSOR_DATA_MOD_CHANGE_SENSITIVITY_ABS |
			HID_USAGE_SENSOR_DATA_ORIENTATION,
			&st->common_attributes.sensitivity);
		dev_dbg(&pdev->dev, "Sensitivity index:report %d:%d\n",
			st->common_attributes.sensitivity.index,
			st->common_attributes.sensitivity.report_id);
	}

	return 0;
}

/* Function to initialize the processing for usage id */
static int hid_dev_rot_probe(struct platform_device *pdev)
{
	int ret;
<<<<<<< HEAD
	static char *name;
=======
	char *name;
>>>>>>> bb176f67
	struct iio_dev *indio_dev;
	struct dev_rot_state *rot_state;
	struct hid_sensor_hub_device *hsdev = pdev->dev.platform_data;

	indio_dev = devm_iio_device_alloc(&pdev->dev,
					  sizeof(struct dev_rot_state));
	if (indio_dev == NULL)
		return -ENOMEM;

	platform_set_drvdata(pdev, indio_dev);

	rot_state = iio_priv(indio_dev);
	rot_state->common_attributes.hsdev = hsdev;
	rot_state->common_attributes.pdev = pdev;

	switch (hsdev->usage) {
	case HID_USAGE_SENSOR_DEVICE_ORIENTATION:
		name = "dev_rotation";
		break;
	case HID_USAGE_SENSOR_RELATIVE_ORIENTATION:
		name = "relative_orientation";
		break;
	case HID_USAGE_SENSOR_GEOMAGNETIC_ORIENTATION:
		name = "geomagnetic_orientation";
		break;
	default:
		return -EINVAL;
	}

	ret = hid_sensor_parse_common_attributes(hsdev, hsdev->usage,
				&rot_state->common_attributes);
	if (ret) {
		dev_err(&pdev->dev, "failed to setup common attributes\n");
		return ret;
	}

	indio_dev->channels = devm_kmemdup(&pdev->dev, dev_rot_channels,
					   sizeof(dev_rot_channels),
					   GFP_KERNEL);
	if (!indio_dev->channels) {
		dev_err(&pdev->dev, "failed to duplicate channels\n");
		return -ENOMEM;
	}

	ret = dev_rot_parse_report(pdev, hsdev,
				   (struct iio_chan_spec *)indio_dev->channels,
					hsdev->usage, rot_state);
	if (ret) {
		dev_err(&pdev->dev, "failed to setup attributes\n");
		return ret;
	}

	indio_dev->num_channels = ARRAY_SIZE(dev_rot_channels);
	indio_dev->dev.parent = &pdev->dev;
	indio_dev->info = &dev_rot_info;
	indio_dev->name = name;
	indio_dev->modes = INDIO_DIRECT_MODE;

	ret = iio_triggered_buffer_setup(indio_dev, &iio_pollfunc_store_time,
		NULL, NULL);
	if (ret) {
		dev_err(&pdev->dev, "failed to initialize trigger buffer\n");
		return ret;
	}
	atomic_set(&rot_state->common_attributes.data_ready, 0);
	ret = hid_sensor_setup_trigger(indio_dev, name,
					&rot_state->common_attributes);
	if (ret) {
		dev_err(&pdev->dev, "trigger setup failed\n");
		goto error_unreg_buffer_funcs;
	}

	ret = iio_device_register(indio_dev);
	if (ret) {
		dev_err(&pdev->dev, "device register failed\n");
		goto error_remove_trigger;
	}

	rot_state->callbacks.send_event = dev_rot_proc_event;
	rot_state->callbacks.capture_sample = dev_rot_capture_sample;
	rot_state->callbacks.pdev = pdev;
	ret = sensor_hub_register_callback(hsdev, hsdev->usage,
					&rot_state->callbacks);
	if (ret) {
		dev_err(&pdev->dev, "callback reg failed\n");
		goto error_iio_unreg;
	}

	return 0;

error_iio_unreg:
	iio_device_unregister(indio_dev);
error_remove_trigger:
	hid_sensor_remove_trigger(&rot_state->common_attributes);
error_unreg_buffer_funcs:
	iio_triggered_buffer_cleanup(indio_dev);
	return ret;
}

/* Function to deinitialize the processing for usage id */
static int hid_dev_rot_remove(struct platform_device *pdev)
{
	struct hid_sensor_hub_device *hsdev = pdev->dev.platform_data;
	struct iio_dev *indio_dev = platform_get_drvdata(pdev);
	struct dev_rot_state *rot_state = iio_priv(indio_dev);

	sensor_hub_remove_callback(hsdev, hsdev->usage);
	iio_device_unregister(indio_dev);
	hid_sensor_remove_trigger(&rot_state->common_attributes);
	iio_triggered_buffer_cleanup(indio_dev);

	return 0;
}

static const struct platform_device_id hid_dev_rot_ids[] = {
	{
		/* Format: HID-SENSOR-usage_id_in_hex_lowercase */
		.name = "HID-SENSOR-20008a",
	},
	{
		/* Relative orientation(AG) sensor */
		.name = "HID-SENSOR-20008e",
	},
	{
		/* Geomagnetic orientation(AM) sensor */
		.name = "HID-SENSOR-2000c1",
	},
	{ /* sentinel */ }
};
MODULE_DEVICE_TABLE(platform, hid_dev_rot_ids);

static struct platform_driver hid_dev_rot_platform_driver = {
	.id_table = hid_dev_rot_ids,
	.driver = {
		.name	= KBUILD_MODNAME,
		.pm     = &hid_sensor_pm_ops,
	},
	.probe		= hid_dev_rot_probe,
	.remove		= hid_dev_rot_remove,
};
module_platform_driver(hid_dev_rot_platform_driver);

MODULE_DESCRIPTION("HID Sensor Device Rotation");
MODULE_AUTHOR("Srinivas Pandruvada <srinivas.pandruvada@linux.intel.com>");
MODULE_LICENSE("GPL");<|MERGE_RESOLUTION|>--- conflicted
+++ resolved
@@ -238,11 +238,7 @@
 static int hid_dev_rot_probe(struct platform_device *pdev)
 {
 	int ret;
-<<<<<<< HEAD
-	static char *name;
-=======
 	char *name;
->>>>>>> bb176f67
 	struct iio_dev *indio_dev;
 	struct dev_rot_state *rot_state;
 	struct hid_sensor_hub_device *hsdev = pdev->dev.platform_data;
