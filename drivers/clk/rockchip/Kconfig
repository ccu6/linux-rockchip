# SPDX-License-Identifier: GPL-2.0
# common clock support for ROCKCHIP SoC family.

config COMMON_CLK_ROCKCHIP
	tristate "Rockchip clock controller common support"
	depends on ARCH_ROCKCHIP
	default ARCH_ROCKCHIP
	help
	  Say y here to enable common clock controller for Rockchip platforms.

if COMMON_CLK_ROCKCHIP
config CLK_PX30
<<<<<<< HEAD
	bool "Rockchip PX30 clock controller support"
	depends on ARM64 || COMPILE_TEST
=======
	tristate "Rockchip PX30 clock controller support"
	depends on CPU_PX30 || COMPILE_TEST
>>>>>>> 52f971ee
	default y
	help
	  Build the driver for PX30 Clock Driver.

<<<<<<< HEAD
config CLK_RV110X
	bool "Rockchip RV110x clock controller support"
	depends on ARM || COMPILE_TEST
=======
config CLK_RV1106
	tristate "Rockchip RV1106 clock controller support"
	depends on CPU_RV1106 || COMPILE_TEST
>>>>>>> 52f971ee
	default y
	help
	  Build the driver for RV1106 Clock Driver.

config CLK_RV1108
	tristate "Rockchip RV1108 clock controller support"
	depends on CPU_RV1108 || COMPILE_TEST
	default y
	help
	  Build the driver for RV1108 Clock Driver.

config CLK_RV1126
	tristate "Rockchip RV1126 clock controller support"
	depends on CPU_RV1126 || COMPILE_TEST
	default y
	help
	  Build the driver for RV1126 Clock Driver.

config CLK_RK1808
	tristate "Rockchip RK1808 clock controller support"
	depends on CPU_RK1808 || COMPILE_TEST
	default y
	help
	  Build the driver for RK1808 Clock Driver.

config CLK_RV1126
	bool "Rockchip RV1126 clock controller support"
	depends on ARM || COMPILE_TEST
	default y
	help
	  Build the driver for RV1126 Clock Driver.

config CLK_RK3036
<<<<<<< HEAD
	bool "Rockchip RK3036 clock controller support"
	depends on ARM || COMPILE_TEST
=======
	tristate "Rockchip RK3036 clock controller support"
	depends on CPU_RK3036 || COMPILE_TEST
>>>>>>> 52f971ee
	default y
	help
	  Build the driver for RK3036 Clock Driver.

config CLK_RK312X
<<<<<<< HEAD
	bool "Rockchip RK312x clock controller support"
	depends on ARM || COMPILE_TEST
=======
	tristate "Rockchip RK312x clock controller support"
	depends on CPU_RK312X || COMPILE_TEST
>>>>>>> 52f971ee
	default y
	help
	  Build the driver for RK312x Clock Driver.

config CLK_RK3188
<<<<<<< HEAD
	bool "Rockchip RK3188 clock controller support"
	depends on ARM || COMPILE_TEST
=======
	tristate "Rockchip RK3188 clock controller support"
	depends on CPU_RK3188 || COMPILE_TEST
>>>>>>> 52f971ee
	default y
	help
	  Build the driver for RK3188 Clock Driver.

config CLK_RK322X
<<<<<<< HEAD
	bool "Rockchip RK322x clock controller support"
	depends on ARM || COMPILE_TEST
=======
	tristate "Rockchip RK322x clock controller support"
	depends on CPU_RK322X || COMPILE_TEST
>>>>>>> 52f971ee
	default y
	help
	  Build the driver for RK322x Clock Driver.

config CLK_RK3288
<<<<<<< HEAD
	bool "Rockchip RK3288 clock controller support"
	depends on ARM || COMPILE_TEST
=======
	tristate "Rockchip RK3288 clock controller support"
	depends on CPU_RK3288 || COMPILE_TEST
>>>>>>> 52f971ee
	default y
	help
	  Build the driver for RK3288 Clock Driver.

config CLK_RK3308
<<<<<<< HEAD
	bool "Rockchip RK3308 clock controller support"
	depends on ARM64 || COMPILE_TEST
=======
	tristate "Rockchip RK3308 clock controller support"
	depends on CPU_RK3308 || COMPILE_TEST
>>>>>>> 52f971ee
	default y
	help
	  Build the driver for RK3308 Clock Driver.

config CLK_RK3328
<<<<<<< HEAD
	bool "Rockchip RK3328 clock controller support"
	depends on ARM64 || COMPILE_TEST
=======
	tristate "Rockchip RK3328 clock controller support"
	depends on CPU_RK3328 || COMPILE_TEST
>>>>>>> 52f971ee
	default y
	help
	  Build the driver for RK3328 Clock Driver.

config CLK_RK3368
<<<<<<< HEAD
	bool "Rockchip RK3368 clock controller support"
	depends on ARM64 || COMPILE_TEST
=======
	tristate "Rockchip RK3368 clock controller support"
	depends on CPU_RK3368 || COMPILE_TEST
>>>>>>> 52f971ee
	default y
	help
	  Build the driver for RK3368 Clock Driver.

config CLK_RK3399
<<<<<<< HEAD
	bool "Rockchip RK3399 clock controller support"
	depends on ARM64 || COMPILE_TEST
=======
	tristate "Rockchip RK3399 clock controller support"
	depends on CPU_RK3399 || COMPILE_TEST
>>>>>>> 52f971ee
	default y
	help
	  Build the driver for RK3399 Clock Driver.

<<<<<<< HEAD
config CLK_RK3568
	bool "Rockchip RK3568 clock controller support"
	depends on ARM64 || COMPILE_TEST
	default y
	help
	  Build the driver for RK3568 Clock Driver.
=======
config CLK_RK3528
	tristate "Rockchip RK3528 clock controller support"
	depends on CPU_RK3528 || COMPILE_TEST
	default y
	help
	  Build the driver for RK3528 Clock Driver.

config CLK_RK3562
	tristate "Rockchip RK3562 clock controller support"
	depends on CPU_RK3562 || COMPILE_TEST
	default y
	help
	  Build the driver for RK3562 Clock Driver.

config CLK_RK3568
	tristate "Rockchip RK3568 clock controller support"
	depends on CPU_RK3568 || COMPILE_TEST
	default y
	help
	  Build the driver for RK3568 Clock Driver.

config CLK_RK3588
	tristate "Rockchip RK3588 clock controller support"
	depends on CPU_RK3588 || COMPILE_TEST
	default y
	help
	  Build the driver for RK3588 Clock Driver.

config ROCKCHIP_CLK_COMPENSATION
	bool "Rockchip Clk Compensation"
	help
	  Say y here to enable clk compensation(+/- 1000 ppm).

config ROCKCHIP_CLK_LINK
	tristate "Rockchip clock link support"
	default CLK_RK3562 || CLK_RK3588
	help
	  Say y here to enable clock link for Rockchip.

config ROCKCHIP_CLK_BOOST
	bool "Rockchip Clk Boost"
	default y if CPU_PX30
	help
	  Say y here to enable clk boost.

config ROCKCHIP_CLK_INV
	bool "Rockchip Clk Inverter"
	default y if !CPU_RV1126 && !CPU_RV1106
	help
	  Say y here to enable clk Inverter.

config ROCKCHIP_CLK_OUT
	tristate "Rockchip Clk Out / Input Switch"
	default y if !ROCKCHIP_MINI_KERNEL
	help
	  Say y here to enable clk out / input switch.

config ROCKCHIP_CLK_PVTM
	bool "Rockchip Clk Pvtm"
	default y if !CPU_RV1126 && !CPU_RV1106
	help
	  Say y here to enable clk pvtm.

config ROCKCHIP_DDRCLK
	bool

config ROCKCHIP_DDRCLK_SIP
	bool "Rockchip DDR Clk SIP"
	default y if CPU_RK3399
	select ROCKCHIP_DDRCLK
	help
	  Say y here to enable ddr clk sip.

config ROCKCHIP_DDRCLK_SIP_V2
	bool "Rockchip DDR Clk SIP V2"
	default y if CPU_PX30   || CPU_RK1808 || CPU_RK312X || CPU_RK322X || \
		     CPU_RK3288 || CPU_RK3308 || CPU_RK3328 || CPU_RV1126
	select ROCKCHIP_DDRCLK
	help
	  Say y here to enable ddr clk sip v2.

config ROCKCHIP_PLL_RK3066
	bool "Rockchip PLL Type RK3066"
	default y if CPU_RK30XX || CPU_RK3188 || \
		CPU_RK3288 || CPU_RK3368
	help
	  Say y here to enable pll type is rk3066.

config ROCKCHIP_PLL_RK3399
	bool "Rockchip PLL Type RK3399"
	default y if CPU_RK3399 || CPU_RV1108
	help
	  Say y here to enable pll type is rk3399.

config ROCKCHIP_PLL_RK3588
	bool "Rockchip PLL Type RK3588"
	default y if CPU_RK3588
	help
	  Say y here to enable pll type is rk3588.

source "drivers/clk/rockchip/regmap/Kconfig"

>>>>>>> 52f971ee
endif<|MERGE_RESOLUTION|>--- conflicted
+++ resolved
@@ -10,26 +10,15 @@
 
 if COMMON_CLK_ROCKCHIP
 config CLK_PX30
-<<<<<<< HEAD
-	bool "Rockchip PX30 clock controller support"
-	depends on ARM64 || COMPILE_TEST
-=======
 	tristate "Rockchip PX30 clock controller support"
 	depends on CPU_PX30 || COMPILE_TEST
->>>>>>> 52f971ee
 	default y
 	help
 	  Build the driver for PX30 Clock Driver.
 
-<<<<<<< HEAD
-config CLK_RV110X
-	bool "Rockchip RV110x clock controller support"
-	depends on ARM || COMPILE_TEST
-=======
 config CLK_RV1106
 	tristate "Rockchip RV1106 clock controller support"
 	depends on CPU_RV1106 || COMPILE_TEST
->>>>>>> 52f971ee
 	default y
 	help
 	  Build the driver for RV1106 Clock Driver.
@@ -55,129 +44,69 @@
 	help
 	  Build the driver for RK1808 Clock Driver.
 
-config CLK_RV1126
-	bool "Rockchip RV1126 clock controller support"
-	depends on ARM || COMPILE_TEST
-	default y
-	help
-	  Build the driver for RV1126 Clock Driver.
-
 config CLK_RK3036
-<<<<<<< HEAD
-	bool "Rockchip RK3036 clock controller support"
-	depends on ARM || COMPILE_TEST
-=======
 	tristate "Rockchip RK3036 clock controller support"
 	depends on CPU_RK3036 || COMPILE_TEST
->>>>>>> 52f971ee
 	default y
 	help
 	  Build the driver for RK3036 Clock Driver.
 
 config CLK_RK312X
-<<<<<<< HEAD
-	bool "Rockchip RK312x clock controller support"
-	depends on ARM || COMPILE_TEST
-=======
 	tristate "Rockchip RK312x clock controller support"
 	depends on CPU_RK312X || COMPILE_TEST
->>>>>>> 52f971ee
 	default y
 	help
 	  Build the driver for RK312x Clock Driver.
 
 config CLK_RK3188
-<<<<<<< HEAD
-	bool "Rockchip RK3188 clock controller support"
-	depends on ARM || COMPILE_TEST
-=======
 	tristate "Rockchip RK3188 clock controller support"
 	depends on CPU_RK3188 || COMPILE_TEST
->>>>>>> 52f971ee
 	default y
 	help
 	  Build the driver for RK3188 Clock Driver.
 
 config CLK_RK322X
-<<<<<<< HEAD
-	bool "Rockchip RK322x clock controller support"
-	depends on ARM || COMPILE_TEST
-=======
 	tristate "Rockchip RK322x clock controller support"
 	depends on CPU_RK322X || COMPILE_TEST
->>>>>>> 52f971ee
 	default y
 	help
 	  Build the driver for RK322x Clock Driver.
 
 config CLK_RK3288
-<<<<<<< HEAD
-	bool "Rockchip RK3288 clock controller support"
-	depends on ARM || COMPILE_TEST
-=======
 	tristate "Rockchip RK3288 clock controller support"
 	depends on CPU_RK3288 || COMPILE_TEST
->>>>>>> 52f971ee
 	default y
 	help
 	  Build the driver for RK3288 Clock Driver.
 
 config CLK_RK3308
-<<<<<<< HEAD
-	bool "Rockchip RK3308 clock controller support"
-	depends on ARM64 || COMPILE_TEST
-=======
 	tristate "Rockchip RK3308 clock controller support"
 	depends on CPU_RK3308 || COMPILE_TEST
->>>>>>> 52f971ee
 	default y
 	help
 	  Build the driver for RK3308 Clock Driver.
 
 config CLK_RK3328
-<<<<<<< HEAD
-	bool "Rockchip RK3328 clock controller support"
-	depends on ARM64 || COMPILE_TEST
-=======
 	tristate "Rockchip RK3328 clock controller support"
 	depends on CPU_RK3328 || COMPILE_TEST
->>>>>>> 52f971ee
 	default y
 	help
 	  Build the driver for RK3328 Clock Driver.
 
 config CLK_RK3368
-<<<<<<< HEAD
-	bool "Rockchip RK3368 clock controller support"
-	depends on ARM64 || COMPILE_TEST
-=======
 	tristate "Rockchip RK3368 clock controller support"
 	depends on CPU_RK3368 || COMPILE_TEST
->>>>>>> 52f971ee
 	default y
 	help
 	  Build the driver for RK3368 Clock Driver.
 
 config CLK_RK3399
-<<<<<<< HEAD
-	bool "Rockchip RK3399 clock controller support"
-	depends on ARM64 || COMPILE_TEST
-=======
 	tristate "Rockchip RK3399 clock controller support"
 	depends on CPU_RK3399 || COMPILE_TEST
->>>>>>> 52f971ee
 	default y
 	help
 	  Build the driver for RK3399 Clock Driver.
 
-<<<<<<< HEAD
-config CLK_RK3568
-	bool "Rockchip RK3568 clock controller support"
-	depends on ARM64 || COMPILE_TEST
-	default y
-	help
-	  Build the driver for RK3568 Clock Driver.
-=======
 config CLK_RK3528
 	tristate "Rockchip RK3528 clock controller support"
 	depends on CPU_RK3528 || COMPILE_TEST
@@ -280,5 +209,4 @@
 
 source "drivers/clk/rockchip/regmap/Kconfig"
 
->>>>>>> 52f971ee
 endif