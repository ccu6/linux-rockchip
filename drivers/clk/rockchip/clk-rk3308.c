// SPDX-License-Identifier: GPL-2.0-or-later
/*
 * Copyright (c) 2019 Rockchip Electronics Co. Ltd.
 * Author: Finley Xiao <finley.xiao@rock-chips.com>
 */

#include <linux/clk-provider.h>
#include <linux/io.h>
#include <linux/of.h>
#include <linux/of_address.h>
#include <linux/module.h>
#include <linux/of_device.h>
#include <linux/rockchip/cpu.h>
#include <linux/syscore_ops.h>
#include <dt-bindings/clock/rk3308-cru.h>
#include "clk.h"

#define RK3308_GRF_SOC_STATUS0		0x380

enum rk3308_plls {
	apll, dpll, vpll0, vpll1,
};

static struct rockchip_pll_rate_table rk3308_pll_rates[] = {
	/* _mhz, _refdiv, _fbdiv, _postdiv1, _postdiv2, _dsmpd, _frac */
	RK3036_PLL_RATE(1608000000, 1, 67, 1, 1, 1, 0),
	RK3036_PLL_RATE(1584000000, 1, 66, 1, 1, 1, 0),
	RK3036_PLL_RATE(1560000000, 1, 65, 1, 1, 1, 0),
	RK3036_PLL_RATE(1536000000, 1, 64, 1, 1, 1, 0),
	RK3036_PLL_RATE(1512000000, 1, 63, 1, 1, 1, 0),
	RK3036_PLL_RATE(1488000000, 1, 62, 1, 1, 1, 0),
	RK3036_PLL_RATE(1464000000, 1, 61, 1, 1, 1, 0),
	RK3036_PLL_RATE(1440000000, 1, 60, 1, 1, 1, 0),
	RK3036_PLL_RATE(1416000000, 1, 59, 1, 1, 1, 0),
	RK3036_PLL_RATE(1392000000, 1, 58, 1, 1, 1, 0),
	RK3036_PLL_RATE(1368000000, 1, 57, 1, 1, 1, 0),
	RK3036_PLL_RATE(1344000000, 1, 56, 1, 1, 1, 0),
	RK3036_PLL_RATE(1320000000, 1, 55, 1, 1, 1, 0),
	RK3036_PLL_RATE(1296000000, 1, 54, 1, 1, 1, 0),
	RK3036_PLL_RATE(1272000000, 1, 53, 1, 1, 1, 0),
	RK3036_PLL_RATE(1248000000, 1, 52, 1, 1, 1, 0),
	RK3036_PLL_RATE(1200000000, 1, 50, 1, 1, 1, 0),
	RK3036_PLL_RATE(1188000000, 2, 99, 1, 1, 1, 0),
	RK3036_PLL_RATE(1104000000, 1, 46, 1, 1, 1, 0),
	RK3036_PLL_RATE(1100000000, 12, 550, 1, 1, 1, 0),
	RK3036_PLL_RATE(1008000000, 1, 84, 2, 1, 1, 0),
	RK3036_PLL_RATE(1000000000, 6, 500, 2, 1, 1, 0),
	RK3036_PLL_RATE(984000000, 1, 82, 2, 1, 1, 0),
	RK3036_PLL_RATE(960000000, 1, 80, 2, 1, 1, 0),
	RK3036_PLL_RATE(936000000, 1, 78, 2, 1, 1, 0),
	RK3036_PLL_RATE(912000000, 1, 76, 2, 1, 1, 0),
	RK3036_PLL_RATE(900000000, 4, 300, 2, 1, 1, 0),
	RK3036_PLL_RATE(888000000, 1, 74, 2, 1, 1, 0),
	RK3036_PLL_RATE(864000000, 1, 72, 2, 1, 1, 0),
	RK3036_PLL_RATE(840000000, 1, 70, 2, 1, 1, 0),
	RK3036_PLL_RATE(816000000, 1, 68, 2, 1, 1, 0),
	RK3036_PLL_RATE(800000000, 6, 400, 2, 1, 1, 0),
	RK3036_PLL_RATE(700000000, 6, 350, 2, 1, 1, 0),
	RK3036_PLL_RATE(696000000, 1, 58, 2, 1, 1, 0),
	RK3036_PLL_RATE(624000000, 1, 52, 2, 1, 1, 0),
	RK3036_PLL_RATE(600000000, 1, 75, 3, 1, 1, 0),
	RK3036_PLL_RATE(594000000, 2, 99, 2, 1, 1, 0),
	RK3036_PLL_RATE(504000000, 1, 63, 3, 1, 1, 0),
	RK3036_PLL_RATE(500000000, 6, 250, 2, 1, 1, 0),
	RK3036_PLL_RATE(408000000, 1, 68, 2, 2, 1, 0),
	RK3036_PLL_RATE(312000000, 1, 52, 2, 2, 1, 0),
	RK3036_PLL_RATE(216000000, 1, 72, 4, 2, 1, 0),
	RK3036_PLL_RATE(96000000, 1, 64, 4, 4, 1, 0),
	{ /* sentinel */ },
};

#define RK3308_DIV_ACLKM_MASK		0x7
#define RK3308_DIV_ACLKM_SHIFT		12
#define RK3308_DIV_PCLK_DBG_MASK	0xf
#define RK3308_DIV_PCLK_DBG_SHIFT	8

#define RK3308_CLKSEL0(_aclk_core, _pclk_dbg)				\
{									\
	.reg = RK3308_CLKSEL_CON(0),					\
	.val = HIWORD_UPDATE(_aclk_core, RK3308_DIV_ACLKM_MASK,		\
			     RK3308_DIV_ACLKM_SHIFT) |			\
	       HIWORD_UPDATE(_pclk_dbg, RK3308_DIV_PCLK_DBG_MASK,	\
			     RK3308_DIV_PCLK_DBG_SHIFT),		\
}

#define RK3308_CPUCLK_RATE(_prate, _aclk_core, _pclk_dbg)		\
{									\
	.prate = _prate,						\
	.divs = {							\
		RK3308_CLKSEL0(_aclk_core, _pclk_dbg),			\
	},								\
}

static struct rockchip_cpuclk_rate_table rk3308_cpuclk_rates[] __initdata = {
	RK3308_CPUCLK_RATE(1608000000, 1, 7),
	RK3308_CPUCLK_RATE(1512000000, 1, 7),
	RK3308_CPUCLK_RATE(1488000000, 1, 5),
	RK3308_CPUCLK_RATE(1416000000, 1, 5),
	RK3308_CPUCLK_RATE(1392000000, 1, 5),
	RK3308_CPUCLK_RATE(1296000000, 1, 5),
	RK3308_CPUCLK_RATE(1200000000, 1, 5),
	RK3308_CPUCLK_RATE(1104000000, 1, 5),
	RK3308_CPUCLK_RATE(1008000000, 1, 5),
	RK3308_CPUCLK_RATE(912000000, 1, 5),
	RK3308_CPUCLK_RATE(816000000, 1, 3),
	RK3308_CPUCLK_RATE(696000000, 1, 3),
	RK3308_CPUCLK_RATE(600000000, 1, 3),
	RK3308_CPUCLK_RATE(408000000, 1, 1),
	RK3308_CPUCLK_RATE(312000000, 1, 1),
	RK3308_CPUCLK_RATE(216000000,  1, 1),
	RK3308_CPUCLK_RATE(96000000, 1, 1),
};

static const struct rockchip_cpuclk_reg_data rk3308_cpuclk_data = {
	.core_reg[0] = RK3308_CLKSEL_CON(0),
	.div_core_shift[0] = 0,
	.div_core_mask[0] = 0xf,
	.num_cores = 1,
	.mux_core_alt = 1,
	.mux_core_main = 0,
	.mux_core_shift = 6,
	.mux_core_mask = 0x3,
};

PNAME(mux_pll_p)		= { "xin24m" };
PNAME(mux_usb480m_p)		= { "xin24m", "usb480m_phy", "clk_rtc32k" };
PNAME(mux_dpll_vpll0_p)		= { "dpll", "vpll0" };
PNAME(mux_dpll_vpll0_xin24m_p)	= { "dpll", "vpll0", "xin24m" };
PNAME(mux_dpll_vpll0_vpll1_p)	= { "dpll", "vpll0", "vpll1" };
PNAME(mux_dpll_vpll0_vpll1_xin24m_p)	= { "dpll", "vpll0", "vpll1", "xin24m" };
PNAME(mux_dpll_vpll0_vpll1_usb480m_xin24m_p)	= { "dpll", "vpll0", "vpll1", "usb480m", "xin24m" };
PNAME(mux_vpll0_vpll1_p)	= { "vpll0", "vpll1" };
PNAME(mux_vpll0_vpll1_xin24m_p)	= { "vpll0", "vpll1", "xin24m" };
PNAME(mux_uart0_p)		= { "clk_uart0_src", "dummy", "clk_uart0_frac" };
PNAME(mux_uart1_p)		= { "clk_uart1_src", "dummy", "clk_uart1_frac" };
PNAME(mux_uart2_p)		= { "clk_uart2_src", "dummy", "clk_uart2_frac" };
PNAME(mux_uart3_p)		= { "clk_uart3_src", "dummy", "clk_uart3_frac" };
PNAME(mux_uart4_p)		= { "clk_uart4_src", "dummy", "clk_uart4_frac" };
PNAME(mux_dclk_vop_p)		= { "dclk_vop_src", "dclk_vop_frac", "xin24m" };
PNAME(mux_nandc_p)		= { "clk_nandc_div", "clk_nandc_div50" };
PNAME(mux_sdmmc_p)		= { "clk_sdmmc_div", "clk_sdmmc_div50" };
PNAME(mux_sdio_p)		= { "clk_sdio_div", "clk_sdio_div50" };
PNAME(mux_emmc_p)		= { "clk_emmc_div", "clk_emmc_div50" };
PNAME(mux_mac_p)		= { "clk_mac_src", "mac_clkin" };
PNAME(mux_mac_rmii_sel_p)	= { "clk_mac_rx_tx_div20", "clk_mac_rx_tx_div2" };
PNAME(mux_ddrstdby_p)		= { "clk_ddrphy1x_out", "clk_ddr_stdby_div4" };
PNAME(mux_rtc32k_p)		= { "xin32k", "clk_pvtm_32k", "clk_rtc32k_frac", "clk_rtc32k_div" };
PNAME(mux_usbphy_ref_p)		= { "xin24m", "clk_usbphy_ref_src" };
PNAME(mux_wifi_src_p)		= { "clk_wifi_dpll", "clk_wifi_vpll0" };
PNAME(mux_wifi_p)		= { "clk_wifi_osc", "clk_wifi_src" };
PNAME(mux_pdm_p)		= { "clk_pdm_src", "clk_pdm_frac" };
PNAME(mux_i2s0_8ch_tx_p)	= { "clk_i2s0_8ch_tx_src", "clk_i2s0_8ch_tx_frac", "mclk_i2s0_8ch_in" };
PNAME(mux_i2s0_8ch_tx_rx_p)	= { "clk_i2s0_8ch_tx_mux", "clk_i2s0_8ch_rx_mux"};
PNAME(mux_i2s0_8ch_tx_out_p)	= { "clk_i2s0_8ch_tx", "xin12m" };
PNAME(mux_i2s0_8ch_rx_p)	= { "clk_i2s0_8ch_rx_src", "clk_i2s0_8ch_rx_frac", "mclk_i2s0_8ch_in" };
PNAME(mux_i2s0_8ch_rx_tx_p)	= { "clk_i2s0_8ch_rx_mux", "clk_i2s0_8ch_tx_mux"};
PNAME(mux_i2s1_8ch_tx_p)	= { "clk_i2s1_8ch_tx_src", "clk_i2s1_8ch_tx_frac", "mclk_i2s1_8ch_in" };
PNAME(mux_i2s1_8ch_tx_rx_p)	= { "clk_i2s1_8ch_tx_mux", "clk_i2s1_8ch_rx_mux"};
PNAME(mux_i2s1_8ch_tx_out_p)	= { "clk_i2s1_8ch_tx", "xin12m" };
PNAME(mux_i2s1_8ch_rx_p)	= { "clk_i2s1_8ch_rx_src", "clk_i2s1_8ch_rx_frac", "mclk_i2s1_8ch_in" };
PNAME(mux_i2s1_8ch_rx_tx_p)	= { "clk_i2s1_8ch_rx_mux", "clk_i2s1_8ch_tx_mux"};
PNAME(mux_i2s2_8ch_tx_p)	= { "clk_i2s2_8ch_tx_src", "clk_i2s2_8ch_tx_frac", "mclk_i2s2_8ch_in" };
PNAME(mux_i2s2_8ch_tx_rx_p)	= { "clk_i2s2_8ch_tx_mux", "clk_i2s2_8ch_rx_mux"};
PNAME(mux_i2s2_8ch_tx_out_p)	= { "clk_i2s2_8ch_tx", "xin12m" };
PNAME(mux_i2s2_8ch_rx_p)	= { "clk_i2s2_8ch_rx_src", "clk_i2s2_8ch_rx_frac", "mclk_i2s2_8ch_in" };
PNAME(mux_i2s2_8ch_rx_tx_p)	= { "clk_i2s2_8ch_rx_mux", "clk_i2s2_8ch_tx_mux"};
PNAME(mux_i2s3_8ch_tx_p)	= { "clk_i2s3_8ch_tx_src", "clk_i2s3_8ch_tx_frac", "mclk_i2s3_8ch_in" };
PNAME(mux_i2s3_8ch_tx_rx_p)	= { "clk_i2s3_8ch_tx_mux", "clk_i2s3_8ch_rx_mux"};
PNAME(mux_i2s3_8ch_tx_out_p)	= { "clk_i2s3_8ch_tx", "xin12m" };
PNAME(mux_i2s3_8ch_rx_p)	= { "clk_i2s3_8ch_rx_src", "clk_i2s3_8ch_rx_frac", "mclk_i2s3_8ch_in" };
PNAME(mux_i2s3_8ch_rx_tx_p)	= { "clk_i2s3_8ch_rx_mux", "clk_i2s3_8ch_tx_mux"};
PNAME(mux_i2s0_2ch_p)		= { "clk_i2s0_2ch_src", "clk_i2s0_2ch_frac", "mclk_i2s0_2ch_in" };
PNAME(mux_i2s0_2ch_out_p)	= { "clk_i2s0_2ch", "xin12m" };
PNAME(mux_i2s1_2ch_p)		= { "clk_i2s1_2ch_src", "clk_i2s1_2ch_frac", "mclk_i2s1_2ch_in"};
PNAME(mux_i2s1_2ch_out_p)	= { "clk_i2s1_2ch", "xin12m" };
PNAME(mux_spdif_tx_src_p)	= { "clk_spdif_tx_div", "clk_spdif_tx_div50" };
PNAME(mux_spdif_tx_p)		= { "clk_spdif_tx_src", "clk_spdif_tx_frac", "mclk_i2s0_2ch_in" };
PNAME(mux_spdif_rx_src_p)	= { "clk_spdif_rx_div", "clk_spdif_rx_div50" };
PNAME(mux_spdif_rx_p)		= { "clk_spdif_rx_src", "clk_spdif_rx_frac" };
PNAME(mux_uart_src_p)		= { "xin24m", "usb480m", "dpll", "vpll0", "vpll1" };
static u32 uart_src_mux_idx[]	= { 4, 3, 0, 1, 2 };

static struct rockchip_pll_clock rk3308_pll_clks[] __initdata = {
	[apll] = PLL(pll_rk3328, PLL_APLL, "apll", mux_pll_p,
		     0, RK3308_PLL_CON(0),
		     RK3308_MODE_CON, 0, 0, 0, rk3308_pll_rates),
	[dpll] = PLL(pll_rk3328, PLL_DPLL, "dpll", mux_pll_p,
		     0, RK3308_PLL_CON(8),
		     RK3308_MODE_CON, 2, 1, 0, rk3308_pll_rates),
	[vpll0] = PLL(pll_rk3328, PLL_VPLL0, "vpll0", mux_pll_p,
		     0, RK3308_PLL_CON(16),
		     RK3308_MODE_CON, 4, 2, 0, rk3308_pll_rates),
	[vpll1] = PLL(pll_rk3328, PLL_VPLL1, "vpll1", mux_pll_p,
		     0, RK3308_PLL_CON(24),
		     RK3308_MODE_CON, 6, 3, 0, rk3308_pll_rates),
};

#define MFLAGS CLK_MUX_HIWORD_MASK
#define DFLAGS CLK_DIVIDER_HIWORD_MASK
#define GFLAGS (CLK_GATE_HIWORD_MASK | CLK_GATE_SET_TO_DISABLE)

static struct rockchip_clk_branch rk3308_uart0_fracmux __initdata =
	MUX(0, "clk_uart0_mux", mux_uart0_p, CLK_SET_RATE_PARENT,
			RK3308_CLKSEL_CON(11), 14, 2, MFLAGS);

static struct rockchip_clk_branch rk3308_uart1_fracmux __initdata =
	MUX(0, "clk_uart1_mux", mux_uart1_p, CLK_SET_RATE_PARENT,
			RK3308_CLKSEL_CON(14), 14, 2, MFLAGS);

static struct rockchip_clk_branch rk3308_uart2_fracmux __initdata =
	MUX(0, "clk_uart2_mux", mux_uart2_p, CLK_SET_RATE_PARENT,
			RK3308_CLKSEL_CON(17), 14, 2, MFLAGS);

static struct rockchip_clk_branch rk3308_uart3_fracmux __initdata =
	MUX(0, "clk_uart3_mux", mux_uart3_p, CLK_SET_RATE_PARENT,
			RK3308_CLKSEL_CON(20), 14, 2, MFLAGS);

static struct rockchip_clk_branch rk3308_uart4_fracmux __initdata =
	MUX(0, "clk_uart4_mux", mux_uart4_p, CLK_SET_RATE_PARENT,
			RK3308_CLKSEL_CON(23), 14, 2, MFLAGS);

static struct rockchip_clk_branch rk3308_dclk_vop_fracmux __initdata =
	MUX(0, "dclk_vop_mux", mux_dclk_vop_p, CLK_SET_RATE_PARENT,
			RK3308_CLKSEL_CON(8), 14, 2, MFLAGS);

static struct rockchip_clk_branch rk3308_rtc32k_fracmux __initdata =
	MUX(SCLK_RTC32K, "clk_rtc32k", mux_rtc32k_p, CLK_SET_RATE_PARENT,
			RK3308_CLKSEL_CON(2), 8, 2, MFLAGS);

static struct rockchip_clk_branch rk3308_pdm_fracmux __initdata =
	MUX(0, "clk_pdm_mux", mux_pdm_p, CLK_SET_RATE_PARENT,
			RK3308_CLKSEL_CON(46), 15, 1, MFLAGS);

static struct rockchip_clk_branch rk3308_i2s0_8ch_tx_fracmux __initdata =
	MUX(SCLK_I2S0_8CH_TX_MUX, "clk_i2s0_8ch_tx_mux", mux_i2s0_8ch_tx_p, CLK_SET_RATE_PARENT,
			RK3308_CLKSEL_CON(52), 10, 2, MFLAGS);

static struct rockchip_clk_branch rk3308_i2s0_8ch_rx_fracmux __initdata =
	MUX(SCLK_I2S0_8CH_RX_MUX, "clk_i2s0_8ch_rx_mux", mux_i2s0_8ch_rx_p, CLK_SET_RATE_PARENT,
			RK3308_CLKSEL_CON(54), 10, 2, MFLAGS);

static struct rockchip_clk_branch rk3308_i2s1_8ch_tx_fracmux __initdata =
	MUX(SCLK_I2S1_8CH_TX_MUX, "clk_i2s1_8ch_tx_mux", mux_i2s1_8ch_tx_p, CLK_SET_RATE_PARENT,
			RK3308_CLKSEL_CON(56), 10, 2, MFLAGS);

static struct rockchip_clk_branch rk3308_i2s1_8ch_rx_fracmux __initdata =
	MUX(SCLK_I2S1_8CH_RX_MUX, "clk_i2s1_8ch_rx_mux", mux_i2s1_8ch_rx_p, CLK_SET_RATE_PARENT,
			RK3308_CLKSEL_CON(58), 10, 2, MFLAGS);

static struct rockchip_clk_branch rk3308_i2s2_8ch_tx_fracmux __initdata =
	MUX(SCLK_I2S2_8CH_TX_MUX, "clk_i2s2_8ch_tx_mux", mux_i2s2_8ch_tx_p, CLK_SET_RATE_PARENT,
			RK3308_CLKSEL_CON(60), 10, 2, MFLAGS);

static struct rockchip_clk_branch rk3308_i2s2_8ch_rx_fracmux __initdata =
	MUX(SCLK_I2S2_8CH_RX_MUX, "clk_i2s2_8ch_rx_mux", mux_i2s2_8ch_rx_p, CLK_SET_RATE_PARENT,
			RK3308_CLKSEL_CON(62), 10, 2, MFLAGS);

static struct rockchip_clk_branch rk3308_i2s3_8ch_tx_fracmux __initdata =
	MUX(SCLK_I2S3_8CH_TX_MUX, "clk_i2s3_8ch_tx_mux", mux_i2s3_8ch_tx_p, CLK_SET_RATE_PARENT,
			RK3308_CLKSEL_CON(64), 10, 2, MFLAGS);

static struct rockchip_clk_branch rk3308_i2s3_8ch_rx_fracmux __initdata =
	MUX(SCLK_I2S3_8CH_RX_MUX, "clk_i2s3_8ch_rx_mux", mux_i2s3_8ch_rx_p, CLK_SET_RATE_PARENT,
			RK3308_CLKSEL_CON(66), 10, 2, MFLAGS);

static struct rockchip_clk_branch rk3308_i2s0_2ch_fracmux __initdata =
	MUX(0, "clk_i2s0_2ch_mux", mux_i2s0_2ch_p, CLK_SET_RATE_PARENT,
			RK3308_CLKSEL_CON(68), 10, 2, MFLAGS);

static struct rockchip_clk_branch rk3308_i2s1_2ch_fracmux __initdata =
	MUX(0, "clk_i2s1_2ch_mux", mux_i2s1_2ch_p, CLK_SET_RATE_PARENT,
			RK3308_CLKSEL_CON(70), 10, 2, MFLAGS);

static struct rockchip_clk_branch rk3308_spdif_tx_fracmux __initdata =
	MUX(0, "clk_spdif_tx_mux", mux_spdif_tx_p, CLK_SET_RATE_PARENT,
			RK3308_CLKSEL_CON(48), 14, 2, MFLAGS);

static struct rockchip_clk_branch rk3308_spdif_rx_fracmux __initdata =
	MUX(0, "clk_spdif_rx_mux", mux_spdif_rx_p, CLK_SET_RATE_PARENT,
			RK3308_CLKSEL_CON(50), 15, 1, MFLAGS);


static struct rockchip_clk_branch rk3308_clk_branches[] __initdata = {
	/*
	 * Clock-Architecture Diagram 1
	 */

	MUX(USB480M, "usb480m", mux_usb480m_p, CLK_SET_RATE_PARENT,
			RK3308_MODE_CON, 8, 2, MFLAGS),
	FACTOR(0, "xin12m", "xin24m", 0, 1, 2),

	/*
	 * Clock-Architecture Diagram 2
	 */

	GATE(0, "apll_core", "apll", CLK_IGNORE_UNUSED,
			RK3308_CLKGATE_CON(0), 0, GFLAGS),
	GATE(0, "vpll0_core", "vpll0", CLK_IGNORE_UNUSED,
			RK3308_CLKGATE_CON(0), 0, GFLAGS),
	GATE(0, "vpll1_core", "vpll1", CLK_IGNORE_UNUSED,
			RK3308_CLKGATE_CON(0), 0, GFLAGS),
	COMPOSITE_NOMUX(0, "pclk_core_dbg", "armclk", CLK_IGNORE_UNUSED,
			RK3308_CLKSEL_CON(0), 8, 4, DFLAGS | CLK_DIVIDER_READ_ONLY,
			RK3308_CLKGATE_CON(0), 2, GFLAGS),
	COMPOSITE_NOMUX(0, "aclk_core", "armclk", CLK_IGNORE_UNUSED,
			RK3308_CLKSEL_CON(0), 12, 3, DFLAGS | CLK_DIVIDER_READ_ONLY,
			RK3308_CLKGATE_CON(0), 1, GFLAGS),

	GATE(0, "clk_jtag", "jtag_clkin", CLK_IGNORE_UNUSED,
			RK3308_CLKGATE_CON(0), 3, GFLAGS),

	GATE(SCLK_PVTM_CORE, "clk_pvtm_core", "xin24m", 0,
			RK3308_CLKGATE_CON(0), 4, GFLAGS),

	/*
	 * Clock-Architecture Diagram 3
	 */

	COMPOSITE_NODIV(ACLK_BUS_SRC, "clk_bus_src", mux_dpll_vpll0_vpll1_p, CLK_IS_CRITICAL,
			RK3308_CLKSEL_CON(5), 6, 2, MFLAGS,
			RK3308_CLKGATE_CON(1), 0, GFLAGS),
	COMPOSITE_NOMUX(PCLK_BUS, "pclk_bus", "clk_bus_src", CLK_IS_CRITICAL,
			RK3308_CLKSEL_CON(6), 8, 5, DFLAGS,
			RK3308_CLKGATE_CON(1), 3, GFLAGS),
	GATE(PCLK_DDR, "pclk_ddr", "pclk_bus", CLK_IGNORE_UNUSED,
			RK3308_CLKGATE_CON(4), 15, GFLAGS),
	COMPOSITE_NOMUX(HCLK_BUS, "hclk_bus", "clk_bus_src", CLK_IS_CRITICAL,
			RK3308_CLKSEL_CON(6), 0, 5, DFLAGS,
			RK3308_CLKGATE_CON(1), 2, GFLAGS),
	COMPOSITE_NOMUX(ACLK_BUS, "aclk_bus", "clk_bus_src", CLK_IS_CRITICAL,
			RK3308_CLKSEL_CON(5), 0, 5, DFLAGS,
			RK3308_CLKGATE_CON(1), 1, GFLAGS),

	COMPOSITE_MUXTBL(0, "clk_uart0_src", mux_uart_src_p, 0,
			RK3308_CLKSEL_CON(10), 13, 3, MFLAGS, uart_src_mux_idx, 0, 5, DFLAGS,
			RK3308_CLKGATE_CON(1), 9, GFLAGS),
	COMPOSITE_FRACMUX(0, "clk_uart0_frac", "clk_uart0_src", CLK_SET_RATE_PARENT,
			RK3308_CLKSEL_CON(12), 0,
			RK3308_CLKGATE_CON(1), 11, GFLAGS,
			&rk3308_uart0_fracmux),
	GATE(SCLK_UART0, "clk_uart0", "clk_uart0_mux", 0,
			RK3308_CLKGATE_CON(1), 12, GFLAGS),

	COMPOSITE_MUXTBL(0, "clk_uart1_src", mux_uart_src_p, 0,
			RK3308_CLKSEL_CON(13), 13, 3, MFLAGS, uart_src_mux_idx, 0, 5, DFLAGS,
			RK3308_CLKGATE_CON(1), 13, GFLAGS),
	COMPOSITE_FRACMUX(0, "clk_uart1_frac", "clk_uart1_src", CLK_SET_RATE_PARENT,
			RK3308_CLKSEL_CON(15), 0,
			RK3308_CLKGATE_CON(1), 15, GFLAGS,
			&rk3308_uart1_fracmux),
	GATE(SCLK_UART1, "clk_uart1", "clk_uart1_mux", 0,
			RK3308_CLKGATE_CON(2), 0, GFLAGS),

	COMPOSITE_MUXTBL(0, "clk_uart2_src", mux_uart_src_p, 0,
			RK3308_CLKSEL_CON(16), 13, 3, MFLAGS, uart_src_mux_idx, 0, 5, DFLAGS,
			RK3308_CLKGATE_CON(2), 1, GFLAGS),
	COMPOSITE_FRACMUX(0, "clk_uart2_frac", "clk_uart2_src", CLK_SET_RATE_PARENT,
			RK3308_CLKSEL_CON(18), 0,
			RK3308_CLKGATE_CON(2), 3, GFLAGS,
			&rk3308_uart2_fracmux),
	GATE(SCLK_UART2, "clk_uart2", "clk_uart2_mux", CLK_SET_RATE_PARENT,
			RK3308_CLKGATE_CON(2), 4, GFLAGS),

	COMPOSITE_MUXTBL(0, "clk_uart3_src", mux_uart_src_p, 0,
			RK3308_CLKSEL_CON(19), 13, 3, MFLAGS, uart_src_mux_idx, 0, 5, DFLAGS,
			RK3308_CLKGATE_CON(2), 5, GFLAGS),
	COMPOSITE_FRACMUX(0, "clk_uart3_frac", "clk_uart3_src", CLK_SET_RATE_PARENT,
			RK3308_CLKSEL_CON(21), 0,
			RK3308_CLKGATE_CON(2), 7, GFLAGS,
			&rk3308_uart3_fracmux),
	GATE(SCLK_UART3, "clk_uart3", "clk_uart3_mux", 0,
			RK3308_CLKGATE_CON(2), 8, GFLAGS),

	COMPOSITE_MUXTBL(0, "clk_uart4_src", mux_uart_src_p, 0,
			RK3308_CLKSEL_CON(22), 13, 3, MFLAGS, uart_src_mux_idx, 0, 5, DFLAGS,
			RK3308_CLKGATE_CON(2), 9, GFLAGS),
	COMPOSITE_FRACMUX(0, "clk_uart4_frac", "clk_uart4_src", CLK_SET_RATE_PARENT,
			RK3308_CLKSEL_CON(24), 0,
			RK3308_CLKGATE_CON(2), 11, GFLAGS,
			&rk3308_uart4_fracmux),
	GATE(SCLK_UART4, "clk_uart4", "clk_uart4_mux", 0,
			RK3308_CLKGATE_CON(2), 12, GFLAGS),

	COMPOSITE(SCLK_I2C0, "clk_i2c0", mux_dpll_vpll0_xin24m_p, 0,
			RK3308_CLKSEL_CON(25), 14, 2, MFLAGS, 0, 7, DFLAGS,
			RK3308_CLKGATE_CON(2), 13, GFLAGS),
	COMPOSITE(SCLK_I2C1, "clk_i2c1", mux_dpll_vpll0_xin24m_p, 0,
			RK3308_CLKSEL_CON(26), 14, 2, MFLAGS, 0, 7, DFLAGS,
			RK3308_CLKGATE_CON(2), 14, GFLAGS),
	COMPOSITE(SCLK_I2C2, "clk_i2c2", mux_dpll_vpll0_xin24m_p, 0,
			RK3308_CLKSEL_CON(27), 14, 2, MFLAGS, 0, 7, DFLAGS,
			RK3308_CLKGATE_CON(2), 15, GFLAGS),
	COMPOSITE(SCLK_I2C3, "clk_i2c3", mux_dpll_vpll0_xin24m_p, 0,
			RK3308_CLKSEL_CON(28), 14, 2, MFLAGS, 0, 7, DFLAGS,
			RK3308_CLKGATE_CON(3), 0, GFLAGS),

	COMPOSITE(SCLK_PWM0, "clk_pwm0", mux_dpll_vpll0_xin24m_p, 0,
			RK3308_CLKSEL_CON(29), 14, 2, MFLAGS, 0, 7, DFLAGS,
			RK3308_CLKGATE_CON(3), 1, GFLAGS),
	COMPOSITE(SCLK_PWM1, "clk_pwm1", mux_dpll_vpll0_xin24m_p, 0,
			RK3308_CLKSEL_CON(74), 14, 2, MFLAGS, 0, 7, DFLAGS,
			RK3308_CLKGATE_CON(15), 0, GFLAGS),
	COMPOSITE(SCLK_PWM2, "clk_pwm2", mux_dpll_vpll0_xin24m_p, 0,
			RK3308_CLKSEL_CON(75), 14, 2, MFLAGS, 0, 7, DFLAGS,
			RK3308_CLKGATE_CON(15), 1, GFLAGS),

	COMPOSITE(SCLK_SPI0, "clk_spi0", mux_dpll_vpll0_xin24m_p, 0,
			RK3308_CLKSEL_CON(30), 14, 2, MFLAGS, 0, 7, DFLAGS,
			RK3308_CLKGATE_CON(3), 2, GFLAGS),
	COMPOSITE(SCLK_SPI1, "clk_spi1", mux_dpll_vpll0_xin24m_p, 0,
			RK3308_CLKSEL_CON(31), 14, 2, MFLAGS, 0, 7, DFLAGS,
			RK3308_CLKGATE_CON(3), 3, GFLAGS),
	COMPOSITE(SCLK_SPI2, "clk_spi2", mux_dpll_vpll0_xin24m_p, 0,
			RK3308_CLKSEL_CON(32), 14, 2, MFLAGS, 0, 7, DFLAGS,
			RK3308_CLKGATE_CON(3), 4, GFLAGS),

	GATE(SCLK_TIMER0, "sclk_timer0", "xin24m", 0,
			RK3308_CLKGATE_CON(3), 10, GFLAGS),
	GATE(SCLK_TIMER1, "sclk_timer1", "xin24m", 0,
			RK3308_CLKGATE_CON(3), 11, GFLAGS),
	GATE(SCLK_TIMER2, "sclk_timer2", "xin24m", 0,
			RK3308_CLKGATE_CON(3), 12, GFLAGS),
	GATE(SCLK_TIMER3, "sclk_timer3", "xin24m", 0,
			RK3308_CLKGATE_CON(3), 13, GFLAGS),
	GATE(SCLK_TIMER4, "sclk_timer4", "xin24m", 0,
			RK3308_CLKGATE_CON(3), 14, GFLAGS),
	GATE(SCLK_TIMER5, "sclk_timer5", "xin24m", 0,
			RK3308_CLKGATE_CON(3), 15, GFLAGS),

	COMPOSITE_NOMUX(SCLK_TSADC, "clk_tsadc", "xin24m", 0,
			RK3308_CLKSEL_CON(33), 0, 11, DFLAGS,
			RK3308_CLKGATE_CON(3), 5, GFLAGS),
	COMPOSITE_NOMUX(SCLK_SARADC, "clk_saradc", "xin24m", 0,
			RK3308_CLKSEL_CON(34), 0, 11, DFLAGS,
			RK3308_CLKGATE_CON(3), 6, GFLAGS),

	COMPOSITE_NOMUX(SCLK_OTP, "clk_otp", "xin24m", 0,
			RK3308_CLKSEL_CON(35), 0, 4, DFLAGS,
			RK3308_CLKGATE_CON(3), 7, GFLAGS),
	COMPOSITE_NOMUX(SCLK_OTP_USR, "clk_otp_usr", "clk_otp", 0,
			RK3308_CLKSEL_CON(35), 4, 2, DFLAGS,
			RK3308_CLKGATE_CON(3), 8, GFLAGS),

	GATE(SCLK_CPU_BOOST, "clk_cpu_boost", "xin24m", CLK_IGNORE_UNUSED,
			RK3308_CLKGATE_CON(3), 9, GFLAGS),

	COMPOSITE(SCLK_CRYPTO, "clk_crypto", mux_dpll_vpll0_vpll1_p, 0,
			RK3308_CLKSEL_CON(7), 6, 2, MFLAGS, 0, 5, DFLAGS,
			RK3308_CLKGATE_CON(1), 4, GFLAGS),
	COMPOSITE(SCLK_CRYPTO_APK, "clk_crypto_apk", mux_dpll_vpll0_vpll1_p, 0,
			RK3308_CLKSEL_CON(7), 14, 2, MFLAGS, 8, 5, DFLAGS,
			RK3308_CLKGATE_CON(1), 5, GFLAGS),

	COMPOSITE(0, "dclk_vop_src", mux_dpll_vpll0_vpll1_p, 0,
			RK3308_CLKSEL_CON(8), 10, 2, MFLAGS, 0, 8, DFLAGS,
			RK3308_CLKGATE_CON(1), 6, GFLAGS),
	COMPOSITE_FRACMUX(0, "dclk_vop_frac", "dclk_vop_src", CLK_SET_RATE_PARENT,
			RK3308_CLKSEL_CON(9), 0,
			RK3308_CLKGATE_CON(1), 7, GFLAGS,
			&rk3308_dclk_vop_fracmux),
	GATE(DCLK_VOP, "dclk_vop", "dclk_vop_mux", 0,
			RK3308_CLKGATE_CON(1), 8, GFLAGS),

	/*
	 * Clock-Architecture Diagram 4
	 */

	COMPOSITE_NODIV(ACLK_PERI_SRC, "clk_peri_src", mux_dpll_vpll0_vpll1_p, CLK_IS_CRITICAL,
			RK3308_CLKSEL_CON(36), 6, 2, MFLAGS,
			RK3308_CLKGATE_CON(8), 0, GFLAGS),
	COMPOSITE_NOMUX(ACLK_PERI, "aclk_peri", "clk_peri_src", CLK_IS_CRITICAL,
			RK3308_CLKSEL_CON(36), 0, 5, DFLAGS,
			RK3308_CLKGATE_CON(8), 1, GFLAGS),
	COMPOSITE_NOMUX(HCLK_PERI, "hclk_peri", "clk_peri_src", CLK_IS_CRITICAL,
			RK3308_CLKSEL_CON(37), 0, 5, DFLAGS,
			RK3308_CLKGATE_CON(8), 2, GFLAGS),
	COMPOSITE_NOMUX(PCLK_PERI, "pclk_peri", "clk_peri_src", CLK_IS_CRITICAL,
			RK3308_CLKSEL_CON(37), 8, 5, DFLAGS,
			RK3308_CLKGATE_CON(8), 3, GFLAGS),

	COMPOSITE(SCLK_NANDC_DIV, "clk_nandc_div", mux_dpll_vpll0_vpll1_p, CLK_IGNORE_UNUSED,
			RK3308_CLKSEL_CON(38), 6, 2, MFLAGS, 0, 5, DFLAGS,
			RK3308_CLKGATE_CON(8), 4, GFLAGS),
	COMPOSITE(SCLK_NANDC_DIV50, "clk_nandc_div50", mux_dpll_vpll0_vpll1_p, CLK_IGNORE_UNUSED,
			RK3308_CLKSEL_CON(38), 6, 2, MFLAGS, 0, 5, DFLAGS,
			RK3308_CLKGATE_CON(8), 4, GFLAGS),
	COMPOSITE_NODIV(SCLK_NANDC, "clk_nandc", mux_nandc_p, CLK_SET_RATE_PARENT | CLK_SET_RATE_NO_REPARENT,
			RK3308_CLKSEL_CON(38), 15, 1, MFLAGS,
			RK3308_CLKGATE_CON(8), 5, GFLAGS),

	COMPOSITE(SCLK_SDMMC_DIV, "clk_sdmmc_div", mux_dpll_vpll0_vpll1_xin24m_p, CLK_IGNORE_UNUSED,
			RK3308_CLKSEL_CON(39), 8, 2, MFLAGS, 0, 8, DFLAGS,
			RK3308_CLKGATE_CON(8), 6, GFLAGS),
	COMPOSITE(SCLK_SDMMC_DIV50, "clk_sdmmc_div50", mux_dpll_vpll0_vpll1_xin24m_p, CLK_IGNORE_UNUSED,
			RK3308_CLKSEL_CON(39), 8, 2, MFLAGS, 0, 8, DFLAGS,
			RK3308_CLKGATE_CON(8), 6, GFLAGS),
	COMPOSITE_NODIV(SCLK_SDMMC, "clk_sdmmc", mux_sdmmc_p, CLK_SET_RATE_PARENT | CLK_SET_RATE_NO_REPARENT,
			RK3308_CLKSEL_CON(39), 15, 1, MFLAGS,
			RK3308_CLKGATE_CON(8), 7, GFLAGS),
	MMC(SCLK_SDMMC_DRV,     "sdmmc_drv",    "clk_sdmmc", RK3308_SDMMC_CON0, 1),
	MMC(SCLK_SDMMC_SAMPLE,  "sdmmc_sample", "clk_sdmmc", RK3308_SDMMC_CON1, 1),

	COMPOSITE(SCLK_SDIO_DIV, "clk_sdio_div", mux_dpll_vpll0_vpll1_xin24m_p, CLK_IGNORE_UNUSED,
			RK3308_CLKSEL_CON(40), 8, 2, MFLAGS, 0, 8, DFLAGS,
			RK3308_CLKGATE_CON(8), 8, GFLAGS),
	COMPOSITE(SCLK_SDIO_DIV50, "clk_sdio_div50", mux_dpll_vpll0_vpll1_xin24m_p, CLK_IGNORE_UNUSED,
			RK3308_CLKSEL_CON(40), 8, 2, MFLAGS, 0, 8, DFLAGS,
			RK3308_CLKGATE_CON(8), 8, GFLAGS),
	COMPOSITE_NODIV(SCLK_SDIO, "clk_sdio", mux_sdio_p, CLK_SET_RATE_PARENT | CLK_SET_RATE_NO_REPARENT,
			RK3308_CLKSEL_CON(40), 15, 1, MFLAGS,
			RK3308_CLKGATE_CON(8), 9, GFLAGS),
	MMC(SCLK_SDIO_DRV,		"sdio_drv",    "clk_sdio",	RK3308_SDIO_CON0,  1),
	MMC(SCLK_SDIO_SAMPLE,	"sdio_sample", "clk_sdio",	RK3308_SDIO_CON1,  1),

	COMPOSITE(SCLK_EMMC_DIV, "clk_emmc_div", mux_dpll_vpll0_vpll1_xin24m_p, CLK_IGNORE_UNUSED,
			RK3308_CLKSEL_CON(41), 8, 2, MFLAGS, 0, 8, DFLAGS,
			RK3308_CLKGATE_CON(8), 10, GFLAGS),
	COMPOSITE(SCLK_EMMC_DIV50, "clk_emmc_div50", mux_dpll_vpll0_vpll1_xin24m_p, CLK_IGNORE_UNUSED,
			RK3308_CLKSEL_CON(41), 8, 2, MFLAGS, 0, 8, DFLAGS,
			RK3308_CLKGATE_CON(8), 10, GFLAGS),
	COMPOSITE_NODIV(SCLK_EMMC, "clk_emmc", mux_emmc_p, CLK_SET_RATE_PARENT | CLK_SET_RATE_NO_REPARENT,
			RK3308_CLKSEL_CON(41), 15, 1, MFLAGS,
			RK3308_CLKGATE_CON(8), 11, GFLAGS),
	MMC(SCLK_EMMC_DRV,     "emmc_drv",     "clk_emmc",  RK3308_EMMC_CON0,  1),
	MMC(SCLK_EMMC_SAMPLE,  "emmc_sample",  "clk_emmc",  RK3308_EMMC_CON1,  1),

	COMPOSITE(SCLK_SFC, "clk_sfc", mux_dpll_vpll0_vpll1_p, 0,
			RK3308_CLKSEL_CON(42), 14, 2, MFLAGS, 0, 7, DFLAGS,
			RK3308_CLKGATE_CON(8), 12, GFLAGS),

	GATE(SCLK_OTG_ADP, "clk_otg_adp", "clk_rtc32k", 0,
			RK3308_CLKGATE_CON(8), 13, GFLAGS),

	COMPOSITE(SCLK_MAC_SRC, "clk_mac_src", mux_dpll_vpll0_vpll1_p, 0,
			RK3308_CLKSEL_CON(43), 6, 2, MFLAGS, 0, 5, DFLAGS,
			RK3308_CLKGATE_CON(8), 14, GFLAGS),
	MUX(SCLK_MAC, "clk_mac", mux_mac_p,  CLK_SET_RATE_PARENT,
			RK3308_CLKSEL_CON(43), 14, 1, MFLAGS),
	GATE(SCLK_MAC_REF, "clk_mac_ref", "clk_mac", 0,
			RK3308_CLKGATE_CON(9), 1, GFLAGS),
	GATE(SCLK_MAC_RX_TX, "clk_mac_rx_tx", "clk_mac", 0,
			RK3308_CLKGATE_CON(9), 0, GFLAGS),
	FACTOR(0, "clk_mac_rx_tx_div2", "clk_mac_rx_tx", 0, 1, 2),
	FACTOR(0, "clk_mac_rx_tx_div20", "clk_mac_rx_tx", 0, 1, 20),
	MUX(SCLK_MAC_RMII, "clk_mac_rmii_sel", mux_mac_rmii_sel_p,  CLK_SET_RATE_PARENT,
			RK3308_CLKSEL_CON(43), 15, 1, MFLAGS),

	COMPOSITE(SCLK_OWIRE, "clk_owire", mux_dpll_vpll0_xin24m_p, 0,
			RK3308_CLKSEL_CON(44), 14, 2, MFLAGS, 8, 6, DFLAGS,
			RK3308_CLKGATE_CON(8), 15, GFLAGS),

	/*
	 * Clock-Architecture Diagram 5
	 */

	GATE(0, "clk_ddr_mon_timer", "xin24m", CLK_IGNORE_UNUSED,
			RK3308_CLKGATE_CON(0), 12, GFLAGS),

	GATE(0, "clk_ddr_mon", "clk_ddrphy1x_out", CLK_IGNORE_UNUSED,
			RK3308_CLKGATE_CON(4), 10, GFLAGS),
	GATE(0, "clk_ddr_upctrl", "clk_ddrphy1x_out", CLK_IGNORE_UNUSED,
			RK3308_CLKGATE_CON(4), 11, GFLAGS),
	GATE(0, "clk_ddr_msch", "clk_ddrphy1x_out", CLK_IGNORE_UNUSED,
			RK3308_CLKGATE_CON(4), 12, GFLAGS),
	GATE(0, "clk_ddr_msch_peribus", "clk_ddrphy1x_out", CLK_IGNORE_UNUSED,
			RK3308_CLKGATE_CON(4), 13, GFLAGS),

	COMPOSITE(SCLK_DDRCLK, "clk_ddrphy4x_src", mux_dpll_vpll0_vpll1_p, CLK_IS_CRITICAL,
			RK3308_CLKSEL_CON(1), 6, 2, MFLAGS, 0, 3, DFLAGS,
			RK3308_CLKGATE_CON(0), 10, GFLAGS),
	GATE(0, "clk_ddrphy4x", "clk_ddrphy4x_src", CLK_IS_CRITICAL,
			RK3308_CLKGATE_CON(0), 11, GFLAGS),
	FACTOR_GATE(0, "clk_ddr_stdby_div4", "clk_ddrphy4x", CLK_IGNORE_UNUSED, 1, 4,
			RK3308_CLKGATE_CON(0), 13, GFLAGS),
	COMPOSITE_NODIV(0, "clk_ddrstdby", mux_ddrstdby_p, CLK_IGNORE_UNUSED,
			RK3308_CLKSEL_CON(1), 8, 1, MFLAGS,
			RK3308_CLKGATE_CON(4), 14, GFLAGS),

	/*
	 * Clock-Architecture Diagram 6
	 */

	GATE(PCLK_PMU, "pclk_pmu", "pclk_bus", CLK_IGNORE_UNUSED,
			RK3308_CLKGATE_CON(4), 5, GFLAGS),
	GATE(SCLK_PMU, "clk_pmu", "pclk_bus", CLK_IGNORE_UNUSED,
			RK3308_CLKGATE_CON(4), 6, GFLAGS),

	COMPOSITE_FRACMUX(0, "clk_rtc32k_frac", "xin24m", CLK_IGNORE_UNUSED,
			RK3308_CLKSEL_CON(3), 0,
			RK3308_CLKGATE_CON(4), 3, GFLAGS,
			&rk3308_rtc32k_fracmux),
	MUX(0, "clk_rtc32k_div_src", mux_vpll0_vpll1_p, 0,
			RK3308_CLKSEL_CON(2), 10, 1, MFLAGS),
	COMPOSITE_NOMUX(0, "clk_rtc32k_div", "clk_rtc32k_div_src", CLK_IGNORE_UNUSED | CLK_SET_RATE_PARENT,
			RK3308_CLKSEL_CON(4), 0, 16, DFLAGS,
			RK3308_CLKGATE_CON(4), 2, GFLAGS),

	COMPOSITE(0, "clk_usbphy_ref_src", mux_dpll_vpll0_p, 0,
			RK3308_CLKSEL_CON(72), 6, 1, MFLAGS, 0, 6, DFLAGS,
			RK3308_CLKGATE_CON(4), 7, GFLAGS),
	COMPOSITE_NODIV(SCLK_USBPHY_REF, "clk_usbphy_ref", mux_usbphy_ref_p, CLK_SET_RATE_PARENT,
			RK3308_CLKSEL_CON(72), 7, 1, MFLAGS,
			RK3308_CLKGATE_CON(4), 8, GFLAGS),

	GATE(0, "clk_wifi_dpll", "dpll", 0,
			RK3308_CLKGATE_CON(15), 2, GFLAGS),
	GATE(0, "clk_wifi_vpll0", "vpll0", 0,
			RK3308_CLKGATE_CON(15), 3, GFLAGS),
	GATE(0, "clk_wifi_osc", "xin24m", 0,
			RK3308_CLKGATE_CON(15), 4, GFLAGS),
	COMPOSITE(0, "clk_wifi_src", mux_wifi_src_p, 0,
			RK3308_CLKSEL_CON(44), 6, 1, MFLAGS, 0, 6, DFLAGS,
			RK3308_CLKGATE_CON(4), 0, GFLAGS),
	COMPOSITE_NODIV(SCLK_WIFI, "clk_wifi", mux_wifi_p, CLK_SET_RATE_PARENT,
			RK3308_CLKSEL_CON(44), 7, 1, MFLAGS,
			RK3308_CLKGATE_CON(4), 1, GFLAGS),

	GATE(SCLK_PVTM_PMU, "clk_pvtm_pmu", "xin24m", 0,
			RK3308_CLKGATE_CON(4), 4, GFLAGS),

	/*
	 * Clock-Architecture Diagram 7
	 */

	COMPOSITE_NODIV(0, "clk_audio_src", mux_vpll0_vpll1_xin24m_p, CLK_IS_CRITICAL,
			RK3308_CLKSEL_CON(45), 6, 2, MFLAGS,
			RK3308_CLKGATE_CON(10), 0, GFLAGS),
	COMPOSITE_NOMUX(HCLK_AUDIO, "hclk_audio", "clk_audio_src", CLK_IS_CRITICAL,
			RK3308_CLKSEL_CON(45), 0, 5, DFLAGS,
			RK3308_CLKGATE_CON(10), 1, GFLAGS),
	COMPOSITE_NOMUX(PCLK_AUDIO, "pclk_audio", "clk_audio_src", CLK_IS_CRITICAL,
			RK3308_CLKSEL_CON(45), 8, 5, DFLAGS,
			RK3308_CLKGATE_CON(10), 2, GFLAGS),

	COMPOSITE(0, "clk_pdm_src", mux_vpll0_vpll1_xin24m_p, 0,
			RK3308_CLKSEL_CON(46), 8, 2, MFLAGS, 0, 7, DFLAGS,
			RK3308_CLKGATE_CON(10), 3, GFLAGS),
	COMPOSITE_FRACMUX(0, "clk_pdm_frac", "clk_pdm_src", CLK_SET_RATE_PARENT,
			RK3308_CLKSEL_CON(47), 0,
			RK3308_CLKGATE_CON(10), 4, GFLAGS,
			&rk3308_pdm_fracmux),
	GATE(SCLK_PDM, "clk_pdm", "clk_pdm_mux", 0,
			RK3308_CLKGATE_CON(10), 5, GFLAGS),

	COMPOSITE(SCLK_I2S0_8CH_TX_SRC, "clk_i2s0_8ch_tx_src", mux_vpll0_vpll1_xin24m_p, 0,
			RK3308_CLKSEL_CON(52), 8, 2, MFLAGS, 0, 7, DFLAGS,
			RK3308_CLKGATE_CON(10), 12, GFLAGS),
	COMPOSITE_FRACMUX(0, "clk_i2s0_8ch_tx_frac", "clk_i2s0_8ch_tx_src", CLK_SET_RATE_PARENT,
			RK3308_CLKSEL_CON(53), 0,
			RK3308_CLKGATE_CON(10), 13, GFLAGS,
			&rk3308_i2s0_8ch_tx_fracmux),
	COMPOSITE_NODIV(SCLK_I2S0_8CH_TX, "clk_i2s0_8ch_tx", mux_i2s0_8ch_tx_rx_p, CLK_SET_RATE_PARENT,
			RK3308_CLKSEL_CON(52), 12, 1, MFLAGS,
			RK3308_CLKGATE_CON(10), 14, GFLAGS),
	COMPOSITE_NODIV(SCLK_I2S0_8CH_TX_OUT, "clk_i2s0_8ch_tx_out", mux_i2s0_8ch_tx_out_p, CLK_SET_RATE_PARENT,
			RK3308_CLKSEL_CON(52), 15, 1, MFLAGS,
			RK3308_CLKGATE_CON(10), 15, GFLAGS),

	COMPOSITE(SCLK_I2S0_8CH_RX_SRC, "clk_i2s0_8ch_rx_src", mux_vpll0_vpll1_xin24m_p, 0,
			RK3308_CLKSEL_CON(54), 8, 2, MFLAGS, 0, 7, DFLAGS,
			RK3308_CLKGATE_CON(11), 0, GFLAGS),
	COMPOSITE_FRACMUX(0, "clk_i2s0_8ch_rx_frac", "clk_i2s0_8ch_rx_src", CLK_SET_RATE_PARENT,
			RK3308_CLKSEL_CON(55), 0,
			RK3308_CLKGATE_CON(11), 1, GFLAGS,
			&rk3308_i2s0_8ch_rx_fracmux),
	COMPOSITE_NODIV(SCLK_I2S0_8CH_RX, "clk_i2s0_8ch_rx", mux_i2s0_8ch_rx_tx_p, CLK_SET_RATE_PARENT,
			RK3308_CLKSEL_CON(54), 12, 1, MFLAGS,
			RK3308_CLKGATE_CON(11), 2, GFLAGS),
	GATE(SCLK_I2S0_8CH_RX_OUT, "clk_i2s0_8ch_rx_out", "clk_i2s0_8ch_rx", 0,
			RK3308_CLKGATE_CON(11), 3, GFLAGS),

	COMPOSITE(SCLK_I2S1_8CH_TX_SRC, "clk_i2s1_8ch_tx_src", mux_vpll0_vpll1_xin24m_p, 0,
			RK3308_CLKSEL_CON(56), 8, 2, MFLAGS, 0, 7, DFLAGS,
			RK3308_CLKGATE_CON(11), 4, GFLAGS),
	COMPOSITE_FRACMUX(0, "clk_i2s1_8ch_tx_frac", "clk_i2s1_8ch_tx_src", CLK_SET_RATE_PARENT,
			RK3308_CLKSEL_CON(57), 0,
			RK3308_CLKGATE_CON(11), 5, GFLAGS,
			&rk3308_i2s1_8ch_tx_fracmux),
	COMPOSITE_NODIV(SCLK_I2S1_8CH_TX, "clk_i2s1_8ch_tx", mux_i2s1_8ch_tx_rx_p, CLK_SET_RATE_PARENT,
			RK3308_CLKSEL_CON(56), 12, 1, MFLAGS,
			RK3308_CLKGATE_CON(11), 6, GFLAGS),
	COMPOSITE_NODIV(SCLK_I2S1_8CH_TX_OUT, "clk_i2s1_8ch_tx_out", mux_i2s1_8ch_tx_out_p, CLK_SET_RATE_PARENT,
			RK3308_CLKSEL_CON(56), 15, 1, MFLAGS,
			RK3308_CLKGATE_CON(11), 7, GFLAGS),

	COMPOSITE(SCLK_I2S1_8CH_RX_SRC, "clk_i2s1_8ch_rx_src", mux_vpll0_vpll1_xin24m_p, 0,
			RK3308_CLKSEL_CON(58), 8, 2, MFLAGS, 0, 7, DFLAGS,
			RK3308_CLKGATE_CON(11), 8, GFLAGS),
	COMPOSITE_FRACMUX(0, "clk_i2s1_8ch_rx_frac", "clk_i2s1_8ch_rx_src", CLK_SET_RATE_PARENT,
			RK3308_CLKSEL_CON(59), 0,
			RK3308_CLKGATE_CON(11), 9, GFLAGS,
			&rk3308_i2s1_8ch_rx_fracmux),
	COMPOSITE_NODIV(SCLK_I2S1_8CH_RX, "clk_i2s1_8ch_rx", mux_i2s1_8ch_rx_tx_p, CLK_SET_RATE_PARENT,
			RK3308_CLKSEL_CON(58), 12, 1, MFLAGS,
			RK3308_CLKGATE_CON(11), 10, GFLAGS),
	GATE(SCLK_I2S1_8CH_RX_OUT, "clk_i2s1_8ch_rx_out", "clk_i2s1_8ch_rx", 0,
			RK3308_CLKGATE_CON(11), 11, GFLAGS),

	COMPOSITE(SCLK_I2S2_8CH_TX_SRC, "clk_i2s2_8ch_tx_src", mux_vpll0_vpll1_xin24m_p, 0,
			RK3308_CLKSEL_CON(60), 8, 2, MFLAGS, 0, 7, DFLAGS,
			RK3308_CLKGATE_CON(11), 12, GFLAGS),
	COMPOSITE_FRACMUX(0, "clk_i2s2_8ch_tx_frac", "clk_i2s2_8ch_tx_src", CLK_SET_RATE_PARENT,
			RK3308_CLKSEL_CON(61), 0,
			RK3308_CLKGATE_CON(11), 13, GFLAGS,
			&rk3308_i2s2_8ch_tx_fracmux),
	COMPOSITE_NODIV(SCLK_I2S2_8CH_TX, "clk_i2s2_8ch_tx", mux_i2s2_8ch_tx_rx_p, CLK_SET_RATE_PARENT,
			RK3308_CLKSEL_CON(60), 12, 1, MFLAGS,
			RK3308_CLKGATE_CON(11), 14, GFLAGS),
	COMPOSITE_NODIV(SCLK_I2S2_8CH_TX_OUT, "clk_i2s2_8ch_tx_out", mux_i2s2_8ch_tx_out_p, CLK_SET_RATE_PARENT,
			RK3308_CLKSEL_CON(60), 15, 1, MFLAGS,
			RK3308_CLKGATE_CON(11), 15, GFLAGS),

	COMPOSITE(SCLK_I2S2_8CH_RX_SRC, "clk_i2s2_8ch_rx_src", mux_vpll0_vpll1_xin24m_p, 0,
			RK3308_CLKSEL_CON(62), 8, 2, MFLAGS, 0, 7, DFLAGS,
			RK3308_CLKGATE_CON(12), 0, GFLAGS),
	COMPOSITE_FRACMUX(0, "clk_i2s2_8ch_rx_frac", "clk_i2s2_8ch_rx_src", CLK_SET_RATE_PARENT,
			RK3308_CLKSEL_CON(63), 0,
			RK3308_CLKGATE_CON(12), 1, GFLAGS,
			&rk3308_i2s2_8ch_rx_fracmux),
	COMPOSITE_NODIV(SCLK_I2S2_8CH_RX, "clk_i2s2_8ch_rx", mux_i2s2_8ch_rx_tx_p, CLK_SET_RATE_PARENT,
			RK3308_CLKSEL_CON(62), 12, 1, MFLAGS,
			RK3308_CLKGATE_CON(12), 2, GFLAGS),
	GATE(SCLK_I2S2_8CH_RX_OUT, "clk_i2s2_8ch_rx_out", "clk_i2s2_8ch_rx", 0,
			RK3308_CLKGATE_CON(12), 3, GFLAGS),

	COMPOSITE(SCLK_I2S3_8CH_TX_SRC, "clk_i2s3_8ch_tx_src", mux_vpll0_vpll1_xin24m_p, 0,
			RK3308_CLKSEL_CON(64), 8, 2, MFLAGS, 0, 7, DFLAGS,
			RK3308_CLKGATE_CON(12), 4, GFLAGS),
	COMPOSITE_FRACMUX(0, "clk_i2s3_8ch_tx_frac", "clk_i2s3_8ch_tx_src", CLK_SET_RATE_PARENT,
			RK3308_CLKSEL_CON(65), 0,
			RK3308_CLKGATE_CON(12), 5, GFLAGS,
			&rk3308_i2s3_8ch_tx_fracmux),
	COMPOSITE_NODIV(SCLK_I2S3_8CH_TX, "clk_i2s3_8ch_tx", mux_i2s3_8ch_tx_rx_p, CLK_SET_RATE_PARENT,
			RK3308_CLKSEL_CON(64), 12, 1, MFLAGS,
			RK3308_CLKGATE_CON(12), 6, GFLAGS),
	COMPOSITE_NODIV(SCLK_I2S3_8CH_TX_OUT, "clk_i2s3_8ch_tx_out", mux_i2s3_8ch_tx_out_p, CLK_SET_RATE_PARENT,
			RK3308_CLKSEL_CON(64), 15, 1, MFLAGS,
			RK3308_CLKGATE_CON(12), 7, GFLAGS),

	COMPOSITE(SCLK_I2S3_8CH_RX_SRC, "clk_i2s3_8ch_rx_src", mux_vpll0_vpll1_xin24m_p, 0,
			RK3308_CLKSEL_CON(66), 8, 2, MFLAGS, 0, 7, DFLAGS,
			RK3308_CLKGATE_CON(12), 8, GFLAGS),
	COMPOSITE_FRACMUX(0, "clk_i2s3_8ch_rx_frac", "clk_i2s3_8ch_rx_src", CLK_SET_RATE_PARENT,
			RK3308_CLKSEL_CON(67), 0,
			RK3308_CLKGATE_CON(12), 9, GFLAGS,
			&rk3308_i2s3_8ch_rx_fracmux),
	COMPOSITE_NODIV(SCLK_I2S3_8CH_RX, "clk_i2s3_8ch_rx", mux_i2s3_8ch_rx_tx_p, CLK_SET_RATE_PARENT,
			RK3308_CLKSEL_CON(66), 12, 1, MFLAGS,
			RK3308_CLKGATE_CON(12), 10, GFLAGS),
	GATE(SCLK_I2S3_8CH_RX_OUT, "clk_i2s3_8ch_rx_out", "clk_i2s3_8ch_rx", 0,
			RK3308_CLKGATE_CON(12), 11, GFLAGS),

	COMPOSITE(SCLK_I2S0_2CH_SRC, "clk_i2s0_2ch_src", mux_vpll0_vpll1_xin24m_p, 0,
			RK3308_CLKSEL_CON(68), 8, 2, MFLAGS, 0, 7, DFLAGS,
			RK3308_CLKGATE_CON(12), 12, GFLAGS),
	COMPOSITE_FRACMUX(0, "clk_i2s0_2ch_frac", "clk_i2s0_2ch_src", CLK_SET_RATE_PARENT,
			RK3308_CLKSEL_CON(69), 0,
			RK3308_CLKGATE_CON(12), 13, GFLAGS,
			&rk3308_i2s0_2ch_fracmux),
	GATE(SCLK_I2S0_2CH, "clk_i2s0_2ch", "clk_i2s0_2ch_mux", 0,
			RK3308_CLKGATE_CON(12), 14, GFLAGS),
	COMPOSITE_NODIV(SCLK_I2S0_2CH_OUT, "clk_i2s0_2ch_out", mux_i2s0_2ch_out_p, CLK_SET_RATE_PARENT,
			RK3308_CLKSEL_CON(68), 15, 1, MFLAGS,
			RK3308_CLKGATE_CON(12), 15, GFLAGS),

	COMPOSITE(SCLK_I2S1_2CH_SRC, "clk_i2s1_2ch_src", mux_vpll0_vpll1_xin24m_p, 0,
			RK3308_CLKSEL_CON(70), 8, 2, MFLAGS, 0, 7, DFLAGS,
			RK3308_CLKGATE_CON(13), 0, GFLAGS),
	COMPOSITE_FRACMUX(0, "clk_i2s1_2ch_frac", "clk_i2s1_2ch_src", CLK_SET_RATE_PARENT,
			RK3308_CLKSEL_CON(71), 0,
			RK3308_CLKGATE_CON(13), 1, GFLAGS,
			&rk3308_i2s1_2ch_fracmux),
	GATE(SCLK_I2S1_2CH, "clk_i2s1_2ch", "clk_i2s1_2ch_mux", 0,
			RK3308_CLKGATE_CON(13), 2, GFLAGS),
	COMPOSITE_NODIV(SCLK_I2S1_2CH_OUT, "clk_i2s1_2ch_out", mux_i2s1_2ch_out_p, CLK_SET_RATE_PARENT,
			RK3308_CLKSEL_CON(70), 15, 1, MFLAGS,
			RK3308_CLKGATE_CON(13), 3, GFLAGS),

	COMPOSITE(SCLK_SPDIF_TX_DIV, "clk_spdif_tx_div", mux_vpll0_vpll1_xin24m_p, CLK_IGNORE_UNUSED,
			RK3308_CLKSEL_CON(48), 8, 2, MFLAGS, 0, 7, DFLAGS,
			RK3308_CLKGATE_CON(10), 6, GFLAGS),
	COMPOSITE(SCLK_SPDIF_TX_DIV50, "clk_spdif_tx_div50", mux_vpll0_vpll1_xin24m_p, CLK_IGNORE_UNUSED,
			RK3308_CLKSEL_CON(48), 8, 2, MFLAGS, 0, 7, DFLAGS,
			RK3308_CLKGATE_CON(10), 6, GFLAGS),
	MUX(0, "clk_spdif_tx_src", mux_spdif_tx_src_p, CLK_SET_RATE_PARENT | CLK_SET_RATE_NO_REPARENT,
			RK3308_CLKSEL_CON(48), 12, 1, MFLAGS),
	COMPOSITE_FRACMUX(0, "clk_spdif_tx_frac", "clk_spdif_tx_src", CLK_SET_RATE_PARENT,
			RK3308_CLKSEL_CON(49), 0,
			RK3308_CLKGATE_CON(10), 7, GFLAGS,
			&rk3308_spdif_tx_fracmux),
	GATE(SCLK_SPDIF_TX, "clk_spdif_tx", "clk_spdif_tx_mux", 0,
			RK3308_CLKGATE_CON(10), 8, GFLAGS),

	COMPOSITE(SCLK_SPDIF_RX_DIV, "clk_spdif_rx_div", mux_vpll0_vpll1_xin24m_p, CLK_IGNORE_UNUSED,
			RK3308_CLKSEL_CON(50), 8, 2, MFLAGS, 0, 7, DFLAGS,
			RK3308_CLKGATE_CON(10), 9, GFLAGS),
	COMPOSITE(SCLK_SPDIF_RX_DIV50, "clk_spdif_rx_div50", mux_vpll0_vpll1_xin24m_p, CLK_IGNORE_UNUSED,
			RK3308_CLKSEL_CON(50), 8, 2, MFLAGS, 0, 7, DFLAGS,
			RK3308_CLKGATE_CON(10), 9, GFLAGS),
	MUX(0, "clk_spdif_rx_src", mux_spdif_rx_src_p, CLK_SET_RATE_PARENT | CLK_SET_RATE_NO_REPARENT,
			RK3308_CLKSEL_CON(50), 14, 1, MFLAGS),
	COMPOSITE_FRACMUX(0, "clk_spdif_rx_frac", "clk_spdif_rx_src", CLK_SET_RATE_PARENT,
			RK3308_CLKSEL_CON(51), 0,
			RK3308_CLKGATE_CON(10), 10, GFLAGS,
			&rk3308_spdif_rx_fracmux),
	GATE(SCLK_SPDIF_RX, "clk_spdif_rx", "clk_spdif_rx_mux", 0,
			RK3308_CLKGATE_CON(10), 11, GFLAGS),

	/*
	 * Clock-Architecture Diagram 8
	 */

	GATE(0, "aclk_core_niu", "aclk_core", CLK_IGNORE_UNUSED, RK3308_CLKGATE_CON(0), 5, GFLAGS),
	GATE(0, "pclk_core_dbg_niu", "aclk_core", CLK_IGNORE_UNUSED, RK3308_CLKGATE_CON(0), 6, GFLAGS),
	GATE(0, "pclk_core_dbg_daplite", "pclk_core_dbg", CLK_IGNORE_UNUSED, RK3308_CLKGATE_CON(0), 7, GFLAGS),
	GATE(0, "aclk_core_perf", "pclk_core_dbg", CLK_IGNORE_UNUSED, RK3308_CLKGATE_CON(0), 8, GFLAGS),
	GATE(0, "pclk_core_grf", "pclk_core_dbg", CLK_IGNORE_UNUSED, RK3308_CLKGATE_CON(0), 9, GFLAGS),

	GATE(0, "aclk_peri_niu", "aclk_peri", CLK_IGNORE_UNUSED, RK3308_CLKGATE_CON(9), 2, GFLAGS),
	GATE(0, "aclk_peribus_niu", "aclk_peri", CLK_IGNORE_UNUSED, RK3308_CLKGATE_CON(9), 3, GFLAGS),
	GATE(ACLK_MAC, "aclk_mac", "aclk_peri", 0, RK3308_CLKGATE_CON(9), 4, GFLAGS),

	GATE(0, "hclk_peri_niu", "hclk_peri", CLK_IGNORE_UNUSED, RK3308_CLKGATE_CON(9), 5, GFLAGS),
	GATE(HCLK_NANDC, "hclk_nandc", "hclk_peri", 0, RK3308_CLKGATE_CON(9), 6, GFLAGS),
	GATE(HCLK_SDMMC, "hclk_sdmmc", "hclk_peri", 0, RK3308_CLKGATE_CON(9), 7, GFLAGS),
	GATE(HCLK_SDIO, "hclk_sdio", "hclk_peri", 0, RK3308_CLKGATE_CON(9), 8, GFLAGS),
	GATE(HCLK_EMMC, "hclk_emmc", "hclk_peri", 0, RK3308_CLKGATE_CON(9), 9, GFLAGS),
	GATE(HCLK_SFC, "hclk_sfc", "hclk_peri", 0, RK3308_CLKGATE_CON(9), 10, GFLAGS),
	GATE(HCLK_OTG, "hclk_otg", "hclk_peri", 0, RK3308_CLKGATE_CON(9), 11, GFLAGS),
	GATE(HCLK_HOST, "hclk_host", "hclk_peri", 0, RK3308_CLKGATE_CON(9), 12, GFLAGS),
	GATE(HCLK_HOST_ARB, "hclk_host_arb", "hclk_peri", 0, RK3308_CLKGATE_CON(9), 13, GFLAGS),

	GATE(0, "pclk_peri_niu", "pclk_peri", CLK_IGNORE_UNUSED, RK3308_CLKGATE_CON(9), 14, GFLAGS),
	GATE(PCLK_MAC, "pclk_mac", "pclk_peri", 0, RK3308_CLKGATE_CON(9), 15, GFLAGS),

	GATE(0, "hclk_audio_niu", "hclk_audio", CLK_IGNORE_UNUSED, RK3308_CLKGATE_CON(14), 0, GFLAGS),
	GATE(HCLK_PDM, "hclk_pdm", "hclk_audio", 0, RK3308_CLKGATE_CON(14), 1, GFLAGS),
	GATE(HCLK_SPDIFTX, "hclk_spdiftx", "hclk_audio", 0, RK3308_CLKGATE_CON(14), 2, GFLAGS),
	GATE(HCLK_SPDIFRX, "hclk_spdifrx", "hclk_audio", 0, RK3308_CLKGATE_CON(14), 3, GFLAGS),
	GATE(HCLK_I2S0_8CH, "hclk_i2s0_8ch", "hclk_audio", 0, RK3308_CLKGATE_CON(14), 4, GFLAGS),
	GATE(HCLK_I2S1_8CH, "hclk_i2s1_8ch", "hclk_audio", 0, RK3308_CLKGATE_CON(14), 5, GFLAGS),
	GATE(HCLK_I2S2_8CH, "hclk_i2s2_8ch", "hclk_audio", 0, RK3308_CLKGATE_CON(14), 6, GFLAGS),
	GATE(HCLK_I2S3_8CH, "hclk_i2s3_8ch", "hclk_audio", 0, RK3308_CLKGATE_CON(14), 7, GFLAGS),
	GATE(HCLK_I2S0_2CH, "hclk_i2s0_2ch", "hclk_audio", 0, RK3308_CLKGATE_CON(14), 8, GFLAGS),
	GATE(HCLK_I2S1_2CH, "hclk_i2s1_2ch", "hclk_audio", 0, RK3308_CLKGATE_CON(14), 9, GFLAGS),
	GATE(HCLK_VAD, "hclk_vad", "hclk_audio", 0, RK3308_CLKGATE_CON(14), 10, GFLAGS),

	GATE(0, "pclk_audio_niu", "pclk_audio", CLK_IGNORE_UNUSED, RK3308_CLKGATE_CON(14), 11, GFLAGS),
	GATE(PCLK_ACODEC, "pclk_acodec", "pclk_audio", 0, RK3308_CLKGATE_CON(14), 12, GFLAGS),

	GATE(0, "aclk_bus_niu", "aclk_bus", CLK_IGNORE_UNUSED, RK3308_CLKGATE_CON(5), 0, GFLAGS),
	GATE(0, "aclk_intmem", "aclk_bus", CLK_IGNORE_UNUSED, RK3308_CLKGATE_CON(5), 1, GFLAGS),
	GATE(ACLK_CRYPTO, "aclk_crypto", "aclk_bus", 0, RK3308_CLKGATE_CON(5), 2, GFLAGS),
	GATE(ACLK_VOP, "aclk_vop", "aclk_bus", 0, RK3308_CLKGATE_CON(5), 3, GFLAGS),
	GATE(0, "aclk_gic", "aclk_bus", CLK_IGNORE_UNUSED, RK3308_CLKGATE_CON(5), 4, GFLAGS),
	/* aclk_dmaci0 is controlled by sgrf_clkgat_con. */
	SGRF_GATE(ACLK_DMAC0, "aclk_dmac0", "aclk_bus"),
	/* aclk_dmac1 is controlled by sgrf_clkgat_con. */
	SGRF_GATE(ACLK_DMAC1, "aclk_dmac1", "aclk_bus"),
	/* watchdog pclk is controlled by sgrf_clkgat_con. */
	SGRF_GATE(PCLK_WDT, "pclk_wdt", "pclk_bus"),

	GATE(0, "hclk_bus_niu", "hclk_bus", CLK_IGNORE_UNUSED, RK3308_CLKGATE_CON(5), 5, GFLAGS),
	GATE(0, "hclk_rom", "hclk_bus", CLK_IGNORE_UNUSED, RK3308_CLKGATE_CON(5), 6, GFLAGS),
	GATE(HCLK_CRYPTO, "hclk_crypto", "hclk_bus", 0, RK3308_CLKGATE_CON(5), 7, GFLAGS),
	GATE(HCLK_VOP, "hclk_vop", "hclk_bus", 0, RK3308_CLKGATE_CON(5), 8, GFLAGS),

	GATE(0, "pclk_bus_niu", "pclk_bus", CLK_IGNORE_UNUSED, RK3308_CLKGATE_CON(5), 9, GFLAGS),
	GATE(PCLK_UART0, "pclk_uart0", "pclk_bus", 0, RK3308_CLKGATE_CON(5), 10, GFLAGS),
	GATE(PCLK_UART1, "pclk_uart1", "pclk_bus", 0, RK3308_CLKGATE_CON(5), 11, GFLAGS),
	GATE(PCLK_UART2, "pclk_uart2", "pclk_bus", 0, RK3308_CLKGATE_CON(5), 12, GFLAGS),
	GATE(PCLK_UART3, "pclk_uart3", "pclk_bus", 0, RK3308_CLKGATE_CON(5), 13, GFLAGS),
	GATE(PCLK_UART4, "pclk_uart4", "pclk_bus", 0, RK3308_CLKGATE_CON(5), 14, GFLAGS),
	GATE(PCLK_I2C0, "pclk_i2c0", "pclk_bus", 0, RK3308_CLKGATE_CON(5), 15, GFLAGS),
	GATE(PCLK_I2C1, "pclk_i2c1", "pclk_bus", 0, RK3308_CLKGATE_CON(6), 0, GFLAGS),
	GATE(PCLK_I2C2, "pclk_i2c2", "pclk_bus", 0, RK3308_CLKGATE_CON(6), 1, GFLAGS),
	GATE(PCLK_I2C3, "pclk_i2c3", "pclk_bus", 0, RK3308_CLKGATE_CON(6), 2, GFLAGS),
	GATE(PCLK_PWM0, "pclk_pwm0", "pclk_bus", 0, RK3308_CLKGATE_CON(6), 3, GFLAGS),
	GATE(PCLK_SPI0, "pclk_spi0", "pclk_bus", 0, RK3308_CLKGATE_CON(6), 4, GFLAGS),
	GATE(PCLK_SPI1, "pclk_spi1", "pclk_bus", 0, RK3308_CLKGATE_CON(6), 5, GFLAGS),
	GATE(PCLK_SPI2, "pclk_spi2", "pclk_bus", 0, RK3308_CLKGATE_CON(6), 6, GFLAGS),
	GATE(PCLK_SARADC, "pclk_saradc", "pclk_bus", 0, RK3308_CLKGATE_CON(6), 7, GFLAGS),
	GATE(PCLK_TSADC, "pclk_tsadc", "pclk_bus", 0, RK3308_CLKGATE_CON(6), 8, GFLAGS),
	GATE(PCLK_TIMER, "pclk_timer", "pclk_bus", 0, RK3308_CLKGATE_CON(6), 9, GFLAGS),
	GATE(PCLK_OTP_NS, "pclk_otp_ns", "pclk_bus", 0, RK3308_CLKGATE_CON(6), 10, GFLAGS),
	GATE(PCLK_GPIO0, "pclk_gpio0", "pclk_bus", 0, RK3308_CLKGATE_CON(6), 12, GFLAGS),
	GATE(PCLK_GPIO1, "pclk_gpio1", "pclk_bus", 0, RK3308_CLKGATE_CON(6), 13, GFLAGS),
	GATE(PCLK_GPIO2, "pclk_gpio2", "pclk_bus", 0, RK3308_CLKGATE_CON(6), 14, GFLAGS),
	GATE(PCLK_GPIO3, "pclk_gpio3", "pclk_bus", 0, RK3308_CLKGATE_CON(6), 15, GFLAGS),
	GATE(PCLK_GPIO4, "pclk_gpio4", "pclk_bus", 0, RK3308_CLKGATE_CON(7), 0, GFLAGS),
	GATE(PCLK_SGRF, "pclk_sgrf", "pclk_bus", CLK_IGNORE_UNUSED, RK3308_CLKGATE_CON(7), 1, GFLAGS),
	GATE(PCLK_GRF, "pclk_grf", "pclk_bus", CLK_IGNORE_UNUSED, RK3308_CLKGATE_CON(7), 2, GFLAGS),
	GATE(PCLK_USBSD_DET, "pclk_usbsd_det", "pclk_bus", CLK_IGNORE_UNUSED, RK3308_CLKGATE_CON(7), 3, GFLAGS),
	GATE(PCLK_DDR_UPCTL, "pclk_ddr_upctl", "pclk_bus", CLK_IGNORE_UNUSED, RK3308_CLKGATE_CON(7), 4, GFLAGS),
	GATE(PCLK_DDR_MON, "pclk_ddr_mon", "pclk_bus", CLK_IGNORE_UNUSED, RK3308_CLKGATE_CON(7), 5, GFLAGS),
	GATE(PCLK_DDRPHY, "pclk_ddrphy", "pclk_bus", CLK_IGNORE_UNUSED, RK3308_CLKGATE_CON(7), 6, GFLAGS),
	GATE(PCLK_DDR_STDBY, "pclk_ddr_stdby", "pclk_bus", CLK_IGNORE_UNUSED, RK3308_CLKGATE_CON(7), 7, GFLAGS),
	GATE(PCLK_USB_GRF, "pclk_usb_grf", "pclk_bus", CLK_IGNORE_UNUSED, RK3308_CLKGATE_CON(7), 8, GFLAGS),
	GATE(PCLK_CRU, "pclk_cru", "pclk_bus", CLK_IGNORE_UNUSED, RK3308_CLKGATE_CON(7), 9, GFLAGS),
	GATE(PCLK_OTP_PHY, "pclk_otp_phy", "pclk_bus", 0, RK3308_CLKGATE_CON(7), 10, GFLAGS),
	GATE(PCLK_CPU_BOOST, "pclk_cpu_boost", "pclk_bus", CLK_IGNORE_UNUSED, RK3308_CLKGATE_CON(7), 11, GFLAGS),
	GATE(PCLK_PWM1, "pclk_pwm1", "pclk_bus", CLK_IGNORE_UNUSED, RK3308_CLKGATE_CON(7), 12, GFLAGS),
	GATE(PCLK_PWM2, "pclk_pwm2", "pclk_bus", CLK_IGNORE_UNUSED, RK3308_CLKGATE_CON(7), 13, GFLAGS),
	GATE(PCLK_CAN, "pclk_can", "pclk_bus", CLK_IGNORE_UNUSED, RK3308_CLKGATE_CON(7), 14, GFLAGS),
	GATE(PCLK_OWIRE, "pclk_owire", "pclk_bus", CLK_IGNORE_UNUSED, RK3308_CLKGATE_CON(7), 15, GFLAGS),
};

<<<<<<< HEAD
static const char *const rk3308_critical_clocks[] __initconst = {
	"aclk_bus",
	"hclk_bus",
	"pclk_bus",
	"aclk_peri",
	"hclk_peri",
	"pclk_peri",
	"hclk_audio",
	"pclk_audio",
	"sclk_ddrc",
	"clk_ddrphy4x",
=======
static struct rockchip_clk_branch rk3308_dclk_vop_frac[] __initdata = {
	COMPOSITE_FRACMUX(0, "dclk_vop_frac", "dclk_vop_src", CLK_SET_RATE_PARENT,
			RK3308_CLKSEL_CON(9), 0,
			RK3308_CLKGATE_CON(1), 7, GFLAGS,
			&rk3308_dclk_vop_fracmux),
};

static struct rockchip_clk_branch rk3308b_dclk_vop_frac[] __initdata = {
	COMPOSITE_FRACMUX(0, "dclk_vop_frac", "dclk_vop_src", CLK_SET_RATE_PARENT,
			RK3308_CLKSEL_CON(9), 0,
			RK3308_CLKGATE_CON(1), 7, GFLAGS,
			&rk3308_dclk_vop_fracmux),
>>>>>>> 52f971ee
};

static void __iomem *rk3308_cru_base;

void rk3308_dump_cru(void)
{
	if (rk3308_cru_base) {
		pr_warn("CRU:\n");
		print_hex_dump(KERN_WARNING, "", DUMP_PREFIX_OFFSET,
			       32, 4, rk3308_cru_base,
			       0x500, false);
	}
}

static void __init rk3308_clk_init(struct device_node *np)
{
	struct rockchip_clk_provider *ctx;
	void __iomem *reg_base;
	struct clk **clks;

	reg_base = of_iomap(np, 0);
	if (!reg_base) {
		pr_err("%s: could not map cru region\n", __func__);
		return;
	}

	ctx = rockchip_clk_init(np, reg_base, CLK_NR_CLKS);
	if (IS_ERR(ctx)) {
		pr_err("%s: rockchip clk init failed\n", __func__);
		iounmap(reg_base);
		return;
	}
	clks = ctx->clk_data.clks;

	rockchip_clk_register_plls(ctx, rk3308_pll_clks,
				   ARRAY_SIZE(rk3308_pll_clks),
				   RK3308_GRF_SOC_STATUS0);
	rockchip_clk_register_branches(ctx, rk3308_clk_branches,
				       ARRAY_SIZE(rk3308_clk_branches));
	rockchip_soc_id_init();
	if (soc_is_rk3308b())
		rockchip_clk_register_branches(ctx, rk3308b_dclk_vop_frac,
					       ARRAY_SIZE(rk3308b_dclk_vop_frac));
	else
		rockchip_clk_register_branches(ctx, rk3308_dclk_vop_frac,
					       ARRAY_SIZE(rk3308_dclk_vop_frac));

	rockchip_clk_register_armclk(ctx, ARMCLK, "armclk",
				     3, clks[PLL_APLL], clks[PLL_VPLL0],
				     &rk3308_cpuclk_data, rk3308_cpuclk_rates,
				     ARRAY_SIZE(rk3308_cpuclk_rates));

	rockchip_register_softrst(np, 10, reg_base + RK3308_SOFTRST_CON(0),
				  ROCKCHIP_SOFTRST_HIWORD_MASK);

	rockchip_register_restart_notifier(ctx, RK3308_GLB_SRST_FST, NULL);

	rockchip_clk_of_add_provider(np, ctx);

	if (!rk_dump_cru) {
		rk3308_cru_base = reg_base;
		rk_dump_cru = rk3308_dump_cru;
	}
}

CLK_OF_DECLARE(rk3308_cru, "rockchip,rk3308-cru", rk3308_clk_init);

static int __init clk_rk3308_probe(struct platform_device *pdev)
{
	struct device_node *np = pdev->dev.of_node;

	rk3308_clk_init(np);

	return 0;
}

static const struct of_device_id clk_rk3308_match_table[] = {
	{
		.compatible = "rockchip,rk3308-cru",
	},
	{ }
};
MODULE_DEVICE_TABLE(of, clk_rk3308_match_table);

static struct platform_driver clk_rk3308_driver = {
	.driver		= {
		.name	= "clk-rk3308",
		.of_match_table = clk_rk3308_match_table,
	},
};
builtin_platform_driver_probe(clk_rk3308_driver, clk_rk3308_probe);

MODULE_DESCRIPTION("Rockchip RK3308 Clock Driver");
MODULE_LICENSE("GPL");<|MERGE_RESOLUTION|>--- conflicted
+++ resolved
@@ -905,19 +905,6 @@
 	GATE(PCLK_OWIRE, "pclk_owire", "pclk_bus", CLK_IGNORE_UNUSED, RK3308_CLKGATE_CON(7), 15, GFLAGS),
 };
 
-<<<<<<< HEAD
-static const char *const rk3308_critical_clocks[] __initconst = {
-	"aclk_bus",
-	"hclk_bus",
-	"pclk_bus",
-	"aclk_peri",
-	"hclk_peri",
-	"pclk_peri",
-	"hclk_audio",
-	"pclk_audio",
-	"sclk_ddrc",
-	"clk_ddrphy4x",
-=======
 static struct rockchip_clk_branch rk3308_dclk_vop_frac[] __initdata = {
 	COMPOSITE_FRACMUX(0, "dclk_vop_frac", "dclk_vop_src", CLK_SET_RATE_PARENT,
 			RK3308_CLKSEL_CON(9), 0,
@@ -930,7 +917,6 @@
 			RK3308_CLKSEL_CON(9), 0,
 			RK3308_CLKGATE_CON(1), 7, GFLAGS,
 			&rk3308_dclk_vop_fracmux),
->>>>>>> 52f971ee
 };
 
 static void __iomem *rk3308_cru_base;
