// SPDX-License-Identifier: GPL-2.0-only
/*
 * clk-dfll.c - Tegra DFLL clock source common code
 *
 * Copyright (C) 2012-2019 NVIDIA Corporation. All rights reserved.
 *
 * Aleksandr Frid <afrid@nvidia.com>
 * Paul Walmsley <pwalmsley@nvidia.com>
 *
 * This library is for the DVCO and DFLL IP blocks on the Tegra124
 * SoC. These IP blocks together are also known at NVIDIA as
 * "CL-DVFS". To try to avoid confusion, this code refers to them
 * collectively as the "DFLL."
 *
 * The DFLL is a root clocksource which tolerates some amount of
 * supply voltage noise. Tegra124 uses it to clock the fast CPU
 * complex when the target CPU speed is above a particular rate. The
 * DFLL can be operated in either open-loop mode or closed-loop mode.
 * In open-loop mode, the DFLL generates an output clock appropriate
 * to the supply voltage. In closed-loop mode, when configured with a
 * target frequency, the DFLL minimizes supply voltage while
 * delivering an average frequency equal to the target.
 *
 * Devices clocked by the DFLL must be able to tolerate frequency
 * variation. In the case of the CPU, it's important to note that the
 * CPU cycle time will vary. This has implications for
 * performance-measurement code and any code that relies on the CPU
 * cycle time to delay for a certain length of time.
 */

#include <linux/clk.h>
#include <linux/clk-provider.h>
#include <linux/debugfs.h>
#include <linux/device.h>
#include <linux/err.h>
#include <linux/i2c.h>
#include <linux/io.h>
#include <linux/kernel.h>
#include <linux/module.h>
#include <linux/of.h>
#include <linux/pinctrl/consumer.h>
#include <linux/pm_opp.h>
#include <linux/pm_runtime.h>
#include <linux/regmap.h>
#include <linux/regulator/consumer.h>
#include <linux/reset.h>
#include <linux/seq_file.h>

#include "clk-dfll.h"
#include "cvb.h"

/*
 * DFLL control registers - access via dfll_{readl,writel}
 */

/* DFLL_CTRL: DFLL control register */
#define DFLL_CTRL			0x00
#define DFLL_CTRL_MODE_MASK		0x03

/* DFLL_CONFIG: DFLL sample rate control */
#define DFLL_CONFIG			0x04
#define DFLL_CONFIG_DIV_MASK		0xff
#define DFLL_CONFIG_DIV_PRESCALE	32

/* DFLL_PARAMS: tuning coefficients for closed loop integrator */
#define DFLL_PARAMS			0x08
#define DFLL_PARAMS_CG_SCALE		(0x1 << 24)
#define DFLL_PARAMS_FORCE_MODE_SHIFT	22
#define DFLL_PARAMS_FORCE_MODE_MASK	(0x3 << DFLL_PARAMS_FORCE_MODE_SHIFT)
#define DFLL_PARAMS_CF_PARAM_SHIFT	16
#define DFLL_PARAMS_CF_PARAM_MASK	(0x3f << DFLL_PARAMS_CF_PARAM_SHIFT)
#define DFLL_PARAMS_CI_PARAM_SHIFT	8
#define DFLL_PARAMS_CI_PARAM_MASK	(0x7 << DFLL_PARAMS_CI_PARAM_SHIFT)
#define DFLL_PARAMS_CG_PARAM_SHIFT	0
#define DFLL_PARAMS_CG_PARAM_MASK	(0xff << DFLL_PARAMS_CG_PARAM_SHIFT)

/* DFLL_TUNE0: delay line configuration register 0 */
#define DFLL_TUNE0			0x0c

/* DFLL_TUNE1: delay line configuration register 1 */
#define DFLL_TUNE1			0x10

/* DFLL_FREQ_REQ: target DFLL frequency control */
#define DFLL_FREQ_REQ			0x14
#define DFLL_FREQ_REQ_FORCE_ENABLE	(0x1 << 28)
#define DFLL_FREQ_REQ_FORCE_SHIFT	16
#define DFLL_FREQ_REQ_FORCE_MASK	(0xfff << DFLL_FREQ_REQ_FORCE_SHIFT)
#define FORCE_MAX			2047
#define FORCE_MIN			-2048
#define DFLL_FREQ_REQ_SCALE_SHIFT	8
#define DFLL_FREQ_REQ_SCALE_MASK	(0xff << DFLL_FREQ_REQ_SCALE_SHIFT)
#define DFLL_FREQ_REQ_SCALE_MAX		256
#define DFLL_FREQ_REQ_FREQ_VALID	(0x1 << 7)
#define DFLL_FREQ_REQ_MULT_SHIFT	0
#define DFLL_FREQ_REG_MULT_MASK		(0x7f << DFLL_FREQ_REQ_MULT_SHIFT)
#define FREQ_MAX			127

/* DFLL_DROOP_CTRL: droop prevention control */
#define DFLL_DROOP_CTRL			0x1c

/* DFLL_OUTPUT_CFG: closed loop mode control registers */
/* NOTE: access via dfll_i2c_{readl,writel} */
#define DFLL_OUTPUT_CFG			0x20
#define DFLL_OUTPUT_CFG_I2C_ENABLE	(0x1 << 30)
#define OUT_MASK			0x3f
#define DFLL_OUTPUT_CFG_SAFE_SHIFT	24
#define DFLL_OUTPUT_CFG_SAFE_MASK	\
		(OUT_MASK << DFLL_OUTPUT_CFG_SAFE_SHIFT)
#define DFLL_OUTPUT_CFG_MAX_SHIFT	16
#define DFLL_OUTPUT_CFG_MAX_MASK	\
		(OUT_MASK << DFLL_OUTPUT_CFG_MAX_SHIFT)
#define DFLL_OUTPUT_CFG_MIN_SHIFT	8
#define DFLL_OUTPUT_CFG_MIN_MASK	\
		(OUT_MASK << DFLL_OUTPUT_CFG_MIN_SHIFT)
#define DFLL_OUTPUT_CFG_PWM_DELTA	(0x1 << 7)
#define DFLL_OUTPUT_CFG_PWM_ENABLE	(0x1 << 6)
#define DFLL_OUTPUT_CFG_PWM_DIV_SHIFT	0
#define DFLL_OUTPUT_CFG_PWM_DIV_MASK	\
		(OUT_MASK << DFLL_OUTPUT_CFG_PWM_DIV_SHIFT)

/* DFLL_OUTPUT_FORCE: closed loop mode voltage forcing control */
#define DFLL_OUTPUT_FORCE		0x24
#define DFLL_OUTPUT_FORCE_ENABLE	(0x1 << 6)
#define DFLL_OUTPUT_FORCE_VALUE_SHIFT	0
#define DFLL_OUTPUT_FORCE_VALUE_MASK	\
		(OUT_MASK << DFLL_OUTPUT_FORCE_VALUE_SHIFT)

/* DFLL_MONITOR_CTRL: internal monitor data source control */
#define DFLL_MONITOR_CTRL		0x28
#define DFLL_MONITOR_CTRL_FREQ		6

/* DFLL_MONITOR_DATA: internal monitor data output */
#define DFLL_MONITOR_DATA		0x2c
#define DFLL_MONITOR_DATA_NEW_MASK	(0x1 << 16)
#define DFLL_MONITOR_DATA_VAL_SHIFT	0
#define DFLL_MONITOR_DATA_VAL_MASK	(0xFFFF << DFLL_MONITOR_DATA_VAL_SHIFT)

/*
 * I2C output control registers - access via dfll_i2c_{readl,writel}
 */

/* DFLL_I2C_CFG: I2C controller configuration register */
#define DFLL_I2C_CFG			0x40
#define DFLL_I2C_CFG_ARB_ENABLE		(0x1 << 20)
#define DFLL_I2C_CFG_HS_CODE_SHIFT	16
#define DFLL_I2C_CFG_HS_CODE_MASK	(0x7 << DFLL_I2C_CFG_HS_CODE_SHIFT)
#define DFLL_I2C_CFG_PACKET_ENABLE	(0x1 << 15)
#define DFLL_I2C_CFG_SIZE_SHIFT		12
#define DFLL_I2C_CFG_SIZE_MASK		(0x7 << DFLL_I2C_CFG_SIZE_SHIFT)
#define DFLL_I2C_CFG_SLAVE_ADDR_10	(0x1 << 10)
#define DFLL_I2C_CFG_SLAVE_ADDR_SHIFT_7BIT	1
#define DFLL_I2C_CFG_SLAVE_ADDR_SHIFT_10BIT	0

/* DFLL_I2C_VDD_REG_ADDR: PMIC I2C address for closed loop mode */
#define DFLL_I2C_VDD_REG_ADDR		0x44

/* DFLL_I2C_STS: I2C controller status */
#define DFLL_I2C_STS			0x48
#define DFLL_I2C_STS_I2C_LAST_SHIFT	1
#define DFLL_I2C_STS_I2C_REQ_PENDING	0x1

/* DFLL_INTR_STS: DFLL interrupt status register */
#define DFLL_INTR_STS			0x5c

/* DFLL_INTR_EN: DFLL interrupt enable register */
#define DFLL_INTR_EN			0x60
#define DFLL_INTR_MIN_MASK		0x1
#define DFLL_INTR_MAX_MASK		0x2

/*
 * Integrated I2C controller registers - relative to td->i2c_controller_base
 */

/* DFLL_I2C_CLK_DIVISOR: I2C controller clock divisor */
#define DFLL_I2C_CLK_DIVISOR		0x6c
#define DFLL_I2C_CLK_DIVISOR_MASK	0xffff
#define DFLL_I2C_CLK_DIVISOR_FS_SHIFT	16
#define DFLL_I2C_CLK_DIVISOR_HS_SHIFT	0
#define DFLL_I2C_CLK_DIVISOR_PREDIV	8
#define DFLL_I2C_CLK_DIVISOR_HSMODE_PREDIV	12

/*
 * Other constants
 */

/* MAX_DFLL_VOLTAGES: number of LUT entries in the DFLL IP block */
#define MAX_DFLL_VOLTAGES		33

/*
 * REF_CLK_CYC_PER_DVCO_SAMPLE: the number of ref_clk cycles that the hardware
 *    integrates the DVCO counter over - used for debug rate monitoring and
 *    droop control
 */
#define REF_CLK_CYC_PER_DVCO_SAMPLE	4

/*
 * REF_CLOCK_RATE: the DFLL reference clock rate currently supported by this
 * driver, in Hz
 */
#define REF_CLOCK_RATE			51000000UL

#define DVCO_RATE_TO_MULT(rate, ref_rate)	((rate) / ((ref_rate) / 2))
#define MULT_TO_DVCO_RATE(mult, ref_rate)	((mult) * ((ref_rate) / 2))

/**
 * enum dfll_ctrl_mode - DFLL hardware operating mode
 * @DFLL_UNINITIALIZED: (uninitialized state - not in hardware bitfield)
 * @DFLL_DISABLED: DFLL not generating an output clock
 * @DFLL_OPEN_LOOP: DVCO running, but DFLL not adjusting voltage
 * @DFLL_CLOSED_LOOP: DVCO running, and DFLL adjusting voltage to match
 *		      the requested rate
 *
 * The integer corresponding to the last two states, minus one, is
 * written to the DFLL hardware to change operating modes.
 */
enum dfll_ctrl_mode {
	DFLL_UNINITIALIZED = 0,
	DFLL_DISABLED = 1,
	DFLL_OPEN_LOOP = 2,
	DFLL_CLOSED_LOOP = 3,
};

/**
 * enum dfll_tune_range - voltage range that the driver believes it's in
 * @DFLL_TUNE_UNINITIALIZED: DFLL tuning not yet programmed
 * @DFLL_TUNE_LOW: DFLL in the low-voltage range (or open-loop mode)
 *
 * Some DFLL tuning parameters may need to change depending on the
 * DVCO's voltage; these states represent the ranges that the driver
 * supports. These are software states; these values are never
 * written into registers.
 */
enum dfll_tune_range {
	DFLL_TUNE_UNINITIALIZED = 0,
	DFLL_TUNE_LOW = 1,
};


enum tegra_dfll_pmu_if {
	TEGRA_DFLL_PMU_I2C = 0,
	TEGRA_DFLL_PMU_PWM = 1,
};

/**
 * struct dfll_rate_req - target DFLL rate request data
 * @rate: target frequency, after the postscaling
 * @dvco_target_rate: target frequency, after the postscaling
 * @lut_index: LUT index at which voltage the dvco_target_rate will be reached
 * @mult_bits: value to program to the MULT bits of the DFLL_FREQ_REQ register
 * @scale_bits: value to program to the SCALE bits of the DFLL_FREQ_REQ register
 */
struct dfll_rate_req {
	unsigned long rate;
	unsigned long dvco_target_rate;
	int lut_index;
	u8 mult_bits;
	u8 scale_bits;
};

struct tegra_dfll {
	struct device			*dev;
	struct tegra_dfll_soc_data	*soc;

	void __iomem			*base;
	void __iomem			*i2c_base;
	void __iomem			*i2c_controller_base;
	void __iomem			*lut_base;

	struct regulator		*vdd_reg;
	struct clk			*soc_clk;
	struct clk			*ref_clk;
	struct clk			*i2c_clk;
	struct clk			*dfll_clk;
	struct reset_control		*dvco_rst;
	unsigned long			ref_rate;
	unsigned long			i2c_clk_rate;
	unsigned long			dvco_rate_min;

	enum dfll_ctrl_mode		mode;
	enum dfll_tune_range		tune_range;
	struct dentry			*debugfs_dir;
	struct clk_hw			dfll_clk_hw;
	const char			*output_clock_name;
	struct dfll_rate_req		last_req;
	unsigned long			last_unrounded_rate;

	/* Parameters from DT */
	u32				droop_ctrl;
	u32				sample_rate;
	u32				force_mode;
	u32				cf;
	u32				ci;
	u32				cg;
	bool				cg_scale;

	/* I2C interface parameters */
	u32				i2c_fs_rate;
	u32				i2c_reg;
	u32				i2c_slave_addr;

	/* lut array entries are regulator framework selectors or PWM values*/
	unsigned			lut[MAX_DFLL_VOLTAGES];
	unsigned long			lut_uv[MAX_DFLL_VOLTAGES];
	int				lut_size;
	u8				lut_bottom, lut_min, lut_max, lut_safe;

	/* PWM interface */
	enum tegra_dfll_pmu_if		pmu_if;
	unsigned long			pwm_rate;
	struct pinctrl			*pwm_pin;
	struct pinctrl_state		*pwm_enable_state;
	struct pinctrl_state		*pwm_disable_state;
	u32				reg_init_uV;
};

#define clk_hw_to_dfll(_hw) container_of(_hw, struct tegra_dfll, dfll_clk_hw)

/* mode_name: map numeric DFLL modes to names for friendly console messages */
static const char * const mode_name[] = {
	[DFLL_UNINITIALIZED] = "uninitialized",
	[DFLL_DISABLED] = "disabled",
	[DFLL_OPEN_LOOP] = "open_loop",
	[DFLL_CLOSED_LOOP] = "closed_loop",
};

/*
 * Register accessors
 */

static inline u32 dfll_readl(struct tegra_dfll *td, u32 offs)
{
	return __raw_readl(td->base + offs);
}

static inline void dfll_writel(struct tegra_dfll *td, u32 val, u32 offs)
{
	WARN_ON(offs >= DFLL_I2C_CFG);
	__raw_writel(val, td->base + offs);
}

static inline void dfll_wmb(struct tegra_dfll *td)
{
	dfll_readl(td, DFLL_CTRL);
}

/* I2C output control registers - for addresses above DFLL_I2C_CFG */

static inline u32 dfll_i2c_readl(struct tegra_dfll *td, u32 offs)
{
	return __raw_readl(td->i2c_base + offs);
}

static inline void dfll_i2c_writel(struct tegra_dfll *td, u32 val, u32 offs)
{
	__raw_writel(val, td->i2c_base + offs);
}

static inline void dfll_i2c_wmb(struct tegra_dfll *td)
{
	dfll_i2c_readl(td, DFLL_I2C_CFG);
}

/**
 * dfll_is_running - is the DFLL currently generating a clock?
 * @td: DFLL instance
 *
 * If the DFLL is currently generating an output clock signal, return
 * true; otherwise return false.
 */
static bool dfll_is_running(struct tegra_dfll *td)
{
	return td->mode >= DFLL_OPEN_LOOP;
}

/*
 * Runtime PM suspend/resume callbacks
 */

/**
 * tegra_dfll_runtime_resume - enable all clocks needed by the DFLL
 * @dev: DFLL device *
 *
 * Enable all clocks needed by the DFLL. Assumes that clk_prepare()
 * has already been called on all the clocks.
 *
 * XXX Should also handle context restore when returning from off.
 */
int tegra_dfll_runtime_resume(struct device *dev)
{
	struct tegra_dfll *td = dev_get_drvdata(dev);
	int ret;

	ret = clk_enable(td->ref_clk);
	if (ret) {
		dev_err(dev, "could not enable ref clock: %d\n", ret);
		return ret;
	}

	ret = clk_enable(td->soc_clk);
	if (ret) {
		dev_err(dev, "could not enable register clock: %d\n", ret);
		clk_disable(td->ref_clk);
		return ret;
	}

	ret = clk_enable(td->i2c_clk);
	if (ret) {
		dev_err(dev, "could not enable i2c clock: %d\n", ret);
		clk_disable(td->soc_clk);
		clk_disable(td->ref_clk);
		return ret;
	}

	return 0;
}
EXPORT_SYMBOL(tegra_dfll_runtime_resume);

/**
 * tegra_dfll_runtime_suspend - disable all clocks needed by the DFLL
 * @dev: DFLL device *
 *
 * Disable all clocks needed by the DFLL. Assumes that other code
 * will later call clk_unprepare().
 */
int tegra_dfll_runtime_suspend(struct device *dev)
{
	struct tegra_dfll *td = dev_get_drvdata(dev);

	clk_disable(td->ref_clk);
	clk_disable(td->soc_clk);
	clk_disable(td->i2c_clk);

	return 0;
}
EXPORT_SYMBOL(tegra_dfll_runtime_suspend);

/*
 * DFLL tuning operations (per-voltage-range tuning settings)
 */

/**
 * dfll_tune_low - tune to DFLL and CPU settings valid for any voltage
 * @td: DFLL instance
 *
 * Tune the DFLL oscillator parameters and the CPU clock shaper for
 * the low-voltage range. These settings are valid for any voltage,
 * but may not be optimal.
 */
static void dfll_tune_low(struct tegra_dfll *td)
{
	td->tune_range = DFLL_TUNE_LOW;

	dfll_writel(td, td->soc->cvb->cpu_dfll_data.tune0_low, DFLL_TUNE0);
	dfll_writel(td, td->soc->cvb->cpu_dfll_data.tune1, DFLL_TUNE1);
	dfll_wmb(td);

	if (td->soc->set_clock_trimmers_low)
		td->soc->set_clock_trimmers_low();
}

/*
 * Output clock scaler helpers
 */

/**
 * dfll_scale_dvco_rate - calculate scaled rate from the DVCO rate
 * @scale_bits: clock scaler value (bits in the DFLL_FREQ_REQ_SCALE field)
 * @dvco_rate: the DVCO rate
 *
 * Apply the same scaling formula that the DFLL hardware uses to scale
 * the DVCO rate.
 */
static unsigned long dfll_scale_dvco_rate(int scale_bits,
					  unsigned long dvco_rate)
{
	return (u64)dvco_rate * (scale_bits + 1) / DFLL_FREQ_REQ_SCALE_MAX;
}

/*
 * DFLL mode switching
 */

/**
 * dfll_set_mode - change the DFLL control mode
 * @td: DFLL instance
 * @mode: DFLL control mode (see enum dfll_ctrl_mode)
 *
 * Change the DFLL's operating mode between disabled, open-loop mode,
 * and closed-loop mode, or vice versa.
 */
static void dfll_set_mode(struct tegra_dfll *td,
			  enum dfll_ctrl_mode mode)
{
	td->mode = mode;
	dfll_writel(td, mode - 1, DFLL_CTRL);
	dfll_wmb(td);
}

/*
 * DVCO rate control
 */

static unsigned long get_dvco_rate_below(struct tegra_dfll *td, u8 out_min)
{
	struct dev_pm_opp *opp;
	unsigned long rate, prev_rate;
	unsigned long uv, min_uv;

	min_uv = td->lut_uv[out_min];
	for (rate = 0, prev_rate = 0; ; rate++) {
		opp = dev_pm_opp_find_freq_ceil(td->soc->dev, &rate);
		if (IS_ERR(opp))
			break;

		uv = dev_pm_opp_get_voltage(opp);
		dev_pm_opp_put(opp);

		if (uv && uv > min_uv)
			return prev_rate;

		prev_rate = rate;
	}

	return prev_rate;
}

/*
 * DFLL-to-I2C controller interface
 */

/**
 * dfll_i2c_set_output_enabled - enable/disable I2C PMIC voltage requests
 * @td: DFLL instance
 * @enable: whether to enable or disable the I2C voltage requests
 *
 * Set the master enable control for I2C control value updates. If disabled,
 * then I2C control messages are inhibited, regardless of the DFLL mode.
 */
static int dfll_i2c_set_output_enabled(struct tegra_dfll *td, bool enable)
{
	u32 val;

	val = dfll_i2c_readl(td, DFLL_OUTPUT_CFG);

	if (enable)
		val |= DFLL_OUTPUT_CFG_I2C_ENABLE;
	else
		val &= ~DFLL_OUTPUT_CFG_I2C_ENABLE;

	dfll_i2c_writel(td, val, DFLL_OUTPUT_CFG);
	dfll_i2c_wmb(td);

	return 0;
}


/*
 * DFLL-to-PWM controller interface
 */

/**
 * dfll_pwm_set_output_enabled - enable/disable PWM voltage requests
 * @td: DFLL instance
 * @enable: whether to enable or disable the PWM voltage requests
 *
 * Set the master enable control for PWM control value updates. If disabled,
 * then the PWM signal is not driven. Also configure the PWM output pad
 * to the appropriate state.
 */
static int dfll_pwm_set_output_enabled(struct tegra_dfll *td, bool enable)
{
	int ret;
	u32 val, div;

	if (enable) {
		ret = pinctrl_select_state(td->pwm_pin, td->pwm_enable_state);
		if (ret < 0) {
			dev_err(td->dev, "setting enable state failed\n");
			return -EINVAL;
		}
		val = dfll_readl(td, DFLL_OUTPUT_CFG);
		val &= ~DFLL_OUTPUT_CFG_PWM_DIV_MASK;
		div = DIV_ROUND_UP(td->ref_rate, td->pwm_rate);
		val |= (div << DFLL_OUTPUT_CFG_PWM_DIV_SHIFT)
				& DFLL_OUTPUT_CFG_PWM_DIV_MASK;
		dfll_writel(td, val, DFLL_OUTPUT_CFG);
		dfll_wmb(td);

		val |= DFLL_OUTPUT_CFG_PWM_ENABLE;
		dfll_writel(td, val, DFLL_OUTPUT_CFG);
		dfll_wmb(td);
	} else {
		ret = pinctrl_select_state(td->pwm_pin, td->pwm_disable_state);
		if (ret < 0)
			dev_warn(td->dev, "setting disable state failed\n");

		val = dfll_readl(td, DFLL_OUTPUT_CFG);
		val &= ~DFLL_OUTPUT_CFG_PWM_ENABLE;
		dfll_writel(td, val, DFLL_OUTPUT_CFG);
		dfll_wmb(td);
	}

	return 0;
}

/**
 * dfll_set_force_output_value - set fixed value for force output
 * @td: DFLL instance
 * @out_val: value to force output
 *
 * Set the fixed value for force output, DFLL will output this value when
 * force output is enabled.
 */
static u32 dfll_set_force_output_value(struct tegra_dfll *td, u8 out_val)
{
	u32 val = dfll_readl(td, DFLL_OUTPUT_FORCE);

	val = (val & DFLL_OUTPUT_FORCE_ENABLE) | (out_val & OUT_MASK);
	dfll_writel(td, val, DFLL_OUTPUT_FORCE);
	dfll_wmb(td);

	return dfll_readl(td, DFLL_OUTPUT_FORCE);
}

/**
 * dfll_set_force_output_enabled - enable/disable force output
 * @td: DFLL instance
 * @enable: whether to enable or disable the force output
 *
 * Set the enable control for fouce output with fixed value.
 */
static void dfll_set_force_output_enabled(struct tegra_dfll *td, bool enable)
{
	u32 val = dfll_readl(td, DFLL_OUTPUT_FORCE);

	if (enable)
		val |= DFLL_OUTPUT_FORCE_ENABLE;
	else
		val &= ~DFLL_OUTPUT_FORCE_ENABLE;

	dfll_writel(td, val, DFLL_OUTPUT_FORCE);
	dfll_wmb(td);
}

/**
 * dfll_force_output - force output a fixed value
 * @td: DFLL instance
 * @out_sel: value to force output
 *
 * Set the fixed value for force output, DFLL will output this value.
 */
static int dfll_force_output(struct tegra_dfll *td, unsigned int out_sel)
{
	u32 val;

	if (out_sel > OUT_MASK)
		return -EINVAL;

	val = dfll_set_force_output_value(td, out_sel);
	if ((td->mode < DFLL_CLOSED_LOOP) &&
	    !(val & DFLL_OUTPUT_FORCE_ENABLE)) {
		dfll_set_force_output_enabled(td, true);
	}

	return 0;
}

/**
 * dfll_load_lut - load the voltage lookup table
 * @td: struct tegra_dfll *
 *
 * Load the voltage-to-PMIC register value lookup table into the DFLL
 * IP block memory. Look-up tables can be loaded at any time.
 */
static void dfll_load_i2c_lut(struct tegra_dfll *td)
{
	int i, lut_index;
	u32 val;

	for (i = 0; i < MAX_DFLL_VOLTAGES; i++) {
		if (i < td->lut_min)
			lut_index = td->lut_min;
		else if (i > td->lut_max)
			lut_index = td->lut_max;
		else
			lut_index = i;

		val = regulator_list_hardware_vsel(td->vdd_reg,
						     td->lut[lut_index]);
		__raw_writel(val, td->lut_base + i * 4);
	}

	dfll_i2c_wmb(td);
}

/**
 * dfll_init_i2c_if - set up the DFLL's DFLL-I2C interface
 * @td: DFLL instance
 *
 * During DFLL driver initialization, program the DFLL-I2C interface
 * with the PMU slave address, vdd register offset, and transfer mode.
 * This data is used by the DFLL to automatically construct I2C
 * voltage-set commands, which are then passed to the DFLL's internal
 * I2C controller.
 */
static void dfll_init_i2c_if(struct tegra_dfll *td)
{
	u32 val;

	if (td->i2c_slave_addr > 0x7f) {
		val = td->i2c_slave_addr << DFLL_I2C_CFG_SLAVE_ADDR_SHIFT_10BIT;
		val |= DFLL_I2C_CFG_SLAVE_ADDR_10;
	} else {
		val = td->i2c_slave_addr << DFLL_I2C_CFG_SLAVE_ADDR_SHIFT_7BIT;
	}
	val |= DFLL_I2C_CFG_SIZE_MASK;
	val |= DFLL_I2C_CFG_ARB_ENABLE;
	dfll_i2c_writel(td, val, DFLL_I2C_CFG);

	dfll_i2c_writel(td, td->i2c_reg, DFLL_I2C_VDD_REG_ADDR);

	val = DIV_ROUND_UP(td->i2c_clk_rate, td->i2c_fs_rate * 8);
	BUG_ON(!val || (val > DFLL_I2C_CLK_DIVISOR_MASK));
	val = (val - 1) << DFLL_I2C_CLK_DIVISOR_FS_SHIFT;

	/* default hs divisor just in case */
	val |= 1 << DFLL_I2C_CLK_DIVISOR_HS_SHIFT;
	__raw_writel(val, td->i2c_controller_base + DFLL_I2C_CLK_DIVISOR);
	dfll_i2c_wmb(td);
}

/**
 * dfll_init_out_if - prepare DFLL-to-PMIC interface
 * @td: DFLL instance
 *
 * During DFLL driver initialization or resume from context loss,
 * disable the I2C command output to the PMIC, set safe voltage and
 * output limits, and disable and clear limit interrupts.
 */
static void dfll_init_out_if(struct tegra_dfll *td)
{
	u32 val;

	td->lut_min = td->lut_bottom;
	td->lut_max = td->lut_size - 1;
	td->lut_safe = td->lut_min + (td->lut_min < td->lut_max ? 1 : 0);

	/* clear DFLL_OUTPUT_CFG before setting new value */
	dfll_writel(td, 0, DFLL_OUTPUT_CFG);
	dfll_wmb(td);

	val = (td->lut_safe << DFLL_OUTPUT_CFG_SAFE_SHIFT) |
	      (td->lut_max << DFLL_OUTPUT_CFG_MAX_SHIFT) |
	      (td->lut_min << DFLL_OUTPUT_CFG_MIN_SHIFT);
	dfll_writel(td, val, DFLL_OUTPUT_CFG);
	dfll_wmb(td);

	dfll_writel(td, 0, DFLL_OUTPUT_FORCE);
	dfll_i2c_writel(td, 0, DFLL_INTR_EN);
	dfll_i2c_writel(td, DFLL_INTR_MAX_MASK | DFLL_INTR_MIN_MASK,
			DFLL_INTR_STS);

	if (td->pmu_if == TEGRA_DFLL_PMU_PWM) {
		u32 vinit = td->reg_init_uV;
		int vstep = td->soc->alignment.step_uv;
		unsigned long vmin = td->lut_uv[0];

		/* set initial voltage */
		if ((vinit >= vmin) && vstep) {
			unsigned int vsel;

			vsel = DIV_ROUND_UP((vinit - vmin), vstep);
			dfll_force_output(td, vsel);
		}
	} else {
		dfll_load_i2c_lut(td);
		dfll_init_i2c_if(td);
	}
}

/*
 * Set/get the DFLL's targeted output clock rate
 */

/**
 * find_lut_index_for_rate - determine I2C LUT index for given DFLL rate
 * @td: DFLL instance
 * @rate: clock rate
 *
 * Determines the index of a I2C LUT entry for a voltage that approximately
 * produces the given DFLL clock rate. This is used when forcing a value
 * to the integrator during rate changes. Returns -ENOENT if a suitable
 * LUT index is not found.
 */
static int find_lut_index_for_rate(struct tegra_dfll *td, unsigned long rate)
{
	struct dev_pm_opp *opp;
	int i, align_step;

	opp = dev_pm_opp_find_freq_ceil(td->soc->dev, &rate);
	if (IS_ERR(opp))
		return PTR_ERR(opp);

	align_step = dev_pm_opp_get_voltage(opp) / td->soc->alignment.step_uv;
	dev_pm_opp_put(opp);

	for (i = td->lut_bottom; i < td->lut_size; i++) {
		if ((td->lut_uv[i] / td->soc->alignment.step_uv) >= align_step)
			return i;
	}

	return -ENOENT;
}

/**
 * dfll_calculate_rate_request - calculate DFLL parameters for a given rate
 * @td: DFLL instance
 * @req: DFLL-rate-request structure
 * @rate: the desired DFLL rate
 *
 * Populate the DFLL-rate-request record @req fields with the scale_bits
 * and mult_bits fields, based on the target input rate. Returns 0 upon
 * success, or -EINVAL if the requested rate in req->rate is too high
 * or low for the DFLL to generate.
 */
static int dfll_calculate_rate_request(struct tegra_dfll *td,
				       struct dfll_rate_req *req,
				       unsigned long rate)
{
	u32 val;

	/*
	 * If requested rate is below the minimum DVCO rate, active the scaler.
	 * In the future the DVCO minimum voltage should be selected based on
	 * chip temperature and the actual minimum rate should be calibrated
	 * at runtime.
	 */
	req->scale_bits = DFLL_FREQ_REQ_SCALE_MAX - 1;
	if (rate < td->dvco_rate_min) {
		int scale;

		scale = DIV_ROUND_CLOSEST(rate / 1000 * DFLL_FREQ_REQ_SCALE_MAX,
					  td->dvco_rate_min / 1000);
		if (!scale) {
			dev_err(td->dev, "%s: Rate %lu is too low\n",
				__func__, rate);
			return -EINVAL;
		}
		req->scale_bits = scale - 1;
		rate = td->dvco_rate_min;
	}

	/* Convert requested rate into frequency request and scale settings */
	val = DVCO_RATE_TO_MULT(rate, td->ref_rate);
	if (val > FREQ_MAX) {
		dev_err(td->dev, "%s: Rate %lu is above dfll range\n",
			__func__, rate);
		return -EINVAL;
	}
	req->mult_bits = val;
	req->dvco_target_rate = MULT_TO_DVCO_RATE(req->mult_bits, td->ref_rate);
	req->rate = dfll_scale_dvco_rate(req->scale_bits,
					 req->dvco_target_rate);
	req->lut_index = find_lut_index_for_rate(td, req->dvco_target_rate);
	if (req->lut_index < 0)
		return req->lut_index;

	return 0;
}

/**
 * dfll_set_frequency_request - start the frequency change operation
 * @td: DFLL instance
 * @req: rate request structure
 *
 * Tell the DFLL to try to change its output frequency to the
 * frequency represented by @req. DFLL must be in closed-loop mode.
 */
static void dfll_set_frequency_request(struct tegra_dfll *td,
				       struct dfll_rate_req *req)
{
	u32 val = 0;
	int force_val;
	int coef = 128; /* FIXME: td->cg_scale? */;

	force_val = (req->lut_index - td->lut_safe) * coef / td->cg;
	force_val = clamp(force_val, FORCE_MIN, FORCE_MAX);

	val |= req->mult_bits << DFLL_FREQ_REQ_MULT_SHIFT;
	val |= req->scale_bits << DFLL_FREQ_REQ_SCALE_SHIFT;
	val |= ((u32)force_val << DFLL_FREQ_REQ_FORCE_SHIFT) &
		DFLL_FREQ_REQ_FORCE_MASK;
	val |= DFLL_FREQ_REQ_FREQ_VALID | DFLL_FREQ_REQ_FORCE_ENABLE;

	dfll_writel(td, val, DFLL_FREQ_REQ);
	dfll_wmb(td);
}

/**
 * tegra_dfll_request_rate - set the next rate for the DFLL to tune to
 * @td: DFLL instance
 * @rate: clock rate to target
 *
 * Convert the requested clock rate @rate into the DFLL control logic
 * settings. In closed-loop mode, update new settings immediately to
 * adjust DFLL output rate accordingly. Otherwise, just save them
 * until the next switch to closed loop. Returns 0 upon success,
 * -EPERM if the DFLL driver has not yet been initialized, or -EINVAL
 * if @rate is outside the DFLL's tunable range.
 */
static int dfll_request_rate(struct tegra_dfll *td, unsigned long rate)
{
	int ret;
	struct dfll_rate_req req;

	if (td->mode == DFLL_UNINITIALIZED) {
		dev_err(td->dev, "%s: Cannot set DFLL rate in %s mode\n",
			__func__, mode_name[td->mode]);
		return -EPERM;
	}

	ret = dfll_calculate_rate_request(td, &req, rate);
	if (ret)
		return ret;

	td->last_unrounded_rate = rate;
	td->last_req = req;

	if (td->mode == DFLL_CLOSED_LOOP)
		dfll_set_frequency_request(td, &td->last_req);

	return 0;
}

/*
 * DFLL enable/disable & open-loop <-> closed-loop transitions
 */

/**
 * dfll_disable - switch from open-loop mode to disabled mode
 * @td: DFLL instance
 *
 * Switch from OPEN_LOOP state to DISABLED state. Returns 0 upon success
 * or -EPERM if the DFLL is not currently in open-loop mode.
 */
static int dfll_disable(struct tegra_dfll *td)
{
	if (td->mode != DFLL_OPEN_LOOP) {
		dev_err(td->dev, "cannot disable DFLL in %s mode\n",
			mode_name[td->mode]);
		return -EINVAL;
	}

	dfll_set_mode(td, DFLL_DISABLED);
	pm_runtime_put_sync(td->dev);

	return 0;
}

/**
 * dfll_enable - switch a disabled DFLL to open-loop mode
 * @td: DFLL instance
 *
 * Switch from DISABLED state to OPEN_LOOP state. Returns 0 upon success
 * or -EPERM if the DFLL is not currently disabled.
 */
static int dfll_enable(struct tegra_dfll *td)
{
	if (td->mode != DFLL_DISABLED) {
		dev_err(td->dev, "cannot enable DFLL in %s mode\n",
			mode_name[td->mode]);
		return -EPERM;
	}

	pm_runtime_get_sync(td->dev);
	dfll_set_mode(td, DFLL_OPEN_LOOP);

	return 0;
}

/**
 * dfll_set_open_loop_config - prepare to switch to open-loop mode
 * @td: DFLL instance
 *
 * Prepare to switch the DFLL to open-loop mode. This switches the
 * DFLL to the low-voltage tuning range, ensures that I2C output
 * forcing is disabled, and disables the output clock rate scaler.
 * The DFLL's low-voltage tuning range parameters must be
 * characterized to keep the downstream device stable at any DVCO
 * input voltage. No return value.
 */
static void dfll_set_open_loop_config(struct tegra_dfll *td)
{
	u32 val;

	/* always tune low (safe) in open loop */
	if (td->tune_range != DFLL_TUNE_LOW)
		dfll_tune_low(td);

	val = dfll_readl(td, DFLL_FREQ_REQ);
	val |= DFLL_FREQ_REQ_SCALE_MASK;
	val &= ~DFLL_FREQ_REQ_FORCE_ENABLE;
	dfll_writel(td, val, DFLL_FREQ_REQ);
	dfll_wmb(td);
}

/**
 * tegra_dfll_lock - switch from open-loop to closed-loop mode
 * @td: DFLL instance
 *
 * Switch from OPEN_LOOP state to CLOSED_LOOP state. Returns 0 upon success,
 * -EINVAL if the DFLL's target rate hasn't been set yet, or -EPERM if the
 * DFLL is not currently in open-loop mode.
 */
static int dfll_lock(struct tegra_dfll *td)
{
	struct dfll_rate_req *req = &td->last_req;

	switch (td->mode) {
	case DFLL_CLOSED_LOOP:
		return 0;

	case DFLL_OPEN_LOOP:
		if (req->rate == 0) {
			dev_err(td->dev, "%s: Cannot lock DFLL at rate 0\n",
				__func__);
			return -EINVAL;
		}

		if (td->pmu_if == TEGRA_DFLL_PMU_PWM)
			dfll_pwm_set_output_enabled(td, true);
		else
			dfll_i2c_set_output_enabled(td, true);

		dfll_set_mode(td, DFLL_CLOSED_LOOP);
		dfll_set_frequency_request(td, req);
		dfll_set_force_output_enabled(td, false);
		return 0;

	default:
		BUG_ON(td->mode > DFLL_CLOSED_LOOP);
		dev_err(td->dev, "%s: Cannot lock DFLL in %s mode\n",
			__func__, mode_name[td->mode]);
		return -EPERM;
	}
}

/**
 * tegra_dfll_unlock - switch from closed-loop to open-loop mode
 * @td: DFLL instance
 *
 * Switch from CLOSED_LOOP state to OPEN_LOOP state. Returns 0 upon success,
 * or -EPERM if the DFLL is not currently in open-loop mode.
 */
static int dfll_unlock(struct tegra_dfll *td)
{
	switch (td->mode) {
	case DFLL_CLOSED_LOOP:
		dfll_set_open_loop_config(td);
		dfll_set_mode(td, DFLL_OPEN_LOOP);
		if (td->pmu_if == TEGRA_DFLL_PMU_PWM)
			dfll_pwm_set_output_enabled(td, false);
		else
			dfll_i2c_set_output_enabled(td, false);
		return 0;

	case DFLL_OPEN_LOOP:
		return 0;

	default:
		BUG_ON(td->mode > DFLL_CLOSED_LOOP);
		dev_err(td->dev, "%s: Cannot unlock DFLL in %s mode\n",
			__func__, mode_name[td->mode]);
		return -EPERM;
	}
}

/*
 * Clock framework integration
 *
 * When the DFLL is being controlled by the CCF, always enter closed loop
 * mode when the clk is enabled. This requires that a DFLL rate request
 * has been set beforehand, which implies that a clk_set_rate() call is
 * always required before a clk_enable().
 */

static int dfll_clk_is_enabled(struct clk_hw *hw)
{
	struct tegra_dfll *td = clk_hw_to_dfll(hw);

	return dfll_is_running(td);
}

static int dfll_clk_enable(struct clk_hw *hw)
{
	struct tegra_dfll *td = clk_hw_to_dfll(hw);
	int ret;

	ret = dfll_enable(td);
	if (ret)
		return ret;

	ret = dfll_lock(td);
	if (ret)
		dfll_disable(td);

	return ret;
}

static void dfll_clk_disable(struct clk_hw *hw)
{
	struct tegra_dfll *td = clk_hw_to_dfll(hw);
	int ret;

	ret = dfll_unlock(td);
	if (!ret)
		dfll_disable(td);
}

static unsigned long dfll_clk_recalc_rate(struct clk_hw *hw,
					  unsigned long parent_rate)
{
	struct tegra_dfll *td = clk_hw_to_dfll(hw);

	return td->last_unrounded_rate;
}

/* Must use determine_rate since it allows for rates exceeding 2^31-1 */
static int dfll_clk_determine_rate(struct clk_hw *hw,
				   struct clk_rate_request *clk_req)
{
	struct tegra_dfll *td = clk_hw_to_dfll(hw);
	struct dfll_rate_req req;
	int ret;

	ret = dfll_calculate_rate_request(td, &req, clk_req->rate);
	if (ret)
		return ret;

	/*
	 * Don't set the rounded rate, since it doesn't really matter as
	 * the output rate will be voltage controlled anyway, and cpufreq
	 * freaks out if any rounding happens.
	 */

	return 0;
}

static int dfll_clk_set_rate(struct clk_hw *hw, unsigned long rate,
			     unsigned long parent_rate)
{
	struct tegra_dfll *td = clk_hw_to_dfll(hw);

	return dfll_request_rate(td, rate);
}

static const struct clk_ops dfll_clk_ops = {
	.is_enabled	= dfll_clk_is_enabled,
	.enable		= dfll_clk_enable,
	.disable	= dfll_clk_disable,
	.recalc_rate	= dfll_clk_recalc_rate,
	.determine_rate	= dfll_clk_determine_rate,
	.set_rate	= dfll_clk_set_rate,
};

static struct clk_init_data dfll_clk_init_data = {
	.ops		= &dfll_clk_ops,
	.num_parents	= 0,
};

/**
 * dfll_register_clk - register the DFLL output clock with the clock framework
 * @td: DFLL instance
 *
 * Register the DFLL's output clock with the Linux clock framework and register
 * the DFLL driver as an OF clock provider. Returns 0 upon success or -EINVAL
 * or -ENOMEM upon failure.
 */
static int dfll_register_clk(struct tegra_dfll *td)
{
	int ret;

	dfll_clk_init_data.name = td->output_clock_name;
	td->dfll_clk_hw.init = &dfll_clk_init_data;

	td->dfll_clk = clk_register(td->dev, &td->dfll_clk_hw);
	if (IS_ERR(td->dfll_clk)) {
		dev_err(td->dev, "DFLL clock registration error\n");
		return -EINVAL;
	}

	ret = of_clk_add_provider(td->dev->of_node, of_clk_src_simple_get,
				  td->dfll_clk);
	if (ret) {
		dev_err(td->dev, "of_clk_add_provider() failed\n");

		clk_unregister(td->dfll_clk);
		return ret;
	}

	return 0;
}

/**
 * dfll_unregister_clk - unregister the DFLL output clock
 * @td: DFLL instance
 *
 * Unregister the DFLL's output clock from the Linux clock framework
 * and from clkdev. No return value.
 */
static void dfll_unregister_clk(struct tegra_dfll *td)
{
	of_clk_del_provider(td->dev->of_node);
	clk_unregister(td->dfll_clk);
	td->dfll_clk = NULL;
}

/*
 * Debugfs interface
 */

#ifdef CONFIG_DEBUG_FS
/*
 * Monitor control
 */

/**
 * dfll_calc_monitored_rate - convert DFLL_MONITOR_DATA_VAL rate into real freq
 * @monitor_data: value read from the DFLL_MONITOR_DATA_VAL bitfield
 * @ref_rate: DFLL reference clock rate
 *
 * Convert @monitor_data from DFLL_MONITOR_DATA_VAL units into cycles
 * per second. Returns the converted value.
 */
static u64 dfll_calc_monitored_rate(u32 monitor_data,
				    unsigned long ref_rate)
{
	return monitor_data * (ref_rate / REF_CLK_CYC_PER_DVCO_SAMPLE);
}

/**
 * dfll_read_monitor_rate - return the DFLL's output rate from internal monitor
 * @td: DFLL instance
 *
 * If the DFLL is enabled, return the last rate reported by the DFLL's
 * internal monitoring hardware. This works in both open-loop and
 * closed-loop mode, and takes the output scaler setting into account.
 * Assumes that the monitor was programmed to monitor frequency before
 * the sample period started. If the driver believes that the DFLL is
 * currently uninitialized or disabled, it will return 0, since
 * otherwise the DFLL monitor data register will return the last
 * measured rate from when the DFLL was active.
 */
static u64 dfll_read_monitor_rate(struct tegra_dfll *td)
{
	u32 v, s;
	u64 pre_scaler_rate, post_scaler_rate;

	if (!dfll_is_running(td))
		return 0;

	v = dfll_readl(td, DFLL_MONITOR_DATA);
	v = (v & DFLL_MONITOR_DATA_VAL_MASK) >> DFLL_MONITOR_DATA_VAL_SHIFT;
	pre_scaler_rate = dfll_calc_monitored_rate(v, td->ref_rate);

	s = dfll_readl(td, DFLL_FREQ_REQ);
	s = (s & DFLL_FREQ_REQ_SCALE_MASK) >> DFLL_FREQ_REQ_SCALE_SHIFT;
	post_scaler_rate = dfll_scale_dvco_rate(s, pre_scaler_rate);

	return post_scaler_rate;
}

static int attr_enable_get(void *data, u64 *val)
{
	struct tegra_dfll *td = data;

	*val = dfll_is_running(td);

	return 0;
}
static int attr_enable_set(void *data, u64 val)
{
	struct tegra_dfll *td = data;

	return val ? dfll_enable(td) : dfll_disable(td);
}
DEFINE_DEBUGFS_ATTRIBUTE(enable_fops, attr_enable_get, attr_enable_set,
			 "%llu\n");

static int attr_lock_get(void *data, u64 *val)
{
	struct tegra_dfll *td = data;

	*val = (td->mode == DFLL_CLOSED_LOOP);

	return 0;
}
static int attr_lock_set(void *data, u64 val)
{
	struct tegra_dfll *td = data;

	return val ? dfll_lock(td) :  dfll_unlock(td);
}
DEFINE_DEBUGFS_ATTRIBUTE(lock_fops, attr_lock_get, attr_lock_set, "%llu\n");

static int attr_rate_get(void *data, u64 *val)
{
	struct tegra_dfll *td = data;

	*val = dfll_read_monitor_rate(td);

	return 0;
}

static int attr_rate_set(void *data, u64 val)
{
	struct tegra_dfll *td = data;

	return dfll_request_rate(td, val);
}
DEFINE_DEBUGFS_ATTRIBUTE(rate_fops, attr_rate_get, attr_rate_set, "%llu\n");

static int attr_registers_show(struct seq_file *s, void *data)
{
	u32 val, offs;
	struct tegra_dfll *td = s->private;

	seq_puts(s, "CONTROL REGISTERS:\n");
	for (offs = 0; offs <= DFLL_MONITOR_DATA; offs += 4) {
		if (offs == DFLL_OUTPUT_CFG)
			val = dfll_i2c_readl(td, offs);
		else
			val = dfll_readl(td, offs);
		seq_printf(s, "[0x%02x] = 0x%08x\n", offs, val);
	}

	seq_puts(s, "\nI2C and INTR REGISTERS:\n");
	for (offs = DFLL_I2C_CFG; offs <= DFLL_I2C_STS; offs += 4)
		seq_printf(s, "[0x%02x] = 0x%08x\n", offs,
			   dfll_i2c_readl(td, offs));
	for (offs = DFLL_INTR_STS; offs <= DFLL_INTR_EN; offs += 4)
		seq_printf(s, "[0x%02x] = 0x%08x\n", offs,
			   dfll_i2c_readl(td, offs));

	if (td->pmu_if == TEGRA_DFLL_PMU_I2C) {
		seq_puts(s, "\nINTEGRATED I2C CONTROLLER REGISTERS:\n");
		offs = DFLL_I2C_CLK_DIVISOR;
		seq_printf(s, "[0x%02x] = 0x%08x\n", offs,
			   __raw_readl(td->i2c_controller_base + offs));

		seq_puts(s, "\nLUT:\n");
		for (offs = 0; offs <  4 * MAX_DFLL_VOLTAGES; offs += 4)
			seq_printf(s, "[0x%02x] = 0x%08x\n", offs,
				   __raw_readl(td->lut_base + offs));
	}

	return 0;
}

DEFINE_SHOW_ATTRIBUTE(attr_registers);

static void dfll_debug_init(struct tegra_dfll *td)
{
	struct dentry *root;

	if (!td || (td->mode == DFLL_UNINITIALIZED))
		return;

	root = debugfs_create_dir("tegra_dfll_fcpu", NULL);
	td->debugfs_dir = root;

	debugfs_create_file_unsafe("enable", 0644, root, td,
				   &enable_fops);
	debugfs_create_file_unsafe("lock", 0444, root, td, &lock_fops);
	debugfs_create_file_unsafe("rate", 0444, root, td, &rate_fops);
	debugfs_create_file("registers", 0444, root, td, &attr_registers_fops);
}

#else
static void inline dfll_debug_init(struct tegra_dfll *td) { }
#endif /* CONFIG_DEBUG_FS */

/*
 * DFLL initialization
 */

/**
 * dfll_set_default_params - program non-output related DFLL parameters
 * @td: DFLL instance
 *
 * During DFLL driver initialization or resume from context loss,
 * program parameters for the closed loop integrator, DVCO tuning,
 * voltage droop control and monitor control.
 */
static void dfll_set_default_params(struct tegra_dfll *td)
{
	u32 val;

	val = DIV_ROUND_UP(td->ref_rate, td->sample_rate * 32);
	BUG_ON(val > DFLL_CONFIG_DIV_MASK);
	dfll_writel(td, val, DFLL_CONFIG);

	val = (td->force_mode << DFLL_PARAMS_FORCE_MODE_SHIFT) |
		(td->cf << DFLL_PARAMS_CF_PARAM_SHIFT) |
		(td->ci << DFLL_PARAMS_CI_PARAM_SHIFT) |
		(td->cg << DFLL_PARAMS_CG_PARAM_SHIFT) |
		(td->cg_scale ? DFLL_PARAMS_CG_SCALE : 0);
	dfll_writel(td, val, DFLL_PARAMS);

	dfll_tune_low(td);
	dfll_writel(td, td->droop_ctrl, DFLL_DROOP_CTRL);
	dfll_writel(td, DFLL_MONITOR_CTRL_FREQ, DFLL_MONITOR_CTRL);
}

/**
 * dfll_init_clks - clk_get() the DFLL source clocks
 * @td: DFLL instance
 *
 * Call clk_get() on the DFLL source clocks and save the pointers for later
 * use. Returns 0 upon success or error (see devm_clk_get) if one or more
 * of the clocks couldn't be looked up.
 */
static int dfll_init_clks(struct tegra_dfll *td)
{
	td->ref_clk = devm_clk_get(td->dev, "ref");
	if (IS_ERR(td->ref_clk)) {
		dev_err(td->dev, "missing ref clock\n");
		return PTR_ERR(td->ref_clk);
	}

	td->soc_clk = devm_clk_get(td->dev, "soc");
	if (IS_ERR(td->soc_clk)) {
		dev_err(td->dev, "missing soc clock\n");
		return PTR_ERR(td->soc_clk);
	}

	td->i2c_clk = devm_clk_get(td->dev, "i2c");
	if (IS_ERR(td->i2c_clk)) {
		dev_err(td->dev, "missing i2c clock\n");
		return PTR_ERR(td->i2c_clk);
	}
	td->i2c_clk_rate = clk_get_rate(td->i2c_clk);

	return 0;
}

/**
 * dfll_init - Prepare the DFLL IP block for use
 * @td: DFLL instance
 *
 * Do everything necessary to prepare the DFLL IP block for use. The
 * DFLL will be left in DISABLED state. Called by dfll_probe().
 * Returns 0 upon success, or passes along the error from whatever
 * function returned it.
 */
static int dfll_init(struct tegra_dfll *td)
{
	int ret;

	td->ref_rate = clk_get_rate(td->ref_clk);
	if (td->ref_rate != REF_CLOCK_RATE) {
		dev_err(td->dev, "unexpected ref clk rate %lu, expecting %lu",
			td->ref_rate, REF_CLOCK_RATE);
		return -EINVAL;
	}

	reset_control_deassert(td->dvco_rst);

	ret = clk_prepare(td->ref_clk);
	if (ret) {
		dev_err(td->dev, "failed to prepare ref_clk\n");
		return ret;
	}

	ret = clk_prepare(td->soc_clk);
	if (ret) {
		dev_err(td->dev, "failed to prepare soc_clk\n");
		goto di_err1;
	}

	ret = clk_prepare(td->i2c_clk);
	if (ret) {
		dev_err(td->dev, "failed to prepare i2c_clk\n");
		goto di_err2;
	}

	td->last_unrounded_rate = 0;

	pm_runtime_enable(td->dev);
	pm_runtime_get_sync(td->dev);

	dfll_set_mode(td, DFLL_DISABLED);
	dfll_set_default_params(td);

	if (td->soc->init_clock_trimmers)
		td->soc->init_clock_trimmers();

	dfll_set_open_loop_config(td);

	dfll_init_out_if(td);

	pm_runtime_put_sync(td->dev);

	return 0;

di_err2:
	clk_unprepare(td->soc_clk);
di_err1:
	clk_unprepare(td->ref_clk);

	reset_control_assert(td->dvco_rst);

	return ret;
}

/*
 * DT data fetch
 */

/*
 * Find a PMIC voltage register-to-voltage mapping for the given voltage.
 * An exact voltage match is required.
 */
static int find_vdd_map_entry_exact(struct tegra_dfll *td, int uV)
{
	int i, n_voltages, reg_uV,reg_volt_id, align_step;
<<<<<<< HEAD

	if (WARN_ON(td->pmu_if == TEGRA_DFLL_PMU_PWM))
		return -EINVAL;

=======

	if (WARN_ON(td->pmu_if == TEGRA_DFLL_PMU_PWM))
		return -EINVAL;

>>>>>>> 0ecfebd2
	align_step = uV / td->soc->alignment.step_uv;
	n_voltages = regulator_count_voltages(td->vdd_reg);
	for (i = 0; i < n_voltages; i++) {
		reg_uV = regulator_list_voltage(td->vdd_reg, i);
		if (reg_uV < 0)
			break;

		reg_volt_id = reg_uV / td->soc->alignment.step_uv;

		if (align_step == reg_volt_id)
			return i;
	}

	dev_err(td->dev, "no voltage map entry for %d uV\n", uV);
	return -EINVAL;
}

/*
 * Find a PMIC voltage register-to-voltage mapping for the given voltage,
 * rounding up to the closest supported voltage.
 * */
static int find_vdd_map_entry_min(struct tegra_dfll *td, int uV)
{
	int i, n_voltages, reg_uV, reg_volt_id, align_step;
<<<<<<< HEAD

	if (WARN_ON(td->pmu_if == TEGRA_DFLL_PMU_PWM))
		return -EINVAL;

=======

	if (WARN_ON(td->pmu_if == TEGRA_DFLL_PMU_PWM))
		return -EINVAL;

>>>>>>> 0ecfebd2
	align_step = uV / td->soc->alignment.step_uv;
	n_voltages = regulator_count_voltages(td->vdd_reg);
	for (i = 0; i < n_voltages; i++) {
		reg_uV = regulator_list_voltage(td->vdd_reg, i);
		if (reg_uV < 0)
			break;

		reg_volt_id = reg_uV / td->soc->alignment.step_uv;

		if (align_step <= reg_volt_id)
			return i;
	}

	dev_err(td->dev, "no voltage map entry rounding to %d uV\n", uV);
	return -EINVAL;
}

/*
 * dfll_build_pwm_lut - build the PWM regulator lookup table
 * @td: DFLL instance
 * @v_max: Vmax from OPP table
 *
 * Look-up table in h/w is ignored when PWM is used as DFLL interface to PMIC.
 * In this case closed loop output is controlling duty cycle directly. The s/w
 * look-up that maps PWM duty cycle to voltage is still built by this function.
 */
static int dfll_build_pwm_lut(struct tegra_dfll *td, unsigned long v_max)
{
	int i;
	unsigned long rate, reg_volt;
	u8 lut_bottom = MAX_DFLL_VOLTAGES;
	int v_min = td->soc->cvb->min_millivolts * 1000;

	for (i = 0; i < MAX_DFLL_VOLTAGES; i++) {
		reg_volt = td->lut_uv[i];

		/* since opp voltage is exact mv */
		reg_volt = (reg_volt / 1000) * 1000;
		if (reg_volt > v_max)
			break;

		td->lut[i] = i;
		if ((lut_bottom == MAX_DFLL_VOLTAGES) && (reg_volt >= v_min))
			lut_bottom = i;
	}

	/* determine voltage boundaries */
	td->lut_size = i;
	if ((lut_bottom == MAX_DFLL_VOLTAGES) ||
	    (lut_bottom + 1 >= td->lut_size)) {
		dev_err(td->dev, "no voltage above DFLL minimum %d mV\n",
			td->soc->cvb->min_millivolts);
		return -EINVAL;
	}
	td->lut_bottom = lut_bottom;

	/* determine rate boundaries */
	rate = get_dvco_rate_below(td, td->lut_bottom);
	if (!rate) {
		dev_err(td->dev, "no opp below DFLL minimum voltage %d mV\n",
			td->soc->cvb->min_millivolts);
		return -EINVAL;
	}
	td->dvco_rate_min = rate;

	return 0;
}

/**
 * dfll_build_i2c_lut - build the I2C voltage register lookup table
 * @td: DFLL instance
 * @v_max: Vmax from OPP table
 *
 * The DFLL hardware has 33 bytes of look-up table RAM that must be filled with
 * PMIC voltage register values that span the entire DFLL operating range.
 * This function builds the look-up table based on the OPP table provided by
 * the soc-specific platform driver (td->soc->opp_dev) and the PMIC
 * register-to-voltage mapping queried from the regulator framework.
 *
 * On success, fills in td->lut and returns 0, or -err on failure.
 */
static int dfll_build_i2c_lut(struct tegra_dfll *td, unsigned long v_max)
{
	unsigned long rate, v, v_opp;
	int ret = -EINVAL;
	int j, selector, lut;

	v = td->soc->cvb->min_millivolts * 1000;
	lut = find_vdd_map_entry_exact(td, v);
	if (lut < 0)
		goto out;
	td->lut[0] = lut;
	td->lut_bottom = 0;

	for (j = 1, rate = 0; ; rate++) {
		struct dev_pm_opp *opp;

		opp = dev_pm_opp_find_freq_ceil(td->soc->dev, &rate);
		if (IS_ERR(opp))
			break;
		v_opp = dev_pm_opp_get_voltage(opp);

		if (v_opp <= td->soc->cvb->min_millivolts * 1000)
			td->dvco_rate_min = dev_pm_opp_get_freq(opp);

		dev_pm_opp_put(opp);

		for (;;) {
			v += max(1UL, (v_max - v) / (MAX_DFLL_VOLTAGES - j));
			if (v >= v_opp)
				break;

			selector = find_vdd_map_entry_min(td, v);
			if (selector < 0)
				goto out;
			if (selector != td->lut[j - 1])
				td->lut[j++] = selector;
		}

		v = (j == MAX_DFLL_VOLTAGES - 1) ? v_max : v_opp;
		selector = find_vdd_map_entry_exact(td, v);
		if (selector < 0)
			goto out;
		if (selector != td->lut[j - 1])
			td->lut[j++] = selector;

		if (v >= v_max)
			break;
	}
	td->lut_size = j;

	if (!td->dvco_rate_min)
		dev_err(td->dev, "no opp above DFLL minimum voltage %d mV\n",
			td->soc->cvb->min_millivolts);
	else {
		ret = 0;
		for (j = 0; j < td->lut_size; j++)
			td->lut_uv[j] =
				regulator_list_voltage(td->vdd_reg,
						       td->lut[j]);
	}

out:
	return ret;
}

static int dfll_build_lut(struct tegra_dfll *td)
{
	unsigned long rate, v_max;
	struct dev_pm_opp *opp;

	rate = ULONG_MAX;
	opp = dev_pm_opp_find_freq_floor(td->soc->dev, &rate);
	if (IS_ERR(opp)) {
		dev_err(td->dev, "couldn't get vmax opp, empty opp table?\n");
		return -EINVAL;
	}
	v_max = dev_pm_opp_get_voltage(opp);
	dev_pm_opp_put(opp);

	if (td->pmu_if == TEGRA_DFLL_PMU_PWM)
		return dfll_build_pwm_lut(td, v_max);
	else
		return dfll_build_i2c_lut(td, v_max);
}

/**
 * read_dt_param - helper function for reading required parameters from the DT
 * @td: DFLL instance
 * @param: DT property name
 * @dest: output pointer for the value read
 *
 * Read a required numeric parameter from the DFLL device node, or complain
 * if the property doesn't exist. Returns a boolean indicating success for
 * easy chaining of multiple calls to this function.
 */
static bool read_dt_param(struct tegra_dfll *td, const char *param, u32 *dest)
{
	int err = of_property_read_u32(td->dev->of_node, param, dest);

	if (err < 0) {
		dev_err(td->dev, "failed to read DT parameter %s: %d\n",
			param, err);
		return false;
	}

	return true;
}

/**
 * dfll_fetch_i2c_params - query PMIC I2C params from DT & regulator subsystem
 * @td: DFLL instance
 *
 * Read all the parameters required for operation in I2C mode. The parameters
 * can originate from the device tree or the regulator subsystem.
 * Returns 0 on success or -err on failure.
 */
static int dfll_fetch_i2c_params(struct tegra_dfll *td)
{
	struct regmap *regmap;
	struct device *i2c_dev;
	struct i2c_client *i2c_client;
	int vsel_reg, vsel_mask;
	int ret;

	if (!read_dt_param(td, "nvidia,i2c-fs-rate", &td->i2c_fs_rate))
		return -EINVAL;

	regmap = regulator_get_regmap(td->vdd_reg);
	i2c_dev = regmap_get_device(regmap);
	i2c_client = to_i2c_client(i2c_dev);

	td->i2c_slave_addr = i2c_client->addr;

	ret = regulator_get_hardware_vsel_register(td->vdd_reg,
						   &vsel_reg,
						   &vsel_mask);
	if (ret < 0) {
		dev_err(td->dev,
			"regulator unsuitable for DFLL I2C operation\n");
		return -EINVAL;
	}
	td->i2c_reg = vsel_reg;

	return 0;
}

static int dfll_fetch_pwm_params(struct tegra_dfll *td)
{
	int ret, i;
	u32 pwm_period;

	if (!td->soc->alignment.step_uv || !td->soc->alignment.offset_uv) {
		dev_err(td->dev,
			"Missing step or alignment info for PWM regulator");
		return -EINVAL;
	}
	for (i = 0; i < MAX_DFLL_VOLTAGES; i++)
		td->lut_uv[i] = td->soc->alignment.offset_uv +
				i * td->soc->alignment.step_uv;

	ret = read_dt_param(td, "nvidia,pwm-tristate-microvolts",
			    &td->reg_init_uV);
	if (!ret) {
		dev_err(td->dev, "couldn't get initialized voltage\n");
		return ret;
	}

	ret = read_dt_param(td, "nvidia,pwm-period-nanoseconds", &pwm_period);
	if (!ret) {
		dev_err(td->dev, "couldn't get PWM period\n");
		return ret;
	}
	td->pwm_rate = (NSEC_PER_SEC / pwm_period) * (MAX_DFLL_VOLTAGES - 1);

	td->pwm_pin = devm_pinctrl_get(td->dev);
	if (IS_ERR(td->pwm_pin)) {
		dev_err(td->dev, "DT: missing pinctrl device\n");
		return PTR_ERR(td->pwm_pin);
	}

	td->pwm_enable_state = pinctrl_lookup_state(td->pwm_pin,
						    "dvfs_pwm_enable");
	if (IS_ERR(td->pwm_enable_state)) {
		dev_err(td->dev, "DT: missing pwm enabled state\n");
		return PTR_ERR(td->pwm_enable_state);
	}

	td->pwm_disable_state = pinctrl_lookup_state(td->pwm_pin,
						     "dvfs_pwm_disable");
	if (IS_ERR(td->pwm_disable_state)) {
		dev_err(td->dev, "DT: missing pwm disabled state\n");
		return PTR_ERR(td->pwm_disable_state);
	}

	return 0;
}

/**
 * dfll_fetch_common_params - read DFLL parameters from the device tree
 * @td: DFLL instance
 *
 * Read all the DT parameters that are common to both I2C and PWM operation.
 * Returns 0 on success or -EINVAL on any failure.
 */
static int dfll_fetch_common_params(struct tegra_dfll *td)
{
	bool ok = true;

	ok &= read_dt_param(td, "nvidia,droop-ctrl", &td->droop_ctrl);
	ok &= read_dt_param(td, "nvidia,sample-rate", &td->sample_rate);
	ok &= read_dt_param(td, "nvidia,force-mode", &td->force_mode);
	ok &= read_dt_param(td, "nvidia,cf", &td->cf);
	ok &= read_dt_param(td, "nvidia,ci", &td->ci);
	ok &= read_dt_param(td, "nvidia,cg", &td->cg);
	td->cg_scale = of_property_read_bool(td->dev->of_node,
					     "nvidia,cg-scale");

	if (of_property_read_string(td->dev->of_node, "clock-output-names",
				    &td->output_clock_name)) {
		dev_err(td->dev, "missing clock-output-names property\n");
		ok = false;
	}

	return ok ? 0 : -EINVAL;
}

/*
 * API exported to per-SoC platform drivers
 */

/**
 * tegra_dfll_register - probe a Tegra DFLL device
 * @pdev: DFLL platform_device *
 * @soc: Per-SoC integration and characterization data for this DFLL instance
 *
 * Probe and initialize a DFLL device instance. Intended to be called
 * by a SoC-specific shim driver that passes in per-SoC integration
 * and configuration data via @soc. Returns 0 on success or -err on failure.
 */
int tegra_dfll_register(struct platform_device *pdev,
			struct tegra_dfll_soc_data *soc)
{
	struct resource *mem;
	struct tegra_dfll *td;
	int ret;

	if (!soc) {
		dev_err(&pdev->dev, "no tegra_dfll_soc_data provided\n");
		return -EINVAL;
	}

	td = devm_kzalloc(&pdev->dev, sizeof(*td), GFP_KERNEL);
	if (!td)
		return -ENOMEM;
	td->dev = &pdev->dev;
	platform_set_drvdata(pdev, td);

	td->soc = soc;

	td->dvco_rst = devm_reset_control_get(td->dev, "dvco");
	if (IS_ERR(td->dvco_rst)) {
		dev_err(td->dev, "couldn't get dvco reset\n");
		return PTR_ERR(td->dvco_rst);
	}

	ret = dfll_fetch_common_params(td);
	if (ret) {
		dev_err(td->dev, "couldn't parse device tree parameters\n");
		return ret;
	}

	if (of_property_read_bool(td->dev->of_node, "nvidia,pwm-to-pmic")) {
		td->pmu_if = TEGRA_DFLL_PMU_PWM;
		ret = dfll_fetch_pwm_params(td);
	} else  {
		td->vdd_reg = devm_regulator_get(td->dev, "vdd-cpu");
		if (IS_ERR(td->vdd_reg)) {
			dev_err(td->dev, "couldn't get vdd_cpu regulator\n");
			return PTR_ERR(td->vdd_reg);
		}
		td->pmu_if = TEGRA_DFLL_PMU_I2C;
		ret = dfll_fetch_i2c_params(td);
	}
	if (ret)
		return ret;

	ret = dfll_build_lut(td);
	if (ret) {
		dev_err(td->dev, "couldn't build LUT\n");
		return ret;
	}

	mem = platform_get_resource(pdev, IORESOURCE_MEM, 0);
	if (!mem) {
		dev_err(td->dev, "no control register resource\n");
		return -ENODEV;
	}

	td->base = devm_ioremap(td->dev, mem->start, resource_size(mem));
	if (!td->base) {
		dev_err(td->dev, "couldn't ioremap DFLL control registers\n");
		return -ENODEV;
	}

	mem = platform_get_resource(pdev, IORESOURCE_MEM, 1);
	if (!mem) {
		dev_err(td->dev, "no i2c_base resource\n");
		return -ENODEV;
	}

	td->i2c_base = devm_ioremap(td->dev, mem->start, resource_size(mem));
	if (!td->i2c_base) {
		dev_err(td->dev, "couldn't ioremap i2c_base resource\n");
		return -ENODEV;
	}

	mem = platform_get_resource(pdev, IORESOURCE_MEM, 2);
	if (!mem) {
		dev_err(td->dev, "no i2c_controller_base resource\n");
		return -ENODEV;
	}

	td->i2c_controller_base = devm_ioremap(td->dev, mem->start,
					       resource_size(mem));
	if (!td->i2c_controller_base) {
		dev_err(td->dev,
			"couldn't ioremap i2c_controller_base resource\n");
		return -ENODEV;
	}

	mem = platform_get_resource(pdev, IORESOURCE_MEM, 3);
	if (!mem) {
		dev_err(td->dev, "no lut_base resource\n");
		return -ENODEV;
	}

	td->lut_base = devm_ioremap(td->dev, mem->start, resource_size(mem));
	if (!td->lut_base) {
		dev_err(td->dev,
			"couldn't ioremap lut_base resource\n");
		return -ENODEV;
	}

	ret = dfll_init_clks(td);
	if (ret) {
		dev_err(&pdev->dev, "DFLL clock init error\n");
		return ret;
	}

	/* Enable the clocks and set the device up */
	ret = dfll_init(td);
	if (ret)
		return ret;

	ret = dfll_register_clk(td);
	if (ret) {
		dev_err(&pdev->dev, "DFLL clk registration failed\n");
		return ret;
	}

	dfll_debug_init(td);

	return 0;
}
EXPORT_SYMBOL(tegra_dfll_register);

/**
 * tegra_dfll_unregister - release all of the DFLL driver resources for a device
 * @pdev: DFLL platform_device *
 *
 * Unbind this driver from the DFLL hardware device represented by
 * @pdev. The DFLL must be disabled for this to succeed. Returns a
 * soc pointer upon success or -EBUSY if the DFLL is still active.
 */
struct tegra_dfll_soc_data *tegra_dfll_unregister(struct platform_device *pdev)
{
	struct tegra_dfll *td = platform_get_drvdata(pdev);

	/* Try to prevent removal while the DFLL is active */
	if (td->mode != DFLL_DISABLED) {
		dev_err(&pdev->dev,
			"must disable DFLL before removing driver\n");
		return ERR_PTR(-EBUSY);
	}

	debugfs_remove_recursive(td->debugfs_dir);

	dfll_unregister_clk(td);
	pm_runtime_disable(&pdev->dev);

	clk_unprepare(td->ref_clk);
	clk_unprepare(td->soc_clk);
	clk_unprepare(td->i2c_clk);

	reset_control_assert(td->dvco_rst);

	return td->soc;
}
EXPORT_SYMBOL(tegra_dfll_unregister);<|MERGE_RESOLUTION|>--- conflicted
+++ resolved
@@ -1524,17 +1524,10 @@
 static int find_vdd_map_entry_exact(struct tegra_dfll *td, int uV)
 {
 	int i, n_voltages, reg_uV,reg_volt_id, align_step;
-<<<<<<< HEAD
 
 	if (WARN_ON(td->pmu_if == TEGRA_DFLL_PMU_PWM))
 		return -EINVAL;
 
-=======
-
-	if (WARN_ON(td->pmu_if == TEGRA_DFLL_PMU_PWM))
-		return -EINVAL;
-
->>>>>>> 0ecfebd2
 	align_step = uV / td->soc->alignment.step_uv;
 	n_voltages = regulator_count_voltages(td->vdd_reg);
 	for (i = 0; i < n_voltages; i++) {
@@ -1559,17 +1552,10 @@
 static int find_vdd_map_entry_min(struct tegra_dfll *td, int uV)
 {
 	int i, n_voltages, reg_uV, reg_volt_id, align_step;
-<<<<<<< HEAD
 
 	if (WARN_ON(td->pmu_if == TEGRA_DFLL_PMU_PWM))
 		return -EINVAL;
 
-=======
-
-	if (WARN_ON(td->pmu_if == TEGRA_DFLL_PMU_PWM))
-		return -EINVAL;
-
->>>>>>> 0ecfebd2
 	align_step = uV / td->soc->alignment.step_uv;
 	n_voltages = regulator_count_voltages(td->vdd_reg);
 	for (i = 0; i < n_voltages; i++) {
