--- conflicted
+++ resolved
@@ -841,12 +841,7 @@
 	kmsan_init_shadow();
 	stack_depot_early_init();
 	mem_init();
-<<<<<<< HEAD
 	mem_init_print_info();
-=======
-	/* page_owner must be initialized after buddy is ready */
-	page_ext_init_flatmem_late();
->>>>>>> 52f971ee
 	kmem_cache_init();
 	/*
 	 * page_owner must be initialized after buddy is ready, and also after
@@ -1849,14 +1844,7 @@
 
 	kunit_run_all_tests();
 
-<<<<<<< HEAD
 	wait_for_initramfs();
-=======
-#if IS_BUILTIN(CONFIG_INITRD_ASYNC)
-	async_synchronize_full();
-#endif
-
->>>>>>> 52f971ee
 	console_on_rootfs();
 
 	/*
